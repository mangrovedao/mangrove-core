--- conflicted
+++ resolved
@@ -1,8 +1,7 @@
 # Next version
 
-<<<<<<< HEAD
 - Fix: New publish workflow with foundry
-=======
+
 # 1.5.6
 
 - Fix: added USDC, WETH, DAI faucets to mumbai
@@ -11,7 +10,6 @@
 # 1.5.5
 
 - Fix: added USDT address to Polygon
->>>>>>> 4c88b395
 
 # 1.5.4
 

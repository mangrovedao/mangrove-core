# Next version

<<<<<<< HEAD
=======
# 2.0.0-4

- Use addresses from mangrove-deployments and context-addresses

# 2.0.0-3

- fix: use forge-std from core

# 2.0.0-2

- Introduce MangroveMeasureGasused for gasreq measurement in tests.

# 2.0.0-1

- New remappings (e.g., "@mgv/src" instead of "mgv-src")
- Expose gas-measurement

# 2.0.0-0

- New tick-based API with constant-gas insert and update of offers (the volume-based API is still available)
- Market orders now use a true limit price instead of avg. limit price
- Several parameter sizes have changed:
  - Density is stored as a float and presented as a fixed-point number
  - `offer_gasbase` is now `kilo_offer_gasbase`
  - `gasprice` is now in Mwei
- Sniping has been restricted to Cleaning: `snipe` has been replaced by `cleanByImpersonation` which only allows "sniping" of failing offers
- Makers can no longer read the offer list during `makerExecute`
- Mangrove is split into two contracts and uses delegatecall internally

>>>>>>> b4019efa
# 1.5.13

- new addresses for AaveKandelSeeder and AavePooledRouter

# 1.5.12

- fix: withdrawFunds from AaveKandel now taking local funds into account
- fix: gasreq for AaveKandel in script no longer underestimated
- updates address of addresses provider for Aave on mumbai testnet

# 1.5.11

- use Aave faucets on Mumbai for wbtc, dai and crv tokens
- removes Mangrove's faucet addresses for wbtc and dai

# 1.5.10

- Duplicate 1.5.9

# 1.5.9

- deploy new Mangrove and periphery contracts to Arbitrum
- deploy MangroveOrder to Arbitrum
- deploy KandelSeeders to Arbitrum

# 1.5.8-2

- Can now pin fork to an arbitrary block number

# 1.5.8-1

- Added MgvConfig to configure addresses. (See README for more info)

# 1.5.8-0

- Moved all strat related contracts, scripts, deployers, etc. to @mangrovedao/mangrove-strats.

# 1.5.8

- Pinned fork to a block number as a constructor argument

# 1.5.7

- Fix: New publish workflow with foundry

# 1.5.6

- Fix: added USDC, WETH, DAI faucets to mumbai
- Removed: useless context addresses for both mumbai and polygon

# 1.5.5

- Fix: added USDT address to Polygon

# 1.5.4

- Fix: Make KandelSeederDeployer robust wrt missing `MgvGovernance` address
- Fix: Set `MgvGovernance` in MangroveJsDeploy
- Fix: Make test tokens mintable in MangroveJsDeploy

# 1.5.3

- deploy WBTC, WMATIC, and USDT test tokens on Mumbai testnet
- Fix: Error in ActivateMangroveOrder script fixed
- deploy scripts on Mumbai uses chainling oracle for density parameters

# 1.5.2

- deploy new Mangrove and periphery contracts to Polygon
- deploy MangroveOrder to Polygon
- deploy KandelSeeders to Polygon
- MgvOracle: Allow initial gas price to be set
- MgvOracle: Allow governance to transfer ownership of the oracle

# 1.5.1

- License updates:
  - Mangrove core is licensed under Business Source License 1.1
  - UNLICENSED files are now licensed under Unlicense
- Fix: Do not use oracle in MangroveJsDeploy
- Fix: Add polygon to `no_env_var` profile in `foundry.toml`

# 1.5.0

- Deploy new, full testnet setup to Mumbai
- Use TransferLib to enable non-standard ERC20s for tests
  - `MangroveOffer.approve` reverts if approval fails. This avoids missing approve failure during offchains calls to this function.
- Export IOfferLogic
- Remove MangroveOrderEnriched
- Include no_env_vars config section
- Strat: Kandel strat, see https://docs.mangrove.exchange/kandel/
- Core: Mangrove-core transmit makerData all the time
- Core: More typesafe calls in mangrove-core
- Tooling: Deployer.broadcaster to globally set broadcast address
- Tooling: Export context addresses

# 1.4.2 (February 2023)

- Do not override src/ & other remappings, because when imported forge fails to properly nest them.
- new addresses for WETH, DAI and USDC on mumbai following addresses that are used by AAVE

# 1.4.1 (January 2023)

- Export SimpleTestMaker bytecode
- Open markets in MangoveJsDeploy script
- TestMaker can revert individual offers

# 1.4.0 (December 2022)

- Added Polygon mainnet deployment addresses
- Added permissionless open markets tracking to MgvReader

# 1.3.0 (December 2022)

- Fix issue in provision calculations in stratlib
- Some gas optimizations in the stratlib
- Update mumbai deployment addresses
- Update PxUSDC and PxMATIC Polygon mainnet addresses

# 1.2.0 (December 2022)

- Added Polygon mainnet deployment addresses
- Remove slippage from MangroveOrder - resting order now posted at same price
- Introduce **reserve** hook on MangroveOffer which replaces other reserve logic
- Add collectByImpersonation to MgvCleaner
- `ILiquidityProvider` provide simple `updateOffer` and `newOffer` public functions, using default values for `gasprice` and `gasreq`. This unifies interface between Forwarder and Direct strats. Strat builders can still implement a public offer management that lets offer owners set gasreq and gasprice

# 1.1.3 (Nov 2022)

- updating test deployment script

# 1.1.2 (nov 2022)

- updating `mangroveorder` deployment address

# 1.1.1 (Nov 2022)

- Updating `MangroveOrder` deployment address

# 1.1.0 (November 2022)

- ABI change to `MangroveOrder` after various fixes (code audit)
- Forwarder strats no longer deprovision offer automatically to fix out of gas issues in posthook (pull based deprovision)
- various improvement to routers and Forwarder strats

# 1.0.4 (October 2022)

- Fix 1.0.3 bad package.json (was not exporting enough)

# 1.0.3 (October 2022)

- Fix 1.0.2 bad index.js (was referencing absent files)

# 1.0.2 (October 2022)

- Export all solidity files
- Change dist/export layout

# 1.0.1 (October 2022)

- Correctly export files in `dist/index.js`.

# 1.0.0 (October 2022)

- Initial release, see `mangrovedao/mangrove` in `packages/mangrove-solidity` for the history before.<|MERGE_RESOLUTION|>--- conflicted
+++ resolved
@@ -1,7 +1,5 @@
 # Next version
 
-<<<<<<< HEAD
-=======
 # 2.0.0-4
 
 - Use addresses from mangrove-deployments and context-addresses
@@ -31,7 +29,6 @@
 - Makers can no longer read the offer list during `makerExecute`
 - Mangrove is split into two contracts and uses delegatecall internally
 
->>>>>>> b4019efa
 # 1.5.13
 
 - new addresses for AaveKandelSeeder and AavePooledRouter

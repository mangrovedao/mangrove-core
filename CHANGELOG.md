--- conflicted
+++ resolved
@@ -1,6 +1,9 @@
 # next version
 
-<<<<<<< HEAD
+# 1.4.4 (March 2023)
+
+- Deploy MangroveOrder, add mumbai gov address
+
 # 1.4.3-0 (February 2023)
 
 - Strat: Kandel strat
@@ -8,11 +11,6 @@
 - Core: More typesafe calls in mangrove-core
 - Tooling: Deployer.broadcaster to globally set broadcast address
 - Tooling: Export context addresses
-=======
-# 1.4.3 (March 2023)
-
-- Deploy MangroveOrder, add mumbai gov address
->>>>>>> 30b8d0cf
 
 # 1.4.2 (February 2023)
 

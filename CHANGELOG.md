# Next version

<<<<<<< HEAD
- Upgrade to @mangrovedao/mangrove-deployments v2.1.1
- Upgrade to @mangrovedao/context-addresses v1.2.0
=======
# 2.1.0-0

- Upgrade to @mangrovedao/mangrove-deployments v2.0.1
- Upgrade to @mangrovedao/context-addresses v1.1.2
>>>>>>> 8e82deec
- Simplify copying of context addresses
- Add support for Blast Sepolia
- Add Blast Specific contracts

# 2.0.3

- Add support for Sepolia

# 2.0.2

- Change @mangrovedao/mangrove-deployments and @mangrovedao/context-addresses dependencies from 'next' to '^1.0.0'

# 2.0.1

- Update licenses:
  - Change license of Contants.sol and TickLib.sol from BUSL-1.1 to MIT
  - Replace Unlicense, BSD-2-Clause, and AGPL-3.0 with MIT
  - Restore MIT license for OpenZeppelin code

# 2.0.0

- New tick-based API with constant-gas insert, update, and retract of offers (the volume-based API is still available)
- Market orders now use a true limit price instead of avg. limit price
- Several parameter sizes have changed:
  - Density is stored as a float and presented as a fixed-point number
  - `offer_gasbase` is now `kilo_offer_gasbase`
  - `gasprice` is now in Mwei
- Sniping has been restricted to Cleaning: `snipe` has been replaced by `cleanByImpersonation` which only allows "sniping" of failing offers
- Makers can no longer read the offer list during `makerExecute`
- Mangrove is split into two contracts and uses delegatecall internally
- New remappings (e.g., "@mgv/src" instead of "mgv-src")
- Strat lib and strats have been split into a separate repo: https://github.com/mangrovedao/mangrove-strats/
- Addresses are now read from the @mangrovedao/mangrove-deployments and @mangrovedao/context-addresses npm packages

# 1.5.13

- new addresses for AaveKandelSeeder and AavePooledRouter

# 1.5.12

- fix: withdrawFunds from AaveKandel now taking local funds into account
- fix: gasreq for AaveKandel in script no longer underestimated
- updates address of addresses provider for Aave on mumbai testnet

# 1.5.11

- use Aave faucets on Mumbai for wbtc, dai and crv tokens
- removes Mangrove's faucet addresses for wbtc and dai

# 1.5.10

- Duplicate 1.5.9

# 1.5.9

- deploy new Mangrove and periphery contracts to Arbitrum
- deploy MangroveOrder to Arbitrum
- deploy KandelSeeders to Arbitrum

# 1.5.8-2

- Can now pin fork to an arbitrary block number

# 1.5.8-1

- Added MgvConfig to configure addresses. (See README for more info)

# 1.5.8-0

- Moved all strat related contracts, scripts, deployers, etc. to @mangrovedao/mangrove-strats.

# 1.5.8

- Pinned fork to a block number as a constructor argument

# 1.5.7

- Fix: New publish workflow with foundry

# 1.5.6

- Fix: added USDC, WETH, DAI faucets to mumbai
- Removed: useless context addresses for both mumbai and polygon

# 1.5.5

- Fix: added USDT address to Polygon

# 1.5.4

- Fix: Make KandelSeederDeployer robust wrt missing `MgvGovernance` address
- Fix: Set `MgvGovernance` in MangroveJsDeploy
- Fix: Make test tokens mintable in MangroveJsDeploy

# 1.5.3

- deploy WBTC, WMATIC, and USDT test tokens on Mumbai testnet
- Fix: Error in ActivateMangroveOrder script fixed
- deploy scripts on Mumbai uses chainling oracle for density parameters

# 1.5.2

- deploy new Mangrove and periphery contracts to Polygon
- deploy MangroveOrder to Polygon
- deploy KandelSeeders to Polygon
- MgvOracle: Allow initial gas price to be set
- MgvOracle: Allow governance to transfer ownership of the oracle

# 1.5.1

- License updates:
  - Mangrove core is licensed under Business Source License 1.1
  - UNLICENSED files are now licensed under Unlicense
- Fix: Do not use oracle in MangroveJsDeploy
- Fix: Add polygon to `no_env_var` profile in `foundry.toml`

# 1.5.0

- Deploy new, full testnet setup to Mumbai
- Use TransferLib to enable non-standard ERC20s for tests
  - `MangroveOffer.approve` reverts if approval fails. This avoids missing approve failure during offchains calls to this function.
- Export IOfferLogic
- Remove MangroveOrderEnriched
- Include no_env_vars config section
- Strat: Kandel strat, see https://docs.mangrove.exchange/kandel/
- Core: Mangrove-core transmit makerData all the time
- Core: More typesafe calls in mangrove-core
- Tooling: Deployer.broadcaster to globally set broadcast address
- Tooling: Export context addresses

# 1.4.2 (February 2023)

- Do not override src/ & other remappings, because when imported forge fails to properly nest them.
- new addresses for WETH, DAI and USDC on mumbai following addresses that are used by AAVE

# 1.4.1 (January 2023)

- Export SimpleTestMaker bytecode
- Open markets in MangoveJsDeploy script
- TestMaker can revert individual offers

# 1.4.0 (December 2022)

- Added Polygon mainnet deployment addresses
- Added permissionless open markets tracking to MgvReader

# 1.3.0 (December 2022)

- Fix issue in provision calculations in stratlib
- Some gas optimizations in the stratlib
- Update mumbai deployment addresses
- Update PxUSDC and PxMATIC Polygon mainnet addresses

# 1.2.0 (December 2022)

- Added Polygon mainnet deployment addresses
- Remove slippage from MangroveOrder - resting order now posted at same price
- Introduce **reserve** hook on MangroveOffer which replaces other reserve logic
- Add collectByImpersonation to MgvCleaner
- `ILiquidityProvider` provide simple `updateOffer` and `newOffer` public functions, using default values for `gasprice` and `gasreq`. This unifies interface between Forwarder and Direct strats. Strat builders can still implement a public offer management that lets offer owners set gasreq and gasprice

# 1.1.3 (Nov 2022)

- updating test deployment script

# 1.1.2 (nov 2022)

- updating `mangroveorder` deployment address

# 1.1.1 (Nov 2022)

- Updating `MangroveOrder` deployment address

# 1.1.0 (November 2022)

- ABI change to `MangroveOrder` after various fixes (code audit)
- Forwarder strats no longer deprovision offer automatically to fix out of gas issues in posthook (pull based deprovision)
- various improvement to routers and Forwarder strats

# 1.0.4 (October 2022)

- Fix 1.0.3 bad package.json (was not exporting enough)

# 1.0.3 (October 2022)

- Fix 1.0.2 bad index.js (was referencing absent files)

# 1.0.2 (October 2022)

- Export all solidity files
- Change dist/export layout

# 1.0.1 (October 2022)

- Correctly export files in `dist/index.js`.

# 1.0.0 (October 2022)

- Initial release, see `mangrovedao/mangrove` in `packages/mangrove-solidity` for the history before.<|MERGE_RESOLUTION|>--- conflicted
+++ resolved
@@ -1,14 +1,12 @@
 # Next version
 
-<<<<<<< HEAD
 - Upgrade to @mangrovedao/mangrove-deployments v2.1.1
 - Upgrade to @mangrovedao/context-addresses v1.2.0
-=======
+
 # 2.1.0-0
 
 - Upgrade to @mangrovedao/mangrove-deployments v2.0.1
 - Upgrade to @mangrovedao/context-addresses v1.1.2
->>>>>>> 8e82deec
 - Simplify copying of context addresses
 - Add support for Blast Sepolia
 - Add Blast Specific contracts

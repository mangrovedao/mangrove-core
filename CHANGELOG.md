--- conflicted
+++ resolved
@@ -1,32 +1,8 @@
 # Next version
 
-<<<<<<< HEAD
+
 - use Aave faucets on Mumbai for wbtc, dai and crv tokens
 - removes Mangrove's faucet addresses for wbtc and dai
-=======
-- fix: use forge-std from core
-
-# 1.5.11-2
-
-- Introduce MangroveMeasureGasused for gasreq measurement in tests.
-
-# 1.5.11-1
-
-- New remappings (e.g., "@mgv/src" instead of "mgv-src")
-- Expose gas-measurement
-
-# 1.5.11-0
-
-- New tick-based API with constant-gas insert and update of offers (the volume-based API is still available)
-- Market orders now use a true limit price instead of avg. limit price
-- Several parameter sizes have changed:
-  - Density is stored as a float and presented as a fixed-point number
-  - `offer_gasbase` is now `kilo_offer_gasbase`
-  - `gasprice` is now in Mwei
-- Sniping has been restricted to Cleaning: `snipe` has been replaced by `cleanByImpersonation` which only allows "sniping" of failing offers
-- Makers can no longer read the offer list during `makerExecute`
-- Mangrove is split into two contracts and uses delegatecall internally
->>>>>>> ccee4b8a
 
 # 1.5.10
 

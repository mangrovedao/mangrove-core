[
  {
<<<<<<< HEAD
    "address": "0x4CeDCB57Af02293231BAA9D39354D6BFDFD251e0",
    "name": "AaveAddressProvider"
  },
  {
=======
>>>>>>> f0453946
    "address": "0x4d184a4C8d79BbBdCC4E95A1AdEA2454c535280A",
    "name": "Gasbot"
  },
  {
    "address": "0x47897EE61498D02B18794601Ed3A71896A1Ff894",
    "name": "MgvGovernance"
  },
  {
    "address": "0x2Fa2e7a6dEB7bb51B625336DBe1dA23511914a8A",
    "name": "WBTC"
  },
  {
    "address": "0xc8c0Cf9436F4862a8F60Ce680Ca5a9f0f99b5ded",
    "name": "DAI"
  },
  {
    "address": "0x2bbF1f48a678d2f7c291dc5F8fD04805D34F485f",
    "name": "CRV"
  }
]<|MERGE_RESOLUTION|>--- conflicted
+++ resolved
@@ -1,12 +1,5 @@
 [
   {
-<<<<<<< HEAD
-    "address": "0x4CeDCB57Af02293231BAA9D39354D6BFDFD251e0",
-    "name": "AaveAddressProvider"
-  },
-  {
-=======
->>>>>>> f0453946
     "address": "0x4d184a4C8d79BbBdCC4E95A1AdEA2454c535280A",
     "name": "Gasbot"
   },

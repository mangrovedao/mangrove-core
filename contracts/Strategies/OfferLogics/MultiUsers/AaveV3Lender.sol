// SPDX-License-Identifier:	BSD-2-Clause

//AaveLender.sol

// Copyright (c) 2021 Giry SAS. All rights reserved.

// Redistribution and use in source and binary forms, with or without modification, are permitted provided that the following conditions are met:

// 1. Redistributions of source code must retain the above copyright notice, this list of conditions and the following disclaimer.
// 2. Redistributions in binary form must reproduce the above copyright notice, this list of conditions and the following disclaimer in the documentation and/or other materials provided with the distribution.
// THIS SOFTWARE IS PROVIDED BY THE COPYRIGHT HOLDERS AND CONTRIBUTORS "AS IS" AND ANY EXPRESS OR IMPLIED WARRANTIES, INCLUDING, BUT NOT LIMITED TO, THE IMPLIED WARRANTIES OF MERCHANTABILITY AND FITNESS FOR A PARTICULAR PURPOSE ARE DISCLAIMED. IN NO EVENT SHALL THE COPYRIGHT HOLDER OR CONTRIBUTORS BE LIABLE FOR ANY DIRECT, INDIRECT, INCIDENTAL, SPECIAL, EXEMPLARY, OR CONSEQUENTIAL DAMAGES (INCLUDING, BUT NOT LIMITED TO, PROCUREMENT OF SUBSTITUTE GOODS OR SERVICES; LOSS OF USE, DATA, OR PROFITS; OR BUSINESS INTERRUPTION) HOWEVER CAUSED AND ON ANY THEORY OF LIABILITY, WHETHER IN CONTRACT, STRICT LIABILITY, OR TORT (INCLUDING NEGLIGENCE OR OTHERWISE) ARISING IN ANY WAY OUT OF THE USE OF THIS SOFTWARE, EVEN IF ADVISED OF THE POSSIBILITY OF SUCH DAMAGE.

pragma solidity ^0.8.10;
pragma abicoder v2;
import "./MultiUser.sol";
<<<<<<< HEAD
import "../Modules/aave/v3/AaveModule.sol";
=======
import "../../Modules/aave/v3/AaveModule.sol";
>>>>>>> f8433141

// NB make sure to inherit AaveV3Module first to maintain storage layout
abstract contract MultiUserAaveV3Lender is MultiUser, AaveV3Module {
  function approveLender(IEIP20 token, uint amount) external onlyAdmin {
    _approveLender(token, amount);
  }

  /**************************************************************************/
  ///@notice Required functions to let `this` contract interact with Aave
  /**************************************************************************/

  // tokens are fetched on Aave (on behalf of offer owner)
  function __get__(uint amount, ML.SingleOrder calldata order)
    internal
    virtual
    override
    returns (uint)
  {
    address owner = ownerOf(
      IEIP20(order.outbound_tkn),
      IEIP20(order.inbound_tkn),
      order.offerId
    );
    (
      uint redeemable, /*maxBorrowAfterRedeem*/

    ) = maxGettableUnderlying(IEIP20(order.outbound_tkn), false, owner);
    if (amount > redeemable) {
      return amount; // give up if amount is not redeemable (anti flashloan manipulation of AAVE)
    }
    // need to retreive overlyings from msg.sender (we suppose `this` is approved for that)
    IEIP20 aToken = overlying(IEIP20(order.outbound_tkn));
    try aToken.transferFrom(owner, address(this), amount) returns (
      bool success
    ) {
      if (success) {
        // amount overlying was transfered from `owner`'s wallet
        // anything wrong beyond this point should revert
        // trying to redeem from AAVE
        require(
<<<<<<< HEAD
          lendingPool.withdraw(order.outbound_tkn, amount, address(this)) ==
            amount,
=======
          _redeem(IEIP20(order.outbound_tkn), amount, address(this)) == amount,
>>>>>>> f8433141
          "mgvOffer/aave/redeemFailed"
        );
        return 0;
      }
    } catch {
      // same as `success == false`
    }
    return amount; // nothing was fetched
  }

  // received inbound token are put on Aave on behalf of offer owner
  function __put__(uint amount, ML.SingleOrder calldata order)
    internal
    virtual
    override
    returns (uint)
  {
    //optim
    if (amount == 0) {
      return 0;
    }
    address owner = ownerOf(
      IEIP20(order.outbound_tkn),
      IEIP20(order.inbound_tkn),
      order.offerId
    );
    // minted Atokens are sent to owner
<<<<<<< HEAD
    lendingPool.supply(order.inbound_tkn, amount, owner, referralCode);
=======
    _supply(IEIP20(order.inbound_tkn), amount, owner);
>>>>>>> f8433141
    return 0;
  }
}<|MERGE_RESOLUTION|>--- conflicted
+++ resolved
@@ -13,11 +13,7 @@
 pragma solidity ^0.8.10;
 pragma abicoder v2;
 import "./MultiUser.sol";
-<<<<<<< HEAD
-import "../Modules/aave/v3/AaveModule.sol";
-=======
 import "../../Modules/aave/v3/AaveModule.sol";
->>>>>>> f8433141
 
 // NB make sure to inherit AaveV3Module first to maintain storage layout
 abstract contract MultiUserAaveV3Lender is MultiUser, AaveV3Module {
@@ -58,12 +54,7 @@
         // anything wrong beyond this point should revert
         // trying to redeem from AAVE
         require(
-<<<<<<< HEAD
-          lendingPool.withdraw(order.outbound_tkn, amount, address(this)) ==
-            amount,
-=======
           _redeem(IEIP20(order.outbound_tkn), amount, address(this)) == amount,
->>>>>>> f8433141
           "mgvOffer/aave/redeemFailed"
         );
         return 0;
@@ -91,11 +82,7 @@
       order.offerId
     );
     // minted Atokens are sent to owner
-<<<<<<< HEAD
-    lendingPool.supply(order.inbound_tkn, amount, owner, referralCode);
-=======
     _supply(IEIP20(order.inbound_tkn), amount, owner);
->>>>>>> f8433141
     return 0;
   }
 }
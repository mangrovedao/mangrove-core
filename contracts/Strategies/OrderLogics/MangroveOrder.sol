// SPDX-License-Identifier:	BSD-2-Clause

// Persistent.sol

// Copyright (c) 2021 Giry SAS. All rights reserved.

// Redistribution and use in source and binary forms, with or without modification, are permitted provided that the following conditions are met:

// 1. Redistributions of source code must retain the above copyright notice, this list of conditions and the following disclaimer.
// 2. Redistributions in binary form must reproduce the above copyright notice, this list of conditions and the following disclaimer in the documentation and/or other materials provided with the distribution.
// THIS SOFTWARE IS PROVIDED BY THE COPYRIGHT HOLDERS AND CONTRIBUTORS "AS IS" AND ANY EXPRESS OR IMPLIED WARRANTIES, INCLUDING, BUT NOT LIMITED TO, THE IMPLIED WARRANTIES OF MERCHANTABILITY AND FITNESS FOR A PARTICULAR PURPOSE ARE DISCLAIMED. IN NO EVENT SHALL THE COPYRIGHT HOLDER OR CONTRIBUTORS BE LIABLE FOR ANY DIRECT, INDIRECT, INCIDENTAL, SPECIAL, EXEMPLARY, OR CONSEQUENTIAL DAMAGES (INCLUDING, BUT NOT LIMITED TO, PROCUREMENT OF SUBSTITUTE GOODS OR SERVICES; LOSS OF USE, DATA, OR PROFITS; OR BUSINESS INTERRUPTION) HOWEVER CAUSED AND ON ANY THEORY OF LIABILITY, WHETHER IN CONTRACT, STRICT LIABILITY, OR TORT (INCLUDING NEGLIGENCE OR OTHERWISE) ARISING IN ANY WAY OUT OF THE USE OF THIS SOFTWARE, EVEN IF ADVISED OF THE POSSIBILITY OF SUCH DAMAGE.
pragma solidity ^0.8.10;
pragma abicoder v2;

import "contracts/Strategies/utils/TransferLib.sol";

import "../OfferLogics/MultiUsers/Persistent.sol";
import "../interfaces/IOrderLogic.sol";

contract MangroveOrder is MultiUserPersistent, IOrderLogic {
  using P.Local for P.Local.t;

  // `blockToLive[token1][token2][offerId]` gives block number beyond which the offer should renege on trade.
  mapping(IEIP20 => mapping(IEIP20 => mapping(uint => uint))) public expiring;

  constructor(IMangrove _MGV, address admin) MangroveOffer(_MGV, admin) {}

  // transfer with no revert

  function __lastLook__(ML.SingleOrder calldata order)
    internal
    virtual
    override
    returns (bool)
  {
    uint exp = expiring[IEIP20(order.outbound_tkn)][IEIP20(order.inbound_tkn)][
      order.offerId
    ];
    return (exp == 0 || block.number <= exp);
  }

  // revert when order was partially filled and it is not allowed
  function checkCompleteness(
    IEIP20 outbound_tkn,
    IEIP20 inbound_tkn,
    TakerOrder calldata tko,
    TakerOrderResult memory res
  ) internal view returns (bool isPartial) {
    // revert if sell is partial and `partialFillNotAllowed` and not posting residual
    if (tko.selling) {
      return res.takerGave >= tko.gives;
    }
    // revert if buy is partial and `partialFillNotAllowed` and not posting residual
    if (!tko.selling) {
      (, P.Local.t local) = MGV.config($(outbound_tkn), $(inbound_tkn));
      return res.takerGot >= tko.wants - (tko.wants * local.fee()) / 10_000;
    }
  }

  // `this` contract MUST have approved Mangrove for inbound token transfer
  // `msg.sender` MUST have approved `this` contract for at least the same amount
  // provision for posting a resting order MAY be sent when calling this function
  // gasLimit of this `tx` MUST be at least `(retryNumber+1)*gasForMarketOrder`
  // msg.value SHOULD contain enough native token to cover for the resting order provision
  // msg.value MUST be 0 if `!restingOrder` otherwise tranfered WEIs are burnt.

  function take(TakerOrder calldata tko)
    external
    payable
    returns (TakerOrderResult memory res)
  {
    (IEIP20 outbound_tkn, IEIP20 inbound_tkn) = tko.selling
      ? (tko.quote, tko.base)
      : (tko.base, tko.quote);
    require(
<<<<<<< HEAD
      transferFromERC(
        IEIP20(inbound_tkn),
=======
      TransferLib.transferTokenFrom(
        inbound_tkn,
>>>>>>> f8433141
        msg.sender,
        address(this),
        tko.gives
      ),
      "mgvOrder/mo/transferInFail"
    );
    // passing an iterated market order with the transfered funds
    for (uint i = 0; i < tko.retryNumber + 1; i++) {
      if (tko.gasForMarketOrder != 0 && gasleft() < tko.gasForMarketOrder) {
        break;
      }
      (uint takerGot_, uint takerGave_, uint bounty_) = MGV.marketOrder({
        outbound_tkn: $(outbound_tkn), // expecting quote (outbound) when selling
        inbound_tkn: $(inbound_tkn),
        takerWants: tko.wants,
        takerGives: tko.gives,
        fillWants: tko.selling ? false : true // only buy order should try to fill takerWants
      });
      res.takerGot += takerGot_;
      res.takerGave += takerGave_;
      res.bounty += bounty_;
      if (takerGot_ == 0 && bounty_ == 0) {
        break;
      }
    }
    bool isComplete = checkCompleteness(outbound_tkn, inbound_tkn, tko, res);
    // requiring `partialFillNotAllowed` => `isComplete \/ restingOrder`
    require(
      !tko.partialFillNotAllowed || isComplete || tko.restingOrder,
      "mgvOrder/mo/noPartialFill"
    );

    // sending received tokens to taker
    if (res.takerGot > 0) {
      require(
<<<<<<< HEAD
        transferERC(IEIP20(outbound_tkn), msg.sender, res.takerGot),
=======
        TransferLib.transferToken(outbound_tkn, msg.sender, res.takerGot),
>>>>>>> f8433141
        "mgvOrder/mo/transferOutFail"
      );
    }

    // at this points the following invariants hold:
    // taker received `takerGot` outbound tokens
    // `this` contract inbound token balance is credited of `tko.gives - takerGave`. NB this amount cannot be redeemed by taker yet since `creditToken` was not called
    // `this` contract's WEI balance is credited of `msg.value + bounty`

    if (tko.restingOrder && !isComplete) {
      // resting limit order for the residual of the taker order
      // this call will credit offer owner virtual account on Mangrove with msg.value before trying to post the offer
      // `offerId_==0` if mangrove rejects the update because of low density.
      // If user does not have enough funds, call will revert
      res.offerId = newOfferInternal({
        mko: MakerOrder({
          outbound_tkn: inbound_tkn,
          inbound_tkn: outbound_tkn,
          wants: tko.makerWants - res.takerGot,
          gives: tko.makerGives - res.takerGave,
          gasreq: OFR_GASREQ(),
          gasprice: 0,
          pivotId: 0
        }), // offer should be best in the book
        caller: msg.sender, // `msg.sender` will be the owner of the resting order
        provision: msg.value
      });

      // if one wants to maintain an inverse mapping owner => offerIds
      __logOwnerShipRelation__({
        owner: msg.sender,
        outbound_tkn: inbound_tkn,
        inbound_tkn: outbound_tkn,
        offerId: res.offerId
      });

      emit OrderSummary({
        base: tko.base,
        quote: tko.quote,
        selling: tko.selling,
        taker: msg.sender,
        takerGot: res.takerGot,
        takerGave: res.takerGave,
        penalty: res.bounty,
        restingOrderId: res.offerId
      });

      if (res.offerId == 0) {
        // unable to post resting order
        // reverting because partial fill is not an option
        require(!tko.partialFillNotAllowed, "mgvOrder/mo/noPartialFill");
        // sending partial fill to taker --when partial fill is allowed
        require(
<<<<<<< HEAD
          transferERC(
            IEIP20(inbound_tkn),
=======
          TransferLib.transferToken(
            inbound_tkn,
>>>>>>> f8433141
            msg.sender,
            tko.gives - res.takerGave
          ),
          "mgvOrder/mo/transferInFail"
        );
        // msg.value is no longer needed so sending it back to msg.sender along with possible collected bounty
        if (msg.value + res.bounty > 0) {
          (bool noRevert, ) = msg.sender.call{value: msg.value + res.bounty}(
            ""
          );
          require(noRevert, "mgvOrder/mo/refundProvisionFail");
        }
        return res;
      } else {
        // offer was successfully posted
        // crediting offer owner's balance with amount of offered tokens (transfered from caller at the begining of this function)
        // NB `inb` is the outbound token for the resting order
        creditToken(inbound_tkn, msg.sender, tko.gives - res.takerGave);

        // setting a time to live for the resting order
        if (tko.blocksToLiveForRestingOrder > 0) {
          expiring[inbound_tkn][outbound_tkn][res.offerId] =
            block.number +
            tko.blocksToLiveForRestingOrder;
        }
        return res;
      }
    } else {
      // either fill was complete or taker does not want to post residual as a resting order
      // transfering remaining inbound tokens to msg.sender
      require(
<<<<<<< HEAD
        transferERC(IEIP20(inbound_tkn), msg.sender, tko.gives - res.takerGave),
=======
        TransferLib.transferToken(
          inbound_tkn,
          msg.sender,
          tko.gives - res.takerGave
        ),
>>>>>>> f8433141
        "mgvOrder/mo/transferInFail"
      );
      // transfering potential bounty and msg.value back to the taker
      if (msg.value + res.bounty > 0) {
        (bool noRevert, ) = msg.sender.call{value: msg.value + res.bounty}("");
        require(noRevert, "mgvOrder/mo/refundFail");
      }
      emit OrderSummary({
        base: tko.base,
        quote: tko.quote,
        selling: tko.selling,
        taker: msg.sender,
        takerGot: res.takerGot,
        takerGave: res.takerGave,
        penalty: res.bounty,
        restingOrderId: 0
      });
      return res;
    }
  }

  // default __get__ method inherited from `MultiUser` is to fetch liquidity from `this` contract
  // we do not want to change this since `creditToken`, during the `take` function that created the resting order, will allow one to fulfill any incoming order
  // However, default __put__ method would deposit tokens in this contract, instead we want forward received liquidity to offer owner

  function __put__(uint amount, ML.SingleOrder calldata order)
    internal
    virtual
    override
    returns (uint)
  {
    address owner = ownerOf(
      IEIP20(order.outbound_tkn),
      IEIP20(order.inbound_tkn),
      order.offerId
    );
    // IEIP20(order.inbound_tkn).transfer(owner, amount);
    // return 0;
    return
      TransferLib.transferToken(IEIP20(order.inbound_tkn), owner, amount)
        ? 0
        : amount;
  }

  // we need to make sure that if offer is taken and not reposted (because of insufficient provision or density) then remaining provision and outbound tokens are sent back to owner

  function redeemAll(ML.SingleOrder calldata order, address owner)
    internal
    returns (bool)
  {
    IEIP20 outTkn = IEIP20(order.outbound_tkn);
    IEIP20 inTkn = IEIP20(order.inbound_tkn);
    // Resting order was not reposted, sending out/in tokens to original taker
    // balOut was increased during `take` function and is now possibly empty
    uint balOut = tokenBalanceOf[outTkn][owner];
    if (!TransferLib.transferToken(outTkn, owner, balOut)) {
      emit LogIncident(
        outTkn,
        inTkn,
        order.offerId,
        "mgvOrder/redeemAll/transferOut"
      );
      return false;
    }
    // should not move `debitToken` before the above transfer that does not revert when failing
    // offer owner might still recover tokens later using `withdrawToken` external call
    debitToken(outTkn, owner, balOut);
    // balIn contains the amount of tokens that was received during the trade that triggered this posthook
    uint balIn = tokenBalanceOf[inTkn][owner];
    if (!TransferLib.transferToken(inTkn, owner, balIn)) {
      emit LogIncident(
        outTkn,
        inTkn,
        order.offerId,
        "mgvOrder/redeemAll/transferIn"
      );
      return false;
    }
    debitToken(inTkn, owner, balIn);
    return true;
  }

  function __posthookSuccess__(ML.SingleOrder calldata order)
    internal
    virtual
    override
    returns (bool)
  {
    IEIP20 outTkn = IEIP20(order.outbound_tkn);
    IEIP20 inTkn = IEIP20(order.inbound_tkn);

    // trying to repost offer remainder
    if (super.__posthookSuccess__(order)) {
      // if `success` then offer residual was reposted and nothing needs to be done
      // else we need to send the remaining outbounds tokens to owner and their remaining provision on mangrove (offer was deprovisioned in super call)
      return true;
    }
    address owner = ownerOf(outTkn, inTkn, order.offerId);
    // returning all inbound/outbound tokens that belong to the original taker to their balance
    if (!redeemAll(order, owner)) {
      return false;
    }
    // returning remaining WEIs
    // NB because offer was not reposted, it has already been deprovisioned during `super.__posthookSuccess__`
    // NB `_withdrawFromMangrove` performs a call and might be subject to reentrancy.
    debitOnMgv(owner, mgvBalance[owner]);
    // NB cannot revert here otherwise user will not be able to collect automatically in/out tokens (above transfers)
    // if the caller of this contract is not an EOA, funds would be lost.
    if (!_withdrawFromMangrove(payable(owner), mgvBalance[owner])) {
      // this code might be reached if `owner` is not an EOA and has no `receive` or `fallback` payable method.
      // in this case the provision is lost and one should not revert, to the risk of being unable to recover in/out tokens transfered earlier
      emit LogIncident(
        outTkn,
        inTkn,
        order.offerId,
        "mgvOrder/posthook/transferWei"
      );
      return false;
    }
    return true;
  }

  // in case of an offer with a blocks-to-live option enabled, resting order might renege on trade
  // in this case, __posthookFallback__ will be called.
  function __posthookFallback__(
    ML.SingleOrder calldata order,
    ML.OrderResult calldata result
  ) internal virtual override returns (bool) {
    result; //shh
    address owner = ownerOf(
      IEIP20(order.outbound_tkn),
      IEIP20(order.inbound_tkn),
      order.offerId
    );
    return redeemAll(order, owner);
  }

  function __logOwnerShipRelation__(
    address owner,
    IEIP20 outbound_tkn,
    IEIP20 inbound_tkn,
    uint offerId
  ) internal virtual {
    owner; //ssh
    outbound_tkn; //ssh
    inbound_tkn; //ssh
    offerId; //ssh
  }
}<|MERGE_RESOLUTION|>--- conflicted
+++ resolved
@@ -73,13 +73,8 @@
       ? (tko.quote, tko.base)
       : (tko.base, tko.quote);
     require(
-<<<<<<< HEAD
-      transferFromERC(
-        IEIP20(inbound_tkn),
-=======
       TransferLib.transferTokenFrom(
         inbound_tkn,
->>>>>>> f8433141
         msg.sender,
         address(this),
         tko.gives
@@ -115,11 +110,7 @@
     // sending received tokens to taker
     if (res.takerGot > 0) {
       require(
-<<<<<<< HEAD
-        transferERC(IEIP20(outbound_tkn), msg.sender, res.takerGot),
-=======
         TransferLib.transferToken(outbound_tkn, msg.sender, res.takerGot),
->>>>>>> f8433141
         "mgvOrder/mo/transferOutFail"
       );
     }
@@ -173,13 +164,8 @@
         require(!tko.partialFillNotAllowed, "mgvOrder/mo/noPartialFill");
         // sending partial fill to taker --when partial fill is allowed
         require(
-<<<<<<< HEAD
-          transferERC(
-            IEIP20(inbound_tkn),
-=======
           TransferLib.transferToken(
             inbound_tkn,
->>>>>>> f8433141
             msg.sender,
             tko.gives - res.takerGave
           ),
@@ -211,15 +197,11 @@
       // either fill was complete or taker does not want to post residual as a resting order
       // transfering remaining inbound tokens to msg.sender
       require(
-<<<<<<< HEAD
-        transferERC(IEIP20(inbound_tkn), msg.sender, tko.gives - res.takerGave),
-=======
         TransferLib.transferToken(
           inbound_tkn,
           msg.sender,
           tko.gives - res.takerGave
         ),
->>>>>>> f8433141
         "mgvOrder/mo/transferInFail"
       );
       // transfering potential bounty and msg.value back to the taker

--- conflicted
+++ resolved
@@ -7,14 +7,9 @@
 out='out'
 libs=['lib']
 cache_path='cache'
-<<<<<<< HEAD
 evm_version='paris'
-fs_permissions = [{ access = "read-write", path = "./addresses/"}, { access = "read", path = "./out/" }]
+fs_permissions = [{ access = "read-write", path = "./addresses/"}, { access = "read-write", path = "./analytics/"}, { access = "read", path = "./out/" }, { access = "read", path = "mgvConfig.json" }]
 solc_version="0.8.20"
-=======
-fs_permissions = [{ access = "read-write", path = "./addresses/"}, { access = "read-write", path = "./analytics/"}, { access = "read", path = "./out/" }, { access = "read", path = "mgvConfig.json" }]
-solc_version="0.8.17"
->>>>>>> 6e3a6d35
 ffi=true
 optimizer=false
 memory_limit = 100000000 # 33554432 is default limit

// SPDX-License-Identifier: BUSL-1.1
pragma solidity ^0.8.17;

import "mgv_lib/Constants.sol";
import {BitLib} from "mgv_lib/BitLib.sol";
import {console2 as csf} from "forge-std/console2.sol";
import {LocalPacked} from "mgv_src/preprocessed/MgvLocal.post.sol";

type Leaf is uint;
type DirtyLeaf is uint;

using LeafLib for Leaf global;
using DirtyLeafLib for DirtyLeaf global;

type Field is uint;
type DirtyField is uint;

using FieldLib for Field global;
using DirtyFieldLib for DirtyField global;

type Tick is int;

using TickLib for Tick global;

// Leafs are of the ford [id,id][id,id][id,id][id,id]
// With the property that within a [id1,id2] pair, id1==0 iff id2==0
// So 1 is not a valid leaf
// We use that (for storage gas savings) yet the field is still considered empty
// 1 is chosen as a special invalid leaf value to make dirty/clean more gas efficient
library DirtyLeafLib {
  // Return 0 if leaf is 1, leaf otherwise
  function clean(DirtyLeaf leaf) internal pure returns (Leaf) {
    unchecked {
      assembly ("memory-safe") {
        leaf := xor(eq(leaf,ONE),leaf)
      }
      return Leaf.wrap(DirtyLeaf.unwrap(leaf));
    }
  }
  function isDirty(DirtyLeaf leaf) internal pure returns (bool) {
    unchecked {
      return DirtyLeaf.unwrap(leaf) == ONE;
    }
  }
  function eq(DirtyLeaf leaf1, DirtyLeaf leaf2) internal pure returns (bool) {
    unchecked {
      return DirtyLeaf.unwrap(leaf1) == DirtyLeaf.unwrap(leaf2);
    }
  }
}

library LeafLib {
  Leaf constant EMPTY = Leaf.wrap(uint(0));

  // Return 1 if leaf is 0, leaf otherwise
  function dirty(Leaf leaf) internal pure returns (DirtyLeaf) {
    unchecked {
      assembly ("memory-safe") {
        leaf := or(iszero(leaf),leaf)
      }
      return DirtyLeaf.wrap(Leaf.unwrap(leaf));
    }
  }

  function eq(Leaf leaf1, Leaf leaf2) internal pure returns (bool) {
    unchecked {
      return Leaf.unwrap(leaf1) == Leaf.unwrap(leaf2);
    }
  }

  // Does not accept 1 as an empty value
  function isEmpty(Leaf leaf) internal pure returns (bool) {
    unchecked {
      return Leaf.unwrap(leaf) == Leaf.unwrap(EMPTY);
    }
  }

  function uint_of_bool(bool b) internal pure returns (uint u) {
    unchecked {
      assembly {
        u := b
      }
    }
  }

<<<<<<< HEAD
  // Set either tick's first (at pos*size) or last (at pos*size + 1)
  function setPosFirstOrLast(Leaf leaf, uint pos, uint id, bool last) internal pure returns (Leaf) {
    unchecked {
      uint before = OFFER_BITS * ((pos * 2) + uint_of_bool(last));
=======
  // Set either tick's first (at index*size) or last (at index*size + 1)
  function setIndexFirstOrLast(Leaf leaf, uint index, uint id, bool last) internal pure returns (Leaf) {
    unchecked {
      uint before = OFFER_BITS * ((index * 2) + uint_of_bool(last));
>>>>>>> 0d78f9ab

      // cleanup necessary?
      uint cleanupMask = ~(OFFER_MASK << (256 - OFFER_BITS - before));

      uint shiftedId = id << (256 - OFFER_BITS - before);
      uint newLeaf = Leaf.unwrap(leaf) & cleanupMask | shiftedId;
      return Leaf.wrap(newLeaf);
    }
  }

  function setTickFirst(Leaf leaf, Tick tick, uint id) internal pure returns (Leaf) {
    unchecked {
      uint posInLeaf = TickLib.posInLeaf(tick);
<<<<<<< HEAD
      return setPosFirstOrLast(leaf, posInLeaf, id, false);
=======
      return setIndexFirstOrLast(leaf, posInLeaf, id, false);
>>>>>>> 0d78f9ab
    }
  }

  function setTickLast(Leaf leaf, Tick tick, uint id) internal pure returns (Leaf) {
    unchecked {
      uint posInLeaf = TickLib.posInLeaf(tick);
<<<<<<< HEAD
      return setPosFirstOrLast(leaf, posInLeaf, id, true);
=======
      return setIndexFirstOrLast(leaf, posInLeaf, id, true);
>>>>>>> 0d78f9ab
    }
  }

  // useful for quickly accessing the next tick even when the current offer is not the best
  // not for onchain use
  function eraseToTick(Leaf leaf, Tick tick) internal pure returns (Leaf) {
    unchecked {
      uint mask = ONES >> ((tick.posInLeaf() + 1) * OFFER_BITS * 2);
      return Leaf.wrap(Leaf.unwrap(leaf) & mask);
    }
  }

  function eraseFromTick(Leaf leaf, Tick tick) internal pure returns (Leaf) {
    unchecked {
      uint mask = ~(ONES >> (tick.posInLeaf() * OFFER_BITS * 2));
      return Leaf.wrap(Leaf.unwrap(leaf) & mask);
    }
  }

  function firstOfTick(Leaf leaf, Tick tick) internal pure returns (uint) {
    unchecked {
<<<<<<< HEAD
      return firstOfPos(leaf, TickLib.posInLeaf(tick));
=======
      return firstOfIndex(leaf, TickLib.posInLeaf(tick));
>>>>>>> 0d78f9ab
    }
  }

  function lastOfTick(Leaf leaf, Tick tick) internal pure returns (uint) {
    unchecked {
<<<<<<< HEAD
      return lastOfPos(leaf, TickLib.posInLeaf(tick));
    }
  }

  function firstOfPos(Leaf leaf, uint pos) internal pure returns (uint) {
    unchecked {
      uint raw = Leaf.unwrap(leaf);
      return uint(raw << (pos * OFFER_BITS * 2) >> (256 - OFFER_BITS));
    }
  }

  function lastOfPos(Leaf leaf, uint pos) internal pure returns (uint) {
    unchecked {
      uint raw = Leaf.unwrap(leaf);
      return uint(raw << (OFFER_BITS * ((pos * 2) + 1)) >> (256 - OFFER_BITS));
=======
      return lastOfIndex(leaf, TickLib.posInLeaf(tick));
    }
  }

  function firstOfIndex(Leaf leaf, uint index) internal pure returns (uint) {
    unchecked {
      uint raw = Leaf.unwrap(leaf);
      return uint(raw << (index * OFFER_BITS * 2) >> (256 - OFFER_BITS));
    }
  }

  function lastOfIndex(Leaf leaf, uint index) internal pure returns (uint) {
    unchecked {
      uint raw = Leaf.unwrap(leaf);
      return uint(raw << (OFFER_BITS * ((index * 2) + 1)) >> (256 - OFFER_BITS));
>>>>>>> 0d78f9ab
    }
  }

  // Will check for the first position (0,1,2 or 3) that has a nonzero first-of-tick or a nonzero last-of-tick offer. Leafs where only one of those is nonzero are invalid anyway.
  // Offers are ordered msb to lsb
  function firstOfferPosition(Leaf leaf) internal pure returns (uint ret) {
<<<<<<< HEAD
    unchecked {
      assembly("memory-safe") {
        ret := shl(1,gt(0xffffffffffffffffffffffffffffffff,leaf))
        ret := or(ret,gt(0xffffffffffffffff,shr(shl(7,iszero(ret)),leaf)))
      }
=======
    assembly("memory-safe") {
      ret := gt(leaf,0xffffffffffffffffffffffffffffffff)
      ret := or(shl(1,iszero(ret)),iszero(gt(shr(shl(7,ret),leaf),0xffffffffffffffff)))
>>>>>>> 0d78f9ab
    }
  }

  function getNextOfferId(Leaf leaf) internal pure returns (uint offerId) {
    unchecked {
<<<<<<< HEAD
      return firstOfPos(leaf,firstOfferPosition(leaf));
=======
      return firstOfIndex(leaf,firstOfferPosition(leaf));
>>>>>>> 0d78f9ab
    }
  }
}


library TickLib {

  function eq(Tick tick1, Tick tick2) internal pure returns (bool) {
    unchecked {
      return Tick.unwrap(tick1) == Tick.unwrap(tick2);
    }
  }

  function inRange(Tick tick) internal pure returns (bool) {
    unchecked {
      return Tick.unwrap(tick) >= MIN_TICK && Tick.unwrap(tick) <= MAX_TICK;
    }
  }

  // Returns the nearest, higher tick to the given logPrice at the given tickScale
  function nearestHigherTickToLogPrice(int logPrice, uint tickScale) internal pure returns (Tick) {
    unchecked {
      // Do not force logPrices to fit the tickScale (aka logPrice%tickScale==0)
      // Round maker prices up such that maker is always paid at least what they asked for
      int tick = logPrice / int(tickScale);
      if (logPrice > 0 && logPrice % int(tickScale) != 0) {
        tick = tick + 1;
      }
      return Tick.wrap(tick);
    }
  }

  // Optimized conversion for logPrices that are known to map exactly to a tick at the given tickScale,
  // eg for offers in the offer list which are always written with a tick-aligned logPrice
  function fromTickAlignedLogPrice(int logPrice, uint tickScale) internal pure returns (Tick) {
    return Tick.wrap(logPrice / int(tickScale));
  }

  // Utility for tests&unpacked structs, less gas-optimal
  // Must not be called with any of level0, level1, level2 or level3 empty
  function bestTickFromBranch(uint tickPosInLeaf,Field level0, Field level1, Field level2, Field level3) internal pure returns (Tick) {
    unchecked {
      LocalPacked local;
      local = local.tickPosInLeaf(tickPosInLeaf).level0(level0).level1(level1).level2(level2).level3(level3);
      return bestTickFromLocal(local);
    }
  }

  function bestTickFromLocal(LocalPacked local) internal pure returns (Tick) {
    unchecked {
      uint utick = local.tickPosInLeaf() |
        ((BitLib.ctz64(Field.unwrap(local.level0())) |
          (BitLib.ctz64(Field.unwrap(local.level1())) |
            (BitLib.ctz64(Field.unwrap(local.level2())) |
              uint(
                (int(BitLib.ctz64(Field.unwrap(local.level3())))-LEVEL3_SIZE/2) << LEVEL2_SIZE_BITS)) 
              << LEVEL1_SIZE_BITS)
            << LEVEL0_SIZE_BITS)
          << LEAF_SIZE_BITS);
      return Tick.wrap(int(utick));
    }
  }

  // returns log_(1.0001)(wants/gives)
  // with wants/gives on 96 bits, tick will be < 24bits
  // never overstimates tick (but takes the highest tick that avoids doing so)
  // wants will be adjusted down from the original
  // FIXME use unchecked math but specify precise bounds on what inputs do not overflow
  // function tickFromVolumes(uint inboundAmt, uint outboundAmt, uint tickScale) internal pure returns (Tick) {
  //   return Tick.wrap(logPriceFromVolumes(inboundAmt,outboundAmt) * int(tickScale));
  // }

  // I could revert to indices being uints if I do (+ BIG_NUMBER) systematically,
  // then / something. More gas costly (a little) but
  // a) clearer
  // b) allows non-power-of-two sizes for "offers_per_leaf"
  function leafIndex(Tick tick) internal pure returns (int) {
    unchecked {
      return Tick.unwrap(tick) >> LEAF_SIZE_BITS;
    }
  }

  // ok because 2^TICK_BITS%TICKS_PER_LEAF=0
  // note "posIn*"
  // could instead write uint(tick) / a % b
  // but it's less explicit why it works:
  // works because sizes are powers of two, otherwise will have to do
  // tick+(MIN_OFFER/TICKS_PER_LEAF * TICKS_PER_LEAF), so that we are in positive range and have not changed modulo TICKS_PER_LEAF
  // otherwise if you mod negative numbers you get signed modulo defined as
  // a%b = sign(a) abs(a)%abs(b), e.g. -1%6=-1 when we would like -1%6=5
  // I could also do like uintX(intX(a%x)) but the method below means I don't need to edit all the code when I change mask sizes
  function posInLeaf(Tick tick) internal pure returns (uint) {
    unchecked {
      return uint(Tick.unwrap(tick)) & LEAF_SIZE_MASK;
    }
  }

  function level0Index(Tick tick) internal pure returns (int) {
    unchecked {
      return Tick.unwrap(tick) >> (LEAF_SIZE_BITS + LEVEL0_SIZE_BITS);
    }
  }

  // see note posIn*
  function posInLevel0(Tick tick) internal pure returns (uint) {
    unchecked {
      return uint(tick.leafIndex()) & LEVEL0_SIZE_MASK;
    }
  }

  function level1Index(Tick tick) internal pure returns (int) {
    unchecked {
      return Tick.unwrap(tick) >> (LEAF_SIZE_BITS + LEVEL0_SIZE_BITS + LEVEL1_SIZE_BITS);
    }
  }

  function level2Index(Tick tick) internal pure returns (int) {
    unchecked {
      return Tick.unwrap(tick) >> (LEAF_SIZE_BITS + LEVEL0_SIZE_BITS + LEVEL1_SIZE_BITS + LEVEL2_SIZE_BITS);
    }
  }

  // see note posIn*
  function posInLevel1(Tick tick) internal pure returns (uint) {
    unchecked {
      return uint(tick.level0Index()) & LEVEL1_SIZE_MASK;
    }
  }

  function posInLevel2(Tick tick) internal pure returns (uint) {
    unchecked {
      return uint(tick.level1Index()) & LEVEL2_SIZE_MASK;
    }
  }

  // see note posIn*
  // note with int24 tick we only use 2 bits in level3
  //   level 3 single node
  // <--------------------->
  //  1                  0
  //  ^initial level2
  // so we can immediately add 32 to that
  // and there is no need to take a modulo
  function posInLevel3(Tick tick) internal pure returns (uint) {
    unchecked {
      return uint(tick.level2Index() + LEVEL3_SIZE / 2);
    }
  }

  function strictlyBetter(Tick tick1, Tick tick2) internal pure returns (bool) {
    unchecked {
      return Tick.unwrap(tick1) < Tick.unwrap(tick2);
    }
  }

  function better(Tick tick1, Tick tick2) internal pure returns (bool) {
    unchecked {
      return Tick.unwrap(tick1) <= Tick.unwrap(tick2);
    }
  }  

}


// We use TOPBIT as the optimized in-storage value since 1 is a valid Field value
library DirtyFieldLib {
  DirtyField constant DIRTY_EMPTY = DirtyField.wrap(TOPBIT);
  DirtyField constant CLEAN_EMPTY = DirtyField.wrap(0);

  // Return clean field with topbit set to 0
  function clean(DirtyField field) internal pure returns (Field) {
    unchecked {
      assembly ("memory-safe") {
        field := and(NOT_TOPBIT,field)
      }
      return Field.wrap(DirtyField.unwrap(field));
    }
  }
  function isDirty(DirtyField field) internal pure returns (bool) {
    unchecked {
      return DirtyField.unwrap(field) & TOPBIT == TOPBIT;
    }
  }

  function eq(DirtyField leaf1, DirtyField leaf2) internal pure returns (bool) {
    unchecked {
      return DirtyField.unwrap(leaf1) == DirtyField.unwrap(leaf2);
    }
  }
}

// In fields, positions are counted from the right
library FieldLib {
  Field constant EMPTY = Field.wrap(uint(0));

  // Return clean field with topbit set to 1
  function dirty(Field field) internal pure returns (DirtyField) {
    unchecked {
      assembly ("memory-safe") {
        field := or(TOPBIT,field)
      }
      return DirtyField.wrap(Field.unwrap(field));
    }
  }

  function eq(Field field1, Field field2) internal pure returns (bool) {
    unchecked {
      return Field.unwrap(field1) == Field.unwrap(field2);
    }
  }

  // Does not accept TOPBIT as an empty value
  function isEmpty(Field field) internal pure returns (bool) {
    unchecked {
      return Field.unwrap(field) == Field.unwrap(EMPTY);
    }
  }

  // function unsetBitAtTick(Field field, Tick tick, uint level) internal pure returns (Field) {
  //   uint index =
  //     uint(Tick.unwrap(tick)) % (level == 0 ? TICKS_PER_LEVEL0 : level == 1 ? TICKS_PER_LEVEL1 : TICKS_PER_LEVEL2);
  //   return Field.wrap(Field.unwrap(field) & ~(1 << (256 - index)));
  // }

  function flipBitAtLevel0(Field level0, Tick tick) internal pure returns (Field) {
    unchecked {
      uint pos = tick.posInLevel0();
      level0 = Field.wrap(Field.unwrap(level0) ^ (1 << pos));
      return level0;
    }
  }

  function flipBitAtLevel1(Field level1, Tick tick) internal pure returns (Field) {
    unchecked {
      uint pos = tick.posInLevel1();
      level1 = Field.wrap(Field.unwrap(level1) ^ (1 << pos));
      return level1;
    }
  }

  function flipBitAtLevel2(Field level2, Tick tick) internal pure returns (Field) {
    unchecked {
      uint pos = tick.posInLevel2();
      level2 = Field.wrap(Field.unwrap(level2) ^ (1 << pos));
      return level2;
    }
  }

  function flipBitAtLevel3(Field level3, Tick tick) internal pure returns (Field) {
    unchecked {
      uint pos = tick.posInLevel3();
      level3 = Field.wrap(Field.unwrap(level3) ^ (1 << pos));
      return level3;
    }
  }

  // utility fn
  function eraseToTick0(Field field, Tick tick) internal pure returns (Field) {
    unchecked {
      uint mask = ONES << (tick.posInLevel0() + 1);
      return Field.wrap(Field.unwrap(field) & mask);
    }
  }

  function eraseFromTick0(Field field, Tick tick) internal pure returns (Field) {
    unchecked {
      uint mask = ~(ONES << tick.posInLevel0());
      return Field.wrap(Field.unwrap(field) & mask);
    }
  }

  // utility fn
  function eraseToTick1(Field field, Tick tick) internal pure returns (Field) {
    unchecked {
      uint mask = ONES << (tick.posInLevel1() + 1);
      return Field.wrap(Field.unwrap(field) & mask);
    }
  }

  function eraseFromTick1(Field field, Tick tick) internal pure returns (Field) {
    unchecked {
      uint mask = ~(ONES << tick.posInLevel1());
      return Field.wrap(Field.unwrap(field) & mask);
    }
  }

  // utility fn
  function eraseToTick2(Field field, Tick tick) internal pure returns (Field) {
    unchecked {
      uint mask = ONES << (tick.posInLevel2() + 1);
      return Field.wrap(Field.unwrap(field) & mask);
    }
  }

  function eraseFromTick2(Field field, Tick tick) internal pure returns (Field) {
    unchecked {
      uint mask = ~(ONES << tick.posInLevel2());
      return Field.wrap(Field.unwrap(field) & mask);
    }
  }

  // utility fn
  function eraseToTick3(Field field, Tick tick) internal pure returns (Field) {
    unchecked {
      uint mask = ONES << (tick.posInLevel3() + 1);
      return Field.wrap(Field.unwrap(field) & mask);
    }
  }

  function eraseFromTick3(Field field, Tick tick) internal pure returns (Field) {
    unchecked {
      uint mask = ~(ONES << tick.posInLevel3());
      return Field.wrap(Field.unwrap(field) & mask);
    }
  }

  // Will throw if field is empty
  function firstOnePosition(Field field) internal pure returns (uint) {
    // FIXME stop checking for 0 or integrate it into ctz function in assembly
    unchecked {
      require(!field.isEmpty(),"field is 0");
      return BitLib.ctz64(Field.unwrap(field));
    }
  }

  // Will throw if field is empty
  function lastOnePosition(Field field) internal pure returns (uint) {
    unchecked {
      // FIXME stop checking for 0 or integrate it into ctz function in assembly
      require(!field.isEmpty(), "field is 0");
      return BitLib.fls(Field.unwrap(field));
    }
  }

  // Get the index of the first level(i) of a level(i+1)
  function firstLevel2Index(Field level3) internal pure returns (int) {
    unchecked {
      return int(level3.firstOnePosition()) - LEVEL3_SIZE / 2;
    }
  }
  function lastLevel2Index(Field level3) internal pure returns (int) {
    unchecked {
      return int(level3.lastOnePosition()) - LEVEL3_SIZE / 2;
    }
  }
  function firstLevel1Index(Field level2, int level2Index) internal pure returns (int) {
    unchecked {
      return level2Index * LEVEL2_SIZE + int(level2.firstOnePosition());
    }
  }
  function lastLevel1Index(Field level2, int level2Index) internal pure returns (int) {
    unchecked {
      return level2Index * LEVEL2_SIZE + int(level2.lastOnePosition());
    }
  }
  function firstLevel0Index(Field level1, int level1Index) internal pure returns (int) {
    unchecked {
      return level1Index * LEVEL1_SIZE + int(level1.firstOnePosition());
    }
  }
  function lastLevel0Index(Field level1, int level1Index) internal pure returns (int) {
    unchecked {
      return level1Index * LEVEL1_SIZE + int(level1.lastOnePosition());
    }
  }
  function firstLeafIndex(Field level0, int level0Index) internal pure returns (int) {
    unchecked {
      return level0Index * LEVEL0_SIZE + int(level0.firstOnePosition());
    }
  }
  function lastLeafIndex(Field level0, int level0Index) internal pure returns (int) {
    unchecked {
      return level0Index * LEVEL0_SIZE + int(level0.lastOnePosition());
    }
  }

 }<|MERGE_RESOLUTION|>--- conflicted
+++ resolved
@@ -83,17 +83,10 @@
     }
   }
 
-<<<<<<< HEAD
   // Set either tick's first (at pos*size) or last (at pos*size + 1)
   function setPosFirstOrLast(Leaf leaf, uint pos, uint id, bool last) internal pure returns (Leaf) {
     unchecked {
       uint before = OFFER_BITS * ((pos * 2) + uint_of_bool(last));
-=======
-  // Set either tick's first (at index*size) or last (at index*size + 1)
-  function setIndexFirstOrLast(Leaf leaf, uint index, uint id, bool last) internal pure returns (Leaf) {
-    unchecked {
-      uint before = OFFER_BITS * ((index * 2) + uint_of_bool(last));
->>>>>>> 0d78f9ab
 
       // cleanup necessary?
       uint cleanupMask = ~(OFFER_MASK << (256 - OFFER_BITS - before));
@@ -107,22 +100,14 @@
   function setTickFirst(Leaf leaf, Tick tick, uint id) internal pure returns (Leaf) {
     unchecked {
       uint posInLeaf = TickLib.posInLeaf(tick);
-<<<<<<< HEAD
       return setPosFirstOrLast(leaf, posInLeaf, id, false);
-=======
-      return setIndexFirstOrLast(leaf, posInLeaf, id, false);
->>>>>>> 0d78f9ab
     }
   }
 
   function setTickLast(Leaf leaf, Tick tick, uint id) internal pure returns (Leaf) {
     unchecked {
       uint posInLeaf = TickLib.posInLeaf(tick);
-<<<<<<< HEAD
       return setPosFirstOrLast(leaf, posInLeaf, id, true);
-=======
-      return setIndexFirstOrLast(leaf, posInLeaf, id, true);
->>>>>>> 0d78f9ab
     }
   }
 
@@ -144,17 +129,12 @@
 
   function firstOfTick(Leaf leaf, Tick tick) internal pure returns (uint) {
     unchecked {
-<<<<<<< HEAD
       return firstOfPos(leaf, TickLib.posInLeaf(tick));
-=======
-      return firstOfIndex(leaf, TickLib.posInLeaf(tick));
->>>>>>> 0d78f9ab
     }
   }
 
   function lastOfTick(Leaf leaf, Tick tick) internal pure returns (uint) {
     unchecked {
-<<<<<<< HEAD
       return lastOfPos(leaf, TickLib.posInLeaf(tick));
     }
   }
@@ -170,50 +150,21 @@
     unchecked {
       uint raw = Leaf.unwrap(leaf);
       return uint(raw << (OFFER_BITS * ((pos * 2) + 1)) >> (256 - OFFER_BITS));
-=======
-      return lastOfIndex(leaf, TickLib.posInLeaf(tick));
-    }
-  }
-
-  function firstOfIndex(Leaf leaf, uint index) internal pure returns (uint) {
-    unchecked {
-      uint raw = Leaf.unwrap(leaf);
-      return uint(raw << (index * OFFER_BITS * 2) >> (256 - OFFER_BITS));
-    }
-  }
-
-  function lastOfIndex(Leaf leaf, uint index) internal pure returns (uint) {
-    unchecked {
-      uint raw = Leaf.unwrap(leaf);
-      return uint(raw << (OFFER_BITS * ((index * 2) + 1)) >> (256 - OFFER_BITS));
->>>>>>> 0d78f9ab
     }
   }
 
   // Will check for the first position (0,1,2 or 3) that has a nonzero first-of-tick or a nonzero last-of-tick offer. Leafs where only one of those is nonzero are invalid anyway.
   // Offers are ordered msb to lsb
   function firstOfferPosition(Leaf leaf) internal pure returns (uint ret) {
-<<<<<<< HEAD
-    unchecked {
-      assembly("memory-safe") {
-        ret := shl(1,gt(0xffffffffffffffffffffffffffffffff,leaf))
-        ret := or(ret,gt(0xffffffffffffffff,shr(shl(7,iszero(ret)),leaf)))
-      }
-=======
     assembly("memory-safe") {
       ret := gt(leaf,0xffffffffffffffffffffffffffffffff)
       ret := or(shl(1,iszero(ret)),iszero(gt(shr(shl(7,ret),leaf),0xffffffffffffffff)))
->>>>>>> 0d78f9ab
     }
   }
 
   function getNextOfferId(Leaf leaf) internal pure returns (uint offerId) {
     unchecked {
-<<<<<<< HEAD
       return firstOfPos(leaf,firstOfferPosition(leaf));
-=======
-      return firstOfIndex(leaf,firstOfferPosition(leaf));
->>>>>>> 0d78f9ab
     }
   }
 }

// SPDX-License-Identifier: BUSL-1.1
pragma solidity ^0.8.17;

import "mgv_lib/Constants.sol";
import {BitLib} from "mgv_lib/BitLib.sol";
import {console2 as csf} from "forge-std/console2.sol";
import {LocalPacked} from "mgv_src/preprocessed/MgvLocal.post.sol";

type Leaf is uint;
type DirtyLeaf is uint;

using LeafLib for Leaf global;
using DirtyLeafLib for DirtyLeaf global;

type Field is uint;
type DirtyField is uint;

using FieldLib for Field global;
using DirtyFieldLib for DirtyField global;

type Tick is int;

using TickLib for Tick global;

// Leafs are of the ford [id,id][id,id][id,id][id,id]
// With the property that within a [id1,id2] pair, id1==0 iff id2==0
// So 1 is not a valid leaf
// We use that (for storage gas savings) yet the field is still considered empty
// 1 is chosen as a special invalid leaf value to make dirty/clean more gas efficient
library DirtyLeafLib {
  // Return 0 if leaf is 1, leaf otherwise
  function clean(DirtyLeaf leaf) internal pure returns (Leaf) {
    unchecked {
      assembly ("memory-safe") {
        leaf := xor(eq(leaf,ONE),leaf)
      }
      return Leaf.wrap(DirtyLeaf.unwrap(leaf));
    }
  }
  function isDirty(DirtyLeaf leaf) internal pure returns (bool) {
    unchecked {
      return DirtyLeaf.unwrap(leaf) == ONE;
    }
  }
  function eq(DirtyLeaf leaf1, DirtyLeaf leaf2) internal pure returns (bool) {
    unchecked {
      return DirtyLeaf.unwrap(leaf1) == DirtyLeaf.unwrap(leaf2);
    }
  }
}

library LeafLib {
  Leaf constant EMPTY = Leaf.wrap(uint(0));

  // Return 1 if leaf is 0, leaf otherwise
  function dirty(Leaf leaf) internal pure returns (DirtyLeaf) {
    unchecked {
      assembly ("memory-safe") {
        leaf := or(iszero(leaf),leaf)
      }
      return DirtyLeaf.wrap(Leaf.unwrap(leaf));
    }
  }

  function eq(Leaf leaf1, Leaf leaf2) internal pure returns (bool) {
    return Leaf.unwrap(leaf1) == Leaf.unwrap(leaf2);
  }

  // Does not accept 1 as an empty value
  function isEmpty(Leaf leaf) internal pure returns (bool) {
    return Leaf.unwrap(leaf) == Leaf.unwrap(EMPTY);
  }

  function uint_of_bool(bool b) internal pure returns (uint u) {
    assembly {
      u := b
    }
  }

  // Set either tick's first (at index*size) or last (at index*size + 1)
  function setIndexFirstOrLast(Leaf leaf, uint index, uint id, bool last) internal pure returns (Leaf) {
    uint before = OFFER_BITS * ((index * 2) + uint_of_bool(last));

    // cleanup necessary?
    uint cleanupMask = ~(OFFER_MASK << (256 - OFFER_BITS - before));

    uint shiftedId = id << (256 - OFFER_BITS - before);
    uint newLeaf = Leaf.unwrap(leaf) & cleanupMask | shiftedId;
    return Leaf.wrap(newLeaf);
  }

  function setTickFirst(Leaf leaf, Tick tick, uint id) internal pure returns (Leaf) {
    uint posInLeaf = TickLib.posInLeaf(tick);
    return setIndexFirstOrLast(leaf, posInLeaf, id, false);
  }

  function setTickLast(Leaf leaf, Tick tick, uint id) internal pure returns (Leaf) {
    uint posInLeaf = TickLib.posInLeaf(tick);
    return setIndexFirstOrLast(leaf, posInLeaf, id, true);
  }

  // useful for quickly accessing the next tick even when the current offer is not the best
  // not for onchain use
  function eraseToTick(Leaf leaf, Tick tick) internal pure returns (Leaf) {
    uint mask = ONES >> ((tick.posInLeaf() + 1) * OFFER_BITS * 2);
    return Leaf.wrap(Leaf.unwrap(leaf) & mask);
  }

  function eraseFromTick(Leaf leaf, Tick tick) internal pure returns (Leaf) {
    uint mask = ~(ONES >> (tick.posInLeaf() * OFFER_BITS * 2));
    return Leaf.wrap(Leaf.unwrap(leaf) & mask);
  }

  function firstOfTick(Leaf leaf, Tick tick) internal pure returns (uint) {
    return firstOfIndex(leaf, TickLib.posInLeaf(tick));
  }

  function lastOfTick(Leaf leaf, Tick tick) internal pure returns (uint) {
    return lastOfIndex(leaf, TickLib.posInLeaf(tick));
  }

  function firstOfIndex(Leaf leaf, uint index) internal pure returns (uint) {
    uint raw = Leaf.unwrap(leaf);
    return uint(raw << (index * OFFER_BITS * 2) >> (256 - OFFER_BITS));
  }

  function lastOfIndex(Leaf leaf, uint index) internal pure returns (uint) {
    uint raw = Leaf.unwrap(leaf);
    return uint(raw << (OFFER_BITS * ((index * 2) + 1)) >> (256 - OFFER_BITS));
  }

  // Will check for the first position (0,1,2 or 3) that has a nonzero first-of-tick or a nonzero last-of-tick offer. Leafs where only one of those is nonzero are invalid anyway.
<<<<<<< HEAD
  // Offers are ordered msb to lsb
=======
>>>>>>> 39b57b05
  function firstOfferPosition(Leaf leaf) internal pure returns (uint ret) {
    assembly("memory-safe") {
      ret := gt(leaf,0xffffffffffffffffffffffffffffffff)
      ret := or(shl(1,iszero(ret)),iszero(gt(shr(shl(7,ret),leaf),0xffffffffffffffff)))
    }
  }

  function getNextOfferId(Leaf leaf) internal pure returns (uint offerId) {
    return firstOfIndex(leaf,firstOfferPosition(leaf));
  }
}


library TickLib {

  function eq(Tick tick1, Tick tick2) internal pure returns (bool) {
    return Tick.unwrap(tick1) == Tick.unwrap(tick2);
  }

  function inRange(Tick tick) internal pure returns (bool) {
    return Tick.unwrap(tick) >= MIN_TICK && Tick.unwrap(tick) <= MAX_TICK;
  }

  // Returns the nearest, higher tick to the given logPrice at the given tickScale
  function nearestHigherTickToLogPrice(int logPrice, uint tickScale) internal pure returns (Tick) {
    // Do not force logPrices to fit the tickScale (aka logPrice%tickScale==0)
    // Round maker prices up such that maker is always paid at least what they asked for
    int tick = logPrice / int(tickScale);
    if (logPrice > 0 && logPrice % int(tickScale) != 0) {
      tick = tick + 1;
    }
    return Tick.wrap(tick);
  }

  // Optimized conversion for logPrices that are known to map exactly to a tick at the given tickScale,
  // eg for offers in the offer list which are always written with a tick-aligned logPrice
  function fromTickAlignedLogPrice(int logPrice, uint tickScale) internal pure returns (Tick) {
    return Tick.wrap(logPrice / int(tickScale));
  }

  // Utility for tests&unpacked structs, less gas-optimal
  // Must not be called with any of level0, level1, level2 or level3 empty
  function bestTickFromBranch(uint tickPosInLeaf,Field level0, Field level1, Field level2, Field level3) internal pure returns (Tick) {
    unchecked {
      LocalPacked local;
      local = local.tickPosInLeaf(tickPosInLeaf).level0(level0).level1(level1).level2(level2).level3(level3);
      return bestTickFromLocal(local);
    }
  }

  function bestTickFromLocal(LocalPacked local) internal pure returns (Tick) {
    unchecked {
      uint utick = local.tickPosInLeaf() |
        ((BitLib.ctz64(Field.unwrap(local.level0())) |
          (BitLib.ctz64(Field.unwrap(local.level1())) |
            (BitLib.ctz64(Field.unwrap(local.level2())) |
              uint(
                (int(BitLib.ctz64(Field.unwrap(local.level3())))-LEVEL3_SIZE/2) << LEVEL2_SIZE_BITS)) 
              << LEVEL1_SIZE_BITS)
            << LEVEL0_SIZE_BITS)
          << LEAF_SIZE_BITS);
      return Tick.wrap(int(utick));
    }
  }

  // returns log_(1.0001)(wants/gives)
  // with wants/gives on 96 bits, tick will be < 24bits
  // never overstimates tick (but takes the highest tick that avoids doing so)
  // wants will be adjusted down from the original
  // FIXME use unchecked math but specify precise bounds on what inputs do not overflow
  // function tickFromVolumes(uint inboundAmt, uint outboundAmt, uint tickScale) internal pure returns (Tick) {
  //   return Tick.wrap(logPriceFromVolumes(inboundAmt,outboundAmt) * int(tickScale));
  // }

  // I could revert to indices being uints if I do (+ BIG_NUMBER) systematically,
  // then / something. More gas costly (a little) but
  // a) clearer
  // b) allows non-power-of-two sizes for "offers_per_leaf"
  function leafIndex(Tick tick) internal pure returns (int) {
    return Tick.unwrap(tick) >> LEAF_SIZE_BITS;
  }

  // ok because 2^TICK_BITS%TICKS_PER_LEAF=0
  // note "posIn*"
  // could instead write uint(tick) / a % b
  // but it's less explicit why it works:
  // works because sizes are powers of two, otherwise will have to do
  // tick+(MIN_OFFER/TICKS_PER_LEAF * TICKS_PER_LEAF), so that we are in positive range and have not changed modulo TICKS_PER_LEAF
  // otherwise if you mod negative numbers you get signed modulo defined as
  // a%b = sign(a) abs(a)%abs(b), e.g. -1%6=-1 when we would like -1%6=5
  // I could also do like uintX(intX(a%x)) but the method below means I don't need to edit all the code when I change mask sizes
  function posInLeaf(Tick tick) internal pure returns (uint) {
    return uint(Tick.unwrap(tick)) & LEAF_SIZE_MASK;
  }

  function level0Index(Tick tick) internal pure returns (int) {
    return Tick.unwrap(tick) >> (LEAF_SIZE_BITS + LEVEL0_SIZE_BITS);
  }

  // see note posIn*
  function posInLevel0(Tick tick) internal pure returns (uint) {
    return uint(tick.leafIndex()) & LEVEL0_SIZE_MASK;
  }

  function level1Index(Tick tick) internal pure returns (int) {
    return Tick.unwrap(tick) >> (LEAF_SIZE_BITS + LEVEL0_SIZE_BITS + LEVEL1_SIZE_BITS);
  }

  function level2Index(Tick tick) internal pure returns (int) {
    return Tick.unwrap(tick) >> (LEAF_SIZE_BITS + LEVEL0_SIZE_BITS + LEVEL1_SIZE_BITS + LEVEL2_SIZE_BITS);
  }

  // see note posIn*
  function posInLevel1(Tick tick) internal pure returns (uint) {
    return uint(tick.level0Index()) & LEVEL1_SIZE_MASK;
  }

  function posInLevel2(Tick tick) internal pure returns (uint) {
    return uint(tick.level1Index()) & LEVEL2_SIZE_MASK;
  }

  // see note posIn*
  // note with int24 tick we only use 2 bits in level3
  //   level 3 single node
  // <--------------------->
  //  1                  0
  //  ^initial level2
  // so we can immediately add 32 to that
  // and there is no need to take a modulo
  function posInLevel3(Tick tick) internal pure returns (uint) {
    return uint(tick.level2Index() + LEVEL3_SIZE / 2);
  }

  function strictlyBetter(Tick tick1, Tick tick2) internal pure returns (bool) {
    return Tick.unwrap(tick1) < Tick.unwrap(tick2);
  }

  function better(Tick tick1, Tick tick2) internal pure returns (bool) {
    return Tick.unwrap(tick1) <= Tick.unwrap(tick2);
  }  

}


// We use TOPBIT as the optimized in-storage value since 1 is a valid Field value
library DirtyFieldLib {
  DirtyField constant DIRTY_EMPTY = DirtyField.wrap(TOPBIT);
  DirtyField constant CLEAN_EMPTY = DirtyField.wrap(0);

  // Return clean field with topbit set to 0
  function clean(DirtyField field) internal pure returns (Field) {
    unchecked {
      assembly ("memory-safe") {
        field := and(NOT_TOPBIT,field)
      }
      return Field.wrap(DirtyField.unwrap(field));
    }
  }
  function isDirty(DirtyField field) internal pure returns (bool) {
    unchecked {
      return DirtyField.unwrap(field) & TOPBIT == TOPBIT;
    }
  }

  function eq(DirtyField leaf1, DirtyField leaf2) internal pure returns (bool) {
    unchecked {
      return DirtyField.unwrap(leaf1) == DirtyField.unwrap(leaf2);
    }
  }
}

// In fields, positions are counted from the right
library FieldLib {
  Field constant EMPTY = Field.wrap(uint(0));

  // Return clean field with topbit set to 1
  function dirty(Field field) internal pure returns (DirtyField) {
    unchecked {
      assembly ("memory-safe") {
        field := or(TOPBIT,field)
      }
      return DirtyField.wrap(Field.unwrap(field));
    }
  }

  function eq(Field field1, Field field2) internal pure returns (bool) {
    return Field.unwrap(field1) == Field.unwrap(field2);
  }

  // Does not accept TOPBIT as an empty value
  function isEmpty(Field field) internal pure returns (bool) {
    return Field.unwrap(field) == Field.unwrap(EMPTY);
  }

  // function unsetBitAtTick(Field field, Tick tick, uint level) internal pure returns (Field) {
  //   uint index =
  //     uint(Tick.unwrap(tick)) % (level == 0 ? TICKS_PER_LEVEL0 : level == 1 ? TICKS_PER_LEVEL1 : TICKS_PER_LEVEL2);
  //   return Field.wrap(Field.unwrap(field) & ~(1 << (256 - index)));
  // }

  function flipBitAtLevel0(Field level0, Tick tick) internal pure returns (Field) {
    uint pos = tick.posInLevel0();
    level0 = Field.wrap(Field.unwrap(level0) ^ (1 << pos));
    return level0;
  }

  function flipBitAtLevel1(Field level1, Tick tick) internal pure returns (Field) {
    uint pos = tick.posInLevel1();
    level1 = Field.wrap(Field.unwrap(level1) ^ (1 << pos));
    return level1;
  }

  function flipBitAtLevel2(Field level2, Tick tick) internal pure returns (Field) {
    uint pos = tick.posInLevel2();
    level2 = Field.wrap(Field.unwrap(level2) ^ (1 << pos));
    return level2;
  }

  function flipBitAtLevel3(Field level3, Tick tick) internal pure returns (Field) {
    uint pos = tick.posInLevel3();
    level3 = Field.wrap(Field.unwrap(level3) ^ (1 << pos));
    return level3;
  }

  // utility fn
  function eraseToTick0(Field field, Tick tick) internal pure returns (Field) {
    uint mask = ONES << (tick.posInLevel0() + 1);
    return Field.wrap(Field.unwrap(field) & mask);
  }

  function eraseFromTick0(Field field, Tick tick) internal pure returns (Field) {
    uint mask = ~(ONES << tick.posInLevel0());
    return Field.wrap(Field.unwrap(field) & mask);
  }

  // utility fn
  function eraseToTick1(Field field, Tick tick) internal pure returns (Field) {
    uint mask = ONES << (tick.posInLevel1() + 1);
    return Field.wrap(Field.unwrap(field) & mask);
  }

  function eraseFromTick1(Field field, Tick tick) internal pure returns (Field) {
    uint mask = ~(ONES << tick.posInLevel1());
    return Field.wrap(Field.unwrap(field) & mask);
  }

  // utility fn
  function eraseToTick2(Field field, Tick tick) internal pure returns (Field) {
    uint mask = ONES << (tick.posInLevel2() + 1);
    return Field.wrap(Field.unwrap(field) & mask);
  }

  function eraseFromTick2(Field field, Tick tick) internal pure returns (Field) {
    uint mask = ~(ONES << tick.posInLevel2());
    return Field.wrap(Field.unwrap(field) & mask);
  }

  // utility fn
  function eraseToTick3(Field field, Tick tick) internal pure returns (Field) {
    uint mask = ONES << (tick.posInLevel3() + 1);
    return Field.wrap(Field.unwrap(field) & mask);
  }

  function eraseFromTick3(Field field, Tick tick) internal pure returns (Field) {
    uint mask = ~(ONES << tick.posInLevel3());
    return Field.wrap(Field.unwrap(field) & mask);
  }

  // Will throw if field is empty
  function firstOnePosition(Field field) internal pure returns (uint) {
    // FIXME stop checking for 0 or integrate it into ctz function in assembly
    require(!field.isEmpty(),"field is 0");
    unchecked {
      return BitLib.ctz64(Field.unwrap(field));
    }
  }

  // Will throw if field is empty
  function lastOnePosition(Field field) internal pure returns (uint) {
    // FIXME stop checking for 0 or integrate it into ctz function in assembly
    require(!field.isEmpty(), "field is 0");
    return BitLib.fls(Field.unwrap(field));
  }

  // Get the index of the first level(i) of a level(i+1)
  function firstLevel2Index(Field level3) internal pure returns (int) {
    return int(level3.firstOnePosition()) - LEVEL3_SIZE / 2;
  }
  function lastLevel2Index(Field level3) internal pure returns (int) {
    return int(level3.lastOnePosition()) - LEVEL3_SIZE / 2;
  }
  function firstLevel1Index(Field level2, int level2Index) internal pure returns (int) {
    return level2Index * LEVEL2_SIZE + int(level2.firstOnePosition());
  }
  function lastLevel1Index(Field level2, int level2Index) internal pure returns (int) {
    return level2Index * LEVEL2_SIZE + int(level2.lastOnePosition());
  }
  function firstLevel0Index(Field level1, int level1Index) internal pure returns (int) {
    return level1Index * LEVEL1_SIZE + int(level1.firstOnePosition());
  }
  function lastLevel0Index(Field level1, int level1Index) internal pure returns (int) {
    return level1Index * LEVEL1_SIZE + int(level1.lastOnePosition());
  }
  function firstLeafIndex(Field level0, int level0Index) internal pure returns (int) {
    return level0Index * LEVEL0_SIZE + int(level0.firstOnePosition());
  }
  function lastLeafIndex(Field level0, int level0Index) internal pure returns (int) {
    return level0Index * LEVEL0_SIZE + int(level0.lastOnePosition());
  }

 }<|MERGE_RESOLUTION|>--- conflicted
+++ resolved
@@ -130,10 +130,7 @@
   }
 
   // Will check for the first position (0,1,2 or 3) that has a nonzero first-of-tick or a nonzero last-of-tick offer. Leafs where only one of those is nonzero are invalid anyway.
-<<<<<<< HEAD
   // Offers are ordered msb to lsb
-=======
->>>>>>> 39b57b05
   function firstOfferPosition(Leaf leaf) internal pure returns (uint ret) {
     assembly("memory-safe") {
       ret := gt(leaf,0xffffffffffffffffffffffffffffffff)

--- conflicted
+++ resolved
@@ -397,7 +397,6 @@
     return Field.wrap(Field.unwrap(field) & mask);
   }
 
-<<<<<<< HEAD
   // utility fn
   function eraseToTick3(Field field, Tick tick) internal pure returns (Field) {
     uint mask = ONES << (tick.posInLevel3() + 1);
@@ -409,8 +408,6 @@
     return Field.wrap(Field.unwrap(field) & mask);
   }
 
-=======
->>>>>>> d7643443
   // Will throw if field is empty
   function firstOnePosition(Field field) internal pure returns (uint) {
     // FIXME stop checking for 0 or integrate it into ctz function in assembly
@@ -423,11 +420,7 @@
   // Will throw if field is empty
   function lastOnePosition(Field field) internal pure returns (uint) {
     // FIXME stop checking for 0 or integrate it into ctz function in assembly
-<<<<<<< HEAD
-    require(!field.isEmpty() ,"field is 0");
-=======
     require(!field.isEmpty(), "field is 0");
->>>>>>> d7643443
     return BitLib.fls(Field.unwrap(field));
   }
 

{
  "name": "@mangrovedao/mangrove-core",
<<<<<<< HEAD
  "version": "1.4.3-0",
=======
  "version": "1.4.4-0",
>>>>>>> 30b8d0cf
  "author": "Mangrove DAO",
  "license": "(AGPL-3.0-only OR BSD-2-Clause)",
  "main": "index.js",
  "scripts": {
    "package-version": "echo $npm_package_version",
    "precommit": "lint-staged",
    "prepack": "pinst --disable && yarn build && yarn doc",
    "postpack": "pinst --enable",
    "postinstall": "husky install",
    "corecov": "forge coverage --match-path 'test/core/*'",
    "build": "forge build && node copyArtifacts && node buildIndex",
    "clean": "forge clean; rimraf index.js dist",
    "doc": "solcco -f doc/MgvDoc.html preprocessing/structs.js src/MgvLib.sol src/MgvRoot.sol src/MgvHasOffers.sol src/MgvOfferMaking.sol src/MgvOfferTaking.sol src/MgvOfferTakingWithPermit.sol src/MgvGovernable.sol src/AbstractMangrove.sol src/Mangrove.sol src/InvertedMangrove.sol",
    "preproc": "node preprocessing/run.js",
    "test": "forge test -vvv"
  },
  "lint-staged": {
    "*.sol": "forge fmt",
    "*.{js,css,md,json}": "prettier --write --ignore-unknown"
  },
  "files": [
    "/dist",
    "/src",
    "/script",
    "/test/lib/**/*",
    "/addresses/**/!(*.backup.json)",
    "foundry.toml",
    "remappings.txt",
    "/lib",
    "/LICENSE",
    "/README.md",
    "/doc"
  ],
  "devDependencies": {
    "husky": "^8.0.3",
    "lint-staged": "^13.1.2",
    "micromatch": "^4.0.5",
    "pinst": "^3.0.0",
    "prettier": "^2.8.4",
    "rimraf": "^4.1.3",
    "shelljs": "^0.8.4",
    "solcco": ">=1.0.11",
    "solpp": "^0.11.5",
    "yargs": "^17.6.2"
  },
  "packageManager": "yarn@3.2.3",
<<<<<<< HEAD
  "stableVersion": "1.4.2"
=======
  "stableVersion": "1.4.3"
>>>>>>> 30b8d0cf
}<|MERGE_RESOLUTION|>--- conflicted
+++ resolved
@@ -1,10 +1,6 @@
 {
   "name": "@mangrovedao/mangrove-core",
-<<<<<<< HEAD
-  "version": "1.4.3-0",
-=======
   "version": "1.4.4-0",
->>>>>>> 30b8d0cf
   "author": "Mangrove DAO",
   "license": "(AGPL-3.0-only OR BSD-2-Clause)",
   "main": "index.js",
@@ -51,9 +47,5 @@
     "yargs": "^17.6.2"
   },
   "packageManager": "yarn@3.2.3",
-<<<<<<< HEAD
-  "stableVersion": "1.4.2"
-=======
   "stableVersion": "1.4.3"
->>>>>>> 30b8d0cf
 }
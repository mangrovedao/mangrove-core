{
  "name": "@mangrovedao/mangrove-core",
  "version": "1.4.4-0",
  "author": "Mangrove DAO",
  "license": "(AGPL-3.0-only OR BSD-2-Clause)",
  "main": "index.js",
  "scripts": {
    "package-version": "echo $npm_package_version",
    "precommit": "lint-staged",
    "prepack": "pinst --disable && yarn build && yarn doc",
    "postpack": "pinst --enable",
    "postinstall": "husky install",
    "corecov": "forge coverage --match-path 'test/core/*'",
    "build": "forge build && node copyArtifacts && node buildIndex",
    "clean": "forge clean; rimraf index.js dist",
    "doc": "solcco -f doc/MgvDoc.html preprocessing/structs.js src/MgvLib.sol src/MgvRoot.sol src/MgvHasOffers.sol src/MgvOfferMaking.sol src/MgvOfferTaking.sol src/MgvOfferTakingWithPermit.sol src/MgvGovernable.sol src/AbstractMangrove.sol src/Mangrove.sol src/InvertedMangrove.sol",
    "preproc": "node preprocessing/run.js",
    "test": "forge test -vvv"
  },
  "lint-staged": {
    "*.sol": "forge fmt",
    "*.{js,css,md,json}": "prettier --write --ignore-unknown"
  },
  "files": [
    "/dist",
    "/src",
    "/script",
    "/test/lib/**/*",
    "/addresses/**/!(*.backup.json)",
    "foundry.toml",
    "remappings.txt",
    "/lib",
    "/LICENSE",
    "/README.md",
    "/doc"
  ],
  "devDependencies": {
    "husky": "^8.0.3",
    "lint-staged": "^13.1.2",
    "micromatch": "^4.0.5",
    "pinst": "^3.0.0",
    "prettier": "^2.8.4",
    "rimraf": "^4.1.3",
    "shelljs": "^0.8.4",
    "solcco": ">=1.0.11",
    "solpp": "^0.11.5",
    "yargs": "^17.6.2"
  },
  "packageManager": "yarn@3.2.3",
<<<<<<< HEAD
  "dependencies": {
    "solhint": "^3.4.1"
  }
=======
  "stableVersion": "1.4.3"
>>>>>>> e80b0beb
}<|MERGE_RESOLUTION|>--- conflicted
+++ resolved
@@ -43,15 +43,10 @@
     "rimraf": "^4.1.3",
     "shelljs": "^0.8.4",
     "solcco": ">=1.0.11",
+    "solhint": "^3.4.1",
     "solpp": "^0.11.5",
     "yargs": "^17.6.2"
   },
   "packageManager": "yarn@3.2.3",
-<<<<<<< HEAD
-  "dependencies": {
-    "solhint": "^3.4.1"
-  }
-=======
   "stableVersion": "1.4.3"
->>>>>>> e80b0beb
 }
{
  "name": "@mangrovedao/mangrove-core",
<<<<<<< HEAD
  "version": "1.5.11-2",
=======
  "version": "1.5.11",
>>>>>>> 1ebe7962
  "author": "Mangrove DAO",
  "license": "SEE LICENSE IN LICENSE",
  "main": "index.js",
  "scripts": {
    "package-version": "echo $npm_package_version",
    "precommit": "lint-staged",
    "prepack": "pinst --disable && yarn build && yarn doc",
    "postpack": "pinst --enable",
    "postinstall": "husky install",
    "corecov": "forge coverage --match-path 'test/core/*'",
    "build": "forge build && node copyArtifacts && node buildIndex && node checkNatspec",
    "clean": "forge clean; rimraf index.js dist",
    "doc": "solcco -f doc/MgvDoc.html preprocessing/structs.ts lib/core/Constants.sol src/core/MgvLib.sol src/core/MgvCommon.sol src/core/MgvHasOffers.sol src/core/MgvOfferMaking.sol src/core/MgvOfferTaking.sol src/core/MgvOfferTakingWithPermit.sol src/core/MgvGovernable.sol src/core/MgvView.sol src/core/MgvAppendix.sol src/core/Mangrove.sol lib/core/DensityLib.sol lib/core/TickTreeLib.sol lib/core/TickLib.sol lib/core/BitLib.sol lib/core/OfferExtra.sol lib/core/OfferDetailExtra.sol lib/core/LocalExtra.sol",
    "preproc": "ts-node preprocessing/run.ts",
    "generate-ratios": "node test-ratios/generate_ratios.js",
    "gas-measurement": "GAS_MATCH_PATH='test/core/gas/*' bash gas-measurement.sh",
    "test-ratios": "FOUNDRY_PROFILE=test-ratios forge test -vv",
    "test": "forge test -vvv",
    "test:memory-intensive": "forge test --match-contract TickTree",
    "test:fast": "forge test --no-match-contract TickTree -vvv"
  },
  "lint-staged": {
    "*.sol": "forge fmt",
    "*.{js,css,md,json,ts}": "prettier --write --ignore-unknown"
  },
  "files": [
    "/dist",
    "/src",
    "/script",
    "/test/lib/**/*",
    "/addresses/**/!(*.backup.json)",
    "foundry.toml",
    "remappings.txt",
    "/lib",
    "/LICENSE",
    "/README.md",
    "/doc",
    "gas-measurement.sh"
  ],
  "devDependencies": {
    "@types/node": "^20.8.5",
    "bn.js": "^5.2.1",
    "husky": "^8.0.3",
    "lint-staged": "^14.0.1",
    "mathjs": "^11.11.1",
    "micromatch": "^4.0.5",
    "pinst": "^3.0.0",
    "prettier": "^3.0.3",
    "rimraf": "^5.0.5",
    "shelljs": "^0.8.4",
    "solcco": ">=1.0.13",
    "solhint": "^3.6.2",
    "ts-node": "^10.9.1",
    "typescript": "^5.2.2",
    "yargs": "^17.7.2"
  },
  "packageManager": "yarn@3.5.0"
}<|MERGE_RESOLUTION|>--- conflicted
+++ resolved
@@ -1,10 +1,6 @@
 {
   "name": "@mangrovedao/mangrove-core",
-<<<<<<< HEAD
-  "version": "1.5.11-2",
-=======
-  "version": "1.5.11",
->>>>>>> 1ebe7962
+  "version": "2.0.0-2",
   "author": "Mangrove DAO",
   "license": "SEE LICENSE IN LICENSE",
   "main": "index.js",

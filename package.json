{
  "name": "@mangrovedao/mangrove-core",
<<<<<<< HEAD
  "version": "1.5.9",
=======
  "version": "1.5.8-2",
>>>>>>> e3601e21
  "author": "Mangrove DAO",
  "license": "SEE LICENSE IN LICENSE",
  "main": "index.js",
  "scripts": {
    "package-version": "echo $npm_package_version",
    "precommit": "lint-staged",
    "prepack": "pinst --disable && yarn build && yarn doc",
    "postpack": "pinst --enable",
    "postinstall": "husky install",
    "corecov": "forge coverage --match-path 'test/core/*'",
    "build": "forge build && node copyArtifacts && node buildIndex && node checkNatspec",
    "clean": "forge clean; rimraf index.js dist",
    "doc": "solcco -f doc/MgvDoc.html preprocessing/structs.ts src/MgvLib.sol src/MgvRoot.sol src/MgvHasOffers.sol src/MgvOfferMaking.sol src/MgvOfferTaking.sol src/MgvOfferTakingWithPermit.sol src/MgvGovernable.sol src/AbstractMangrove.sol src/Mangrove.sol src/InvertedMangrove.sol",
    "preproc": "ts-node preprocessing/run.ts",
    "test": "forge test -vvv"
  },
  "lint-staged": {
    "*.sol": "forge fmt",
    "*.{js,css,md,json,ts}": "prettier --write --ignore-unknown"
  },
  "files": [
    "/dist",
    "/src",
    "/script",
    "/test/lib/**/*",
    "/addresses/**/!(*.backup.json)",
    "foundry.toml",
    "remappings.txt",
    "/lib",
    "/LICENSE",
    "/README.md",
    "/doc"
  ],
  "devDependencies": {
    "@types/node": "^20.6.0",
    "husky": "^8.0.3",
    "lint-staged": "^14.0.1",
    "micromatch": "^4.0.5",
    "pinst": "^3.0.0",
    "prettier": "^3.0.3",
    "rimraf": "^5.0.1",
    "shelljs": "^0.8.4",
    "solcco": ">=1.0.13",
    "solhint": "^3.6.2",
    "ts-node": "^10.9.1",
    "typescript": "^5.2.2",
    "yargs": "^17.7.2"
  },
  "packageManager": "yarn@3.5.0"
}<|MERGE_RESOLUTION|>--- conflicted
+++ resolved
@@ -1,10 +1,6 @@
 {
   "name": "@mangrovedao/mangrove-core",
-<<<<<<< HEAD
   "version": "1.5.9",
-=======
-  "version": "1.5.8-2",
->>>>>>> e3601e21
   "author": "Mangrove DAO",
   "license": "SEE LICENSE IN LICENSE",
   "main": "index.js",

{
  "name": "@mangrovedao/mangrove-core",
<<<<<<< HEAD
  "version": "1.5.8",
=======
  "version": "1.5.8-2",
>>>>>>> 2e4cd9bb
  "author": "Mangrove DAO",
  "license": "SEE LICENSE IN LICENSE",
  "main": "index.js",
  "scripts": {
    "package-version": "echo $npm_package_version",
    "precommit": "lint-staged",
    "prepack": "pinst --disable && yarn build && yarn doc",
    "postpack": "pinst --enable",
    "postinstall": "husky install",
    "corecov": "forge coverage --match-path 'test/core/*'",
    "build": "forge build && node copyArtifacts && node buildIndex && node checkNatspec",
    "clean": "forge clean; rimraf index.js dist",
    "doc": "solcco -f doc/MgvDoc.html preprocessing/structs.ts src/MgvLib.sol src/MgvRoot.sol src/MgvHasOffers.sol src/MgvOfferMaking.sol src/MgvOfferTaking.sol src/MgvOfferTakingWithPermit.sol src/MgvGovernable.sol src/AbstractMangrove.sol src/Mangrove.sol src/InvertedMangrove.sol",
    "preproc": "ts-node preprocessing/run.ts",
    "test": "forge test -vvv"
  },
  "lint-staged": {
    "*.sol": "forge fmt",
    "*.{js,css,md,json,ts}": "prettier --write --ignore-unknown"
  },
  "files": [
    "/dist",
    "/src",
    "/script",
    "/test/lib/**/*",
    "/addresses/**/!(*.backup.json)",
    "foundry.toml",
    "remappings.txt",
    "/lib",
    "/LICENSE",
    "/README.md",
    "/doc"
  ],
  "devDependencies": {
    "@types/node": "^20.6.0",
    "husky": "^8.0.3",
    "lint-staged": "^14.0.1",
    "micromatch": "^4.0.5",
    "pinst": "^3.0.0",
    "prettier": "^3.0.3",
    "rimraf": "^5.0.1",
    "shelljs": "^0.8.4",
    "solcco": ">=1.0.13",
    "solhint": "^3.6.2",
    "ts-node": "^10.9.1",
    "typescript": "^5.2.2",
    "yargs": "^17.7.2"
  },
  "packageManager": "yarn@3.5.0"
}<|MERGE_RESOLUTION|>--- conflicted
+++ resolved
@@ -1,10 +1,6 @@
 {
   "name": "@mangrovedao/mangrove-core",
-<<<<<<< HEAD
-  "version": "1.5.8",
-=======
   "version": "1.5.8-2",
->>>>>>> 2e4cd9bb
   "author": "Mangrove DAO",
   "license": "SEE LICENSE IN LICENSE",
   "main": "index.js",

{
  "name": "@mangrovedao/mangrove-core",
<<<<<<< HEAD
  "version": "1.5.13",
=======
  "version": "2.0.0-4",
>>>>>>> b4019efa
  "author": "Mangrove DAO",
  "license": "SEE LICENSE IN LICENSE",
  "main": "index.js",
  "scripts": {
    "package-version": "echo $npm_package_version",
    "precommit": "lint-staged",
    "prepack": "pinst --disable && yarn build && yarn doc",
    "postpack": "pinst --enable",
    "postinstall": "husky install",
    "corecov": "forge coverage --match-path 'test/core/*'",
    "build": "yarn run copyDeploymentAddresses && yarn run copyContextAddresses && forge build && node copyArtifacts && node buildIndex && node checkNatspec",
    "clean": "forge clean; rimraf index.js dist",
    "doc": "solcco -f doc/MgvDoc.html preprocessing/structs.ts lib/core/Constants.sol src/core/MgvLib.sol src/core/MgvCommon.sol src/core/MgvHasOffers.sol src/core/MgvOfferMaking.sol src/core/MgvOfferTaking.sol src/core/MgvOfferTakingWithPermit.sol src/core/MgvGovernable.sol src/core/MgvView.sol src/core/MgvAppendix.sol src/core/Mangrove.sol lib/core/DensityLib.sol lib/core/TickTreeLib.sol lib/core/TickLib.sol lib/core/BitLib.sol lib/core/OfferExtra.sol lib/core/OfferDetailExtra.sol lib/core/LocalExtra.sol",
    "copyDeploymentAddresses": "node copyDeploymentAddresses",
    "copyContextAddresses": "node copyContextAddresses",
    "preproc": "ts-node preprocessing/run.ts",
    "generate-ratios": "node test-ratios/generate_ratios.js",
    "gas-measurement": "GAS_MATCH_PATH='test/core/gas/*' bash gas-measurement.sh",
    "test-ratios": "FOUNDRY_PROFILE=test-ratios forge test -vv",
    "test": "forge test -vvv",
    "test:memory-intensive": "forge test --match-contract TickTree",
    "test:fast": "forge test --no-match-contract TickTree -vvv"
  },
  "lint-staged": {
    "*.sol": "forge fmt",
    "*.{js,css,md,json,ts}": "prettier --write --ignore-unknown"
  },
  "files": [
    "/dist",
    "/src",
    "/script",
    "/test/lib/**/*",
    "foundry.toml",
    "remappings.txt",
    "/lib",
    "/LICENSE",
    "/README.md",
    "/doc",
    "gas-measurement.sh"
  ],
  "devDependencies": {
    "@mangrovedao/context-addresses": "next",
    "@mangrovedao/mangrove-deployments": "next",
    "@types/node": "^20.9.0",
    "bn.js": "^5.2.1",
    "husky": "^8.0.3",
    "lint-staged": "^15.1.0",
    "mathjs": "^12.0.0",
    "micromatch": "^4.0.5",
    "pinst": "^3.0.0",
    "prettier": "^3.1.0",
    "rimraf": "^5.0.5",
    "shelljs": "^0.8.4",
    "solcco": ">=1.0.13",
    "solhint": "^4.0.0",
    "ts-node": "^10.9.1",
    "typescript": "^5.2.2",
    "yargs": "^17.7.2"
  },
  "packageManager": "yarn@3.5.0"
}<|MERGE_RESOLUTION|>--- conflicted
+++ resolved
@@ -1,10 +1,6 @@
 {
   "name": "@mangrovedao/mangrove-core",
-<<<<<<< HEAD
-  "version": "1.5.13",
-=======
   "version": "2.0.0-4",
->>>>>>> b4019efa
   "author": "Mangrove DAO",
   "license": "SEE LICENSE IN LICENSE",
   "main": "index.js",

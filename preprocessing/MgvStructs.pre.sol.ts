--- conflicted
+++ resolved
@@ -10,9 +10,5 @@
 ${structs.map(s => {
   return `
 import {${s.Packed}, ${s.Unpacked}, ${s.Lib}}  from "./${s.filenames.src}";
-<<<<<<< HEAD
-//import "./${s.filenames.src}" as ${s.Name};`;
-=======
->>>>>>> cbad1c69
 })}`;
 };
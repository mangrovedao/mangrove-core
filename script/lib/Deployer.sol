// SPDX-License-Identifier:	AGPL-3.0
pragma solidity ^0.8.13;

import {Script2} from "mgv_lib/Script2.sol";
import {ToyENS} from "mgv_lib/ToyENS.sol";
import {GenericFork} from "mgv_test/lib/forks/Generic.sol";
import {PolygonFork} from "mgv_test/lib/forks/Polygon.sol";
import {MumbaiFork} from "mgv_test/lib/forks/Mumbai.sol";
import {LocalFork} from "mgv_test/lib/forks/Local.sol";
import {console2 as console} from "forge-std/console2.sol";

address constant ANVIL_DEFAULT_FIRST_ACCOUNT = 0xf39Fd6e51aad88F6F4ce6aB8827279cffFb92266;

/* Writes deployments in 2 ways:
   1. In a json file. Easier to write one directly than to parse&transform
   foundry broadcast log files.
   2. In a toy Ethereum Name Service (ENS) instance. Useful for testing when the server & testing script
   are both spawned in-process. Holds additional info on the contracts (whether
   it's a token). In the future, could be either removed (in favor of a
   file-based solution), or expanded (if an onchain addressProvider appears).

   How to use:
   1. Inherit Deployer.
   2. Write a innerRun() function that does all the work and can be called by other scripts.
   3. Write a standalone run() function that will be called by forge script. Call outputDeployment() at the end of run() if you deployed any contract.

   Do not inherit other deployer scripts! Just instantiate them and call their
   .innerRun() function;*/
abstract contract Deployer is Script2 {
  // singleton Fork so all deploy scripts talk to the same backend
  // singleton method used for fork, so constructor-modified state is kept (just doing vm.etch forgets that state diff)
  GenericFork fork = GenericFork(singleton("Deployer:Fork"));
  // This remote ENS cannot be set from the deployment script because anvil does not support cheatcodes. The client will use anvil_setCode at that address.
  ToyENS remoteEns = ToyENS(address(bytes20(hex"decaf0")));

  bool writeDeploy; // whether to write a .json file with updated addresses
  address _broadcaster; // who will broadcast
  bool forMultisig; // whether the deployment is intended to be broadcast or given to a multisig.
  bytes32 salt; // salt used for create2 deployments

  constructor() {
    vm.label(address(fork), "Deployer:Fork");
    vm.label(address(remoteEns), "Remote ENS");

    // detect if we've already created a fork -- the singleton method works as an inter-contract storage used for communication
    if (singleton("Deployer:Fork") == address(0)) {
      // depending on which fork the script is running on, choose whether to write the addresses to a file, get the right fork contract, and name the current network.
      if (block.chainid == 80001) {
        fork = new MumbaiFork();
      } else if (block.chainid == 137) {
        fork = new PolygonFork();
      } else if (block.chainid == 31337) {
        fork = new LocalFork();
      } else {
        revert(string.concat("Unknown chain id ", vm.toString(block.chainid), ", cannot deploy."));
      }

      if (address(remoteEns).code.length == 0 && ANVIL_DEFAULT_FIRST_ACCOUNT.balance >= 1000 ether) {
        deployRemoteToyENS();
      }

      singleton("Deployer:Fork", address(fork));
      fork.setUp();
    } else {
      fork = GenericFork(singleton("Deployer:Fork"));
    }

    try vm.envBool("WRITE_DEPLOY") returns (bool writeDeploy_) {
      writeDeploy = writeDeploy_;
    } catch {}

    forMultisig = vm.envOr("FOR_MULTISIG", false);

    // use the given SALT's bytes as salt
    // prevent truncation
    bytes memory saltBytes = bytes(vm.envOr("SALT", string("")));
    if (saltBytes.length > 32) {
      revert("SALT env var length must be =< 32 bytes");
    }

    salt = bytes32(saltBytes);
  }

  // broadcast using forge-provided tx.origin; or if default try to use <NETWORK>_PRIVATE_KEY env var's associated address.
  // In practice, this means you can set your deployer key MUMBAI_PRIVATE_KEY in your .env, and you can override that using --private-key <pk>
  function broadcast() public {
    vm.broadcast(broadcaster());
  }

<<<<<<< HEAD
  function prettyLog(string memory log) internal view {
    console.log("\u001b[33m*\u001b[0m", log);
=======
  function startBroadcast() public {
    vm.startBroadcast(broadcaster());
  }

  function stopBroadcast() public {
    // convenience
    vm.stopBroadcast();
>>>>>>> ea425ab9
  }

  // compute & memoize the current broadcaster address
  function broadcaster() public returns (address) {
    /* Memoize _broadcaster. Cannot just do it in constructor because tx.origin for script constructors does not depend on additional CLI args */
    if (_broadcaster == address(0)) {
      // In the default case, forge sets the broadcaster to be tx.origin.
      // Using msg.sender would not work since we don't know how deep in the callstack we are.
      _broadcaster = tx.origin;
      // there are two possible default tx.origin depending on foundry version
      if (_broadcaster == 0x00a329c0648769A73afAc7F9381E08FB43dBEA72 || _broadcaster == DEFAULT_SENDER) {
        // we interpret the BROADCASTER variable because --sender fails immediately if it is a contract
        // has precedence over *_PRIVATE_KEY
        if (envHas("BROADCASTER")) {
          _broadcaster = envAddressOrName("BROADCASTER");
        } else {
          string memory pkEnvVar = string.concat(simpleCapitalize(fork.NAME()), "_PRIVATE_KEY");
          try vm.envUint(pkEnvVar) returns (uint key) {
            _broadcaster = vm.rememberKey(key);
          } catch {
            console.log("%s not found or not parseable as uint, using default broadcast sender", pkEnvVar);
          }
        }
      }
    }
    return _broadcaster;
  }

  // buffer for output file
  string out;

  function outputDeployment() internal {
    (string[] memory names, address[] memory addrs) = fork.allDeployed();

    if (address(remoteEns).code.length > 0) {
      broadcast();
      remoteEns.set(names, addrs);
    }

    out = "";
    line("[");
    for (uint i = 0; i < names.length; i++) {
      bool end = i + 1 == names.length;
      line("  {");
      line(string.concat('    "address": "', vm.toString(addrs[i]), '",'));
      line(string.concat('    "name": "', names[i], '"'));
      line(end ? "  }" : "  },");
    }
    line("]");
    string memory latestBackupFile = fork.addressesFile("deployed.backup", "-latest");
    string memory timestampedBackupFile =
      fork.addressesFile("deployed.backup", string.concat("-", vm.toString(block.timestamp), ".backup"));
    string memory mainFile = fork.addressesFile("deployed");
    vm.writeFile(latestBackupFile, out);
    vm.writeFile(timestampedBackupFile, out);
    if (writeDeploy) {
      vm.writeFile(mainFile, out);
    } else {
      console.log(
        "\u001b[33m Warning \u001b[0m You have not set WRITE_DEPLOY=true. \n The main deployment file will not be updated. To update it after running this script, copy %s to %s",
        latestBackupFile,
        mainFile
      );
    }
  }

  function line(string memory s) internal {
    out = string.concat(out, s, "\n");
  }

  function envAddressOrName(string memory envVar) internal view returns (address payable) {
    try vm.envAddress(envVar) returns (address addr) {
      return payable(addr);
    } catch {
      return fork.get(vm.envString(envVar));
    }
  }

  function envHas(string memory envVar) internal view returns (bool) {
    try vm.envString(envVar) {
      return true;
    } catch {
      return false;
    }
  }

  // FFI to `cast rpc setCode` in order to setup a ToyENS at a known address
  function deployRemoteToyENS() internal {
    string[] memory inputs = new string[](5);
    inputs[0] = "cast";
    inputs[1] = "rpc";
    inputs[2] = "hardhat_setCode";
    inputs[3] = vm.toString(address(remoteEns));
    inputs[4] = vm.toString(address(new ToyENS()).code);
    bytes memory resp = vm.ffi(inputs);
    if (keccak256(resp) != keccak256("null")) {
      console.log(string(resp));
      revert("Unexpected response from `cast rpc hardhat_setCode`");
    }
    console.log("Deployed remote ToyENS");
  }
}<|MERGE_RESOLUTION|>--- conflicted
+++ resolved
@@ -87,10 +87,10 @@
     vm.broadcast(broadcaster());
   }
 
-<<<<<<< HEAD
   function prettyLog(string memory log) internal view {
     console.log("\u001b[33m*\u001b[0m", log);
-=======
+  }
+
   function startBroadcast() public {
     vm.startBroadcast(broadcaster());
   }
@@ -98,7 +98,6 @@
   function stopBroadcast() public {
     // convenience
     vm.stopBroadcast();
->>>>>>> ea425ab9
   }
 
   // compute & memoize the current broadcaster address

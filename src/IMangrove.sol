--- conflicted
+++ resolved
@@ -66,54 +66,32 @@
   // # Taker functions
 
   ///@notice Performs a market order on a specified offer list taking offers up to a limit price.
-<<<<<<< HEAD
-  ///@param olKey The offer list key given by (maker) `outbound_tkn`, (maker) `inbound_tkn`, and `tickSpacing`.
-  ///@param maxTick The limit price the taker is ready to pay (the log base 1.0001 of the price).
-  ///@param fillVolume if `fillWants` is true, the amount of `olKey.outbound_tkn` the taker wants to buy; otherwise, the amount of `olKey.inbound_tkn` the taker wants to sell.
-=======
-  ///@param olKey The offer list key given by (maker) `outbound`, (maker) `inbound`, and `tickSpacing`.
+  ///@param olKey The offer list key given by (maker) `outbound_tkn`, (maker) `inbound_tkn`, and `tickSpacing`.
   ///@param maxTick Must be `>= MIN_TICK` and `<= MAX_TICK`. The limit price the taker is ready to pay (the log base 1.0001 of the price).
-  ///@param fillVolume Must be `<= MAX_SAFE_VOLUME`. If `fillWants` is true, the amount of `olKey.outbound` the taker wants to buy; otherwise, the amount of `olKey.inbound` the taker wants to sell.
->>>>>>> 757c0cdd
+  ///@param fillVolume Must be `<= MAX_SAFE_VOLUME`. If `fillWants` is true, the amount of `olKey.outbound` the taker wants to buy; otherwise, the amount of `olKey.inbound_tkn` the taker wants to sell.
   ///@param fillWants if true, the matching engine tries to get the taker all they want; otherwise, the matching engine tries to sell all that the taker gives (subject to price).
   ///@return takerGot The amount of `olKey.outbound_tkn` the taker got.
   ///@return takerGave The amount of `olKey.inbound_tkn` the taker gave.
   ///@return bounty The amount of native token the taker got as a bounty due to failing offers (in wei)
   ///@return fee The amount of native token the taker paid as a fee (in wei of `olKey.outbound_tkn`)
   ///@dev The market order stops when the price exceeds (an approximation of) 1.0001^`maxTick`, or when the end of the book has been reached, or:
-<<<<<<< HEAD
-  ///@dev * If `fillWants` is true, the market order stops when `fillVolume` units of `olKey.outbound_tkn` have been obtained. To buy a specific volume of `olKey.outbound_tkn` at any price, set `fillWants` to true, set `fillVolume` to volume you want to buy, and set `maxTick` to the `MAX_TICK` constant.
-  ///@dev * If `fillWants` is false, the market order stops when `fillVolume` units of `olKey.inbound_tkn` have been sold. To sell a specific volume of `olKey.inbound_tkn` at any price, set `fillWants` to false, set `fillVolume` to the volume you want to sell, and set `maxTick` to the `MAX_TICK` constant.
-=======
-  ///@dev - If `fillWants` is true, the market order stops when `fillVolume` units of `olKey.outbound` have been obtained. To buy a specific volume of `olKey.outbound` at any price, set `fillWants` to true, set `fillVolume` to volume you want to buy, and set `maxTick` to the `MAX_TICK` constant.
-  ///@dev - If `fillWants` is false, the market order stops when `fillVolume` units of `olKey.inbound` have been sold. To sell a specific volume of `olKey.inbound` at any price, set `fillWants` to false, set `fillVolume` to the volume you want to sell, and set `maxTick` to the `MAX_TICK` constant.
->>>>>>> 757c0cdd
+  ///@dev - If `fillWants` is true, the market order stops when `fillVolume` units of `olKey.outbound_tkn` have been obtained. To buy a specific volume of `olKey.outbound` at any price, set `fillWants` to true, set `fillVolume` to volume you want to buy, and set `maxTick` to the `MAX_TICK` constant.
+  ///@dev - If `fillWants` is false, the market order stops when `fillVolume` units of `olKey.inbound_tkn` have been sold. To sell a specific volume of `olKey.inbound` at any price, set `fillWants` to false, set `fillVolume` to the volume you want to sell, and set `maxTick` to the `MAX_TICK` constant.
   function marketOrderByTick(OLKey memory olKey, Tick maxTick, uint fillVolume, bool fillWants)
     external
     returns (uint takerGot, uint takerGave, uint bounty, uint fee);
 
   ///@notice Performs a market order on a specified offer list taking offers up to a limit price, while allowing to specify a custom `maxGasreqForFailingOffers`.
-<<<<<<< HEAD
-  ///@param olKey The offer list key given by (maker) `outbound_tkn`, (maker) `inbound_tkn`, and `tickSpacing`.
-  ///@param maxTick The limit price the taker is ready to pay (the log base 1.0001 of the price).
-  ///@param fillVolume if `fillWants` is true, the amount of `olKey.outbound_tkn` the taker wants to buy; otherwise, the amount of `olKey.inbound_tkn` the taker wants to sell.
-=======
-  ///@param olKey The offer list key given by (maker) `outbound`, (maker) `inbound`, and `tickSpacing`.
+  ///@param olKey The offer list key given by (maker) `outbound_tkn`, (maker) `inbound_tkn`, and `tickSpacing`.
   ///@param maxTick Must be `>= MIN_TICK` and `<= MAX_TICK`. The limit price the taker is ready to pay (the log base 1.0001 of the price).
-  ///@param fillVolume Must be `<= MAX_SAFE_VOLUME`. If `fillWants` is true, the amount of `olKey.outbound` the taker wants to buy; otherwise, the amount of `olKey.inbound` the taker wants to sell.
->>>>>>> 757c0cdd
+  ///@param fillVolume Must be `<= MAX_SAFE_VOLUME`. If `fillWants` is true, the amount of `olKey.outbound_tkn` the taker wants to buy; otherwise, the amount of `olKey.inbound_tkn` the taker wants to sell.
   ///@param fillWants if true, the matching engine tries to get the taker all they want; otherwise, the matching engine tries to sell all that the taker gives (subject to price).
   ///@param maxGasreqForFailingOffers The maximum allowed gas required for failing offers (in wei).
   ///@return takerGot The amount of `olKey.outbound_tkn` the taker got.
   ///@return takerGave The amount of `olKey.inbound_tkn` the taker gave.
   ///@return bounty The amount of native token the taker got as a bounty due to failing offers (in wei)
-<<<<<<< HEAD
   ///@return fee The amount of native token the taker paid as a fee (in wei of `olKey.outbound_tkn`)
-  ///@dev Mangrove stops a market order after it has gone through failing offers such that their cumulative `gasreq` is greater than the global `maxGasreqForFailingOffers` parameter. This function can be used for the taker to override that parameter.
-=======
-  ///@return fee The amount of native token the taker paid as a fee (in wei of `olKey.outbound`)
   ///@dev Mangrove stops a market order after it has gone through failing offers such that their cumulative `gasreq` is greater than the global `maxGasreqForFailingOffers` parameter. This function can be used by the taker to override the default `maxGasreqForFailingOffers` parameter.
->>>>>>> 757c0cdd
   function marketOrderByTickCustom(
     OLKey memory olKey,
     Tick maxTick,
@@ -123,15 +101,9 @@
   ) external returns (uint takerGot, uint takerGave, uint bounty, uint fee);
 
   ///@notice Performs a market order on a specified offer list taking offers up to a limit price.
-<<<<<<< HEAD
-  ///@param olKey The offer list key given by (maker) `outbound_tkn`, (maker) `inbound_tkn`, and `tickSpacing`.
-  ///@param takerWants The amount the taker wants. This is used along with `takerGives` to derive a max price (`maxTick`) note that some precision is lost to rounding.
-  ///@param takerGives The amount the taker gives. This is used along with `takerWants` to derive a max price (`maxTick`) note that some precision is lost to rounding.
-=======
-  ///@param olKey The offer list key given by (maker) `outbound`, (maker) `inbound`, and `tickSpacing`.
+  ///@param olKey The offer list key given by (maker) `outbound_tkn`, (maker) `inbound_tkn`, and `tickSpacing`.
   ///@param takerWants Must be `<= MAX_SAFE_VOLUME`. The amount the taker wants. This is used along with `takerGives` to derive a max price (`maxTick`) note that some precision is lost to rounding.
   ///@param takerGives Must be `<= MAX_SAFE_VOLUME`. The amount the taker gives. This is used along with `takerWants` to derive a max price (`maxTick`) note that some precision is lost to rounding.
->>>>>>> 757c0cdd
   ///@param fillWants if true, the matching engine tries to get the taker all they want; otherwise, the matching engine tries to sell all that the taker gives (subject to price).
   ///@return takerGot The amount of `olKey.outbound_tkn` the taker got.
   ///@return takerGave The amount of `olKey.inbound_tkn` the taker gave.
@@ -145,15 +117,9 @@
     returns (uint takerGot, uint takerGave, uint bounty, uint fee);
 
   ///@notice Performs a market order on a specified offer list taking offers up to a limit price for a specified taker.
-<<<<<<< HEAD
-  ///@param olKey The offer list key given by (maker) `outbound_tkn`, (maker) `inbound_tkn`, and `tickSpacing`.
-  ///@param maxTick The limit price the taker is ready to pay (the log base 1.0001 of the price).
-  ///@param fillVolume if `fillWants` is true, the amount of `olKey.outbound_tkn` the taker wants to buy; otherwise, the amount of `olKey.inbound_tkn` the taker wants to sell.
-=======
-  ///@param olKey The offer list key given by (maker) `outbound`, (maker) `inbound`, and `tickSpacing`.
+  ///@param olKey The offer list key given by (maker) `outbound_tkn`, (maker) `inbound_tkn`, and `tickSpacing`.
   ///@param maxTick Must be `>= MIN_TICK` and `<= MAX_TICK`. The limit price the taker is ready to pay (the log base 1.0001 of the price).
-  ///@param fillVolume Must be `<= MAX_SAFE_VOLUME`. If `fillWants` is true, the amount of `olKey.outbound` the taker wants to buy; otherwise, the amount of `olKey.inbound` the taker wants to sell.
->>>>>>> 757c0cdd
+  ///@param fillVolume Must be `<= MAX_SAFE_VOLUME`. If `fillWants` is true, the amount of `olKey.outbound_tkn` the taker wants to buy; otherwise, the amount of `olKey.inbound_tkn` the taker wants to sell.
   ///@param fillWants if true, the matching engine tries to get the taker all they want; otherwise, the matching engine tries to sell all that the taker gives (subject to price).
   ///@param taker The taker from which amounts will be transferred from and to the. If the `msg.sender`'s allowance for the given `olKey.outbound_tkn`,`olKey.inbound_tkn` are strictly less than the total amount eventually spent by `taker`, the call will fail.
   ///@return takerGot The amount of `olKey.outbound_tkn` the taker got.
@@ -167,15 +133,9 @@
     returns (uint takerGot, uint takerGave, uint bounty, uint feePaid);
 
   ///@notice Performs a market order on a specified offer list taking offers up to a limit price for a specified taker.
-<<<<<<< HEAD
-  ///@param olKey The offer list key given by (maker) `outbound_tkn`, (maker) `inbound_tkn`, and `tickSpacing`.
-  ///@param takerWants The amount the taker wants. This is used along with `takerGives` to derive a max price (`maxTick`) note that some precision is lost to rounding.
-  ///@param takerGives The amount the taker gives. This is used along with `takerGives` to derive a max price (`maxTick`) note that some precision is lost to rounding.
-=======
-  ///@param olKey The offer list key given by (maker) `outbound`, (maker) `inbound`, and `tickSpacing`.
+  ///@param olKey The offer list key given by (maker) `outbound_tkn`, (maker) `inbound_tkn`, and `tickSpacing`.
   ///@param takerWants Must be `<= MAX_SAFE_VOLUME`. The amount the taker wants. This is used along with `takerGives` to derive a max price (`maxTick`) note that some precision is lost to rounding.
   ///@param takerGives Must be `<= MAX_SAFE_VOLUME`. The amount the taker gives. This is used along with `takerGives` to derive a max price (`maxTick`) note that some precision is lost to rounding.
->>>>>>> 757c0cdd
   ///@param fillWants if true, the matching engine tries to get the taker all they want; otherwise, the matching engine tries to sell all that the taker gives (subject to price).
   ///@param taker The taker from which amounts will be transferred from and to the. If the `msg.sender`'s allowance for the given `olKey.outbound_tkn`,`olKey.inbound_tkn` are strictly less than the total amount eventually spent by `taker`, the call will fail.
   ///@return takerGot The amount of `olKey.outbound_tkn` the taker got.
@@ -229,15 +189,9 @@
   function balanceOf(address maker) external view returns (uint balance);
 
   ///@notice Creates a new offer on Mangrove, where the caller is the maker. The maker can implement the `IMaker` interface to be called during offer execution.
-<<<<<<< HEAD
-  ///@param olKey The offer list key given by (maker) `outbound_tkn`, (maker) `inbound_tkn`, and `tickSpacing`.
-  ///@param tick The tick (which is a power of 1.0001 and induces a price). Note that if `tickSpacing > 1`, the actual tick of the offer may differ from the `tick` argument by up to `tickSpacing-1`.
-  ///@param gives The amount of `olKey.outbound_tkn` the maker gives. Must be less than MAX_SAFE_VOLUME.
-=======
-  ///@param olKey The offer list key given by (maker) `outbound`, (maker) `inbound`, and `tickSpacing`.
+  ///@param olKey The offer list key given by (maker) `outbound_tkn`, (maker) `inbound_tkn`, and `tickSpacing`.
   ///@param tick Must be `>= MIN_TICK` and `<= MAX_TICK`. The tick (which is a power of 1.0001 and induces a price). Note that if `tickSpacing > 1`, the actual tick of the offer may differ from the `tick` argument by up to `tickSpacing-1`.
-  ///@param gives Must be `<= MAX_SAFE_VOLUME`. The amount of `olKey.outbound` the maker gives.
->>>>>>> 757c0cdd
+  ///@param gives Must be `<= MAX_SAFE_VOLUME`. The amount of `olKey.outbound_tkn` the maker gives.
   ///@param gasreq The amount of gas required to execute the offer logic in the maker's `IMaker` implementation. This will limit the gas available, and the offer will fail if it spends more.
   ///@param gasprice The maximum gas price the maker is willing to pay a penalty for due to failing execution.
   ///@return offerId the id of the offer on Mangrove. Can be used to retract or update the offer (even to reuse a taken offer).
@@ -249,15 +203,9 @@
     returns (uint offerId);
 
   ///@notice Creates a new offer on Mangrove, where the caller is the maker. The maker can implement the `IMaker` interface to be called during offer execution.
-<<<<<<< HEAD
-  ///@param olKey The offer list key given by (maker) `outbound_tkn`, (maker) `inbound_tkn`, and `tickSpacing`.
-  ///@param wants The amount of `olKey.inbound_tkn` the maker wants. This is used along with `gives` to derive a tick (price). Note that some precision is lost to rounding.
-  ///@param gives The amount of `olKey.outbound_tkn` the maker gives. This is used along with `wants` to derive a tick (price). Note that some precision is lost to rounding. Must be less than MAX_SAFE_VOLUME.
-=======
-  ///@param olKey The offer list key given by (maker) `outbound`, (maker) `inbound`, and `tickSpacing`.
-  ///@param wants Must be less than MAX_SAFE_VOLUME. The amount of `olKey.inbound` the maker wants. This is used along with `gives` to derive a tick (price). Note that some precision is lost to rounding.
-  ///@param gives Must be less than MAX_SAFE_VOLUME. The amount of `olKey.outbound` the maker gives. This is used along with `wants` to derive a tick (price). Note that some precision is lost to rounding. Must be less than MAX_SAFE_VOLUME.
->>>>>>> 757c0cdd
+  ///@param olKey The offer list key given by (maker) `outbound_tkn`, (maker) `inbound_tkn`, and `tickSpacing`.
+  ///@param wants Must be less than MAX_SAFE_VOLUME. The amount of `olKey.inbound_tkn` the maker wants. This is used along with `gives` to derive a tick (price). Note that some precision is lost to rounding.
+  ///@param gives Must be less than MAX_SAFE_VOLUME. The amount of `olKey.outbound_tkn` the maker gives. This is used along with `wants` to derive a tick (price). Note that some precision is lost to rounding. Must be less than MAX_SAFE_VOLUME.
   ///@param gasreq The amount of gas required to execute the offer logic in the maker's `IMaker` implementation. This will limit the gas available, and the offer will fail if it spends more.
   ///@param gasprice The maximum gas price the maker is willing to pay a penalty for due to failing execution.
   ///@return offerId the id of the offer on Mangrove. Can be used to retract or update the offer (even to reuse a taken offer).
@@ -268,15 +216,9 @@
     returns (uint offerId);
 
   ///@notice Updates an existing, owned offer on Mangrove, where the caller is the maker.
-<<<<<<< HEAD
-  ///@param olKey The offer list key given by (maker) `outbound_tkn`, (maker) `inbound_tkn`, and `tickSpacing`.
-  ///@param tick The tick (which is a power of 1.0001 and induces a price).
+  ///@param olKey The offer list key given by (maker) `outbound_tkn`, (maker) `inbound_tkn`, and `tickSpacing`.
+  ///@param tick Must be `>= MIN_TICK` and `<= MAX_TICK`. The tick (which is a power of 1.0001 and induces a price).
   ///@param gives The amount of `olKey.outbound_tkn` the maker gives. Must be less than MAX_SAFE_VOLUME.
-=======
-  ///@param olKey The offer list key given by (maker) `outbound`, (maker) `inbound`, and `tickSpacing`.
-  ///@param tick Must be `>= MIN_TICK` and `<= MAX_TICK`. The tick (which is a power of 1.0001 and induces a price).
-  ///@param gives The amount of `olKey.outbound` the maker gives. Must be less than MAX_SAFE_VOLUME.
->>>>>>> 757c0cdd
   ///@param gasreq The amount of gas required to execute the offer logic in the maker's `IMaker` implementation.
   ///@param gasprice The maximum gas price the maker is willing to pay a penalty for due to failing execution.
   ///@param offerId The id of the offer on Mangrove.
@@ -482,11 +424,7 @@
   ///@param offerId The id of the offer on Mangrove.
   ///@param tick Must be `>= MIN_TICK` and `<= MAX_TICK`. The tick.
   ///@param gasreq The gas required for the offer.
-<<<<<<< HEAD
-  ///@param takerWants The amount of `olKey.outbound_tkn` the taker wants.
-=======
-  ///@param takerWants Must be `<= MAX_SAFE_VOLUME`. The amount of `olKey.outbound` the taker wants.
->>>>>>> 757c0cdd
+  ///@param takerWants Must be `<= MAX_SAFE_VOLUME`. The amount of `olKey.outbound_tkn` the taker wants.
   ///@param taker The taker used for transfers (should be able to deliver token amounts).
   ///@return bounty the bounty paid.
   ///@dev not to be called externally - only external to be able to revert.

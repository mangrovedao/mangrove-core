// SPDX-License-Identifier: Unlicense
// This file must be kept up-to-date with the actual Mangrove interface.

pragma solidity >=0.7.0 <0.9.0;

import "mgv_src/core/MgvLib.sol";

///@title Interface for the Mangrove contract.
interface IMangrove is HasMgvEvents {
  // # Permit functions

  ///@notice See {IERC20Permit-DOMAIN_SEPARATOR}.
  ///@return the domain separator.
  function DOMAIN_SEPARATOR() external view returns (bytes32);

  ///@notice See {IERC20Permit-PERMIT_TYPEHASH}.
  ///@return The permit type hash.
  function PERMIT_TYPEHASH() external pure returns (bytes32);

  ///@notice approves the spender to spend the amount of tokens on behalf of the caller.
  ///@param outbound_tkn The address of the (maker) outbound token.
  ///@param inbound_tkn The address of the (maker) inbound token.
  ///@param spender The address of the spender.
  ///@param value The amount of tokens to approve.
  ///@return true if the approval succeeded; always true.
  function approve(address outbound_tkn, address inbound_tkn, address spender, uint value) external returns (bool);

  ///@notice returns the allowance of the spender to spend tokens on behalf of the owner.
  ///@param outbound_tkn The address of the (maker) outbound token.
  ///@param inbound_tkn The address of the (maker) inbound token.
  ///@param owner The address of the owner.
  ///@param spender The address of the spender.
  ///@return allowance The amount of tokens the spender is allowed to spend on behalf of the owner.
  function allowances(address outbound_tkn, address inbound_tkn, address owner, address spender)
    external
    view
    returns (uint allowance);

  ///@notice Adapted from [Uniswap v2 contract](https://github.com/Uniswap/uniswap-v2-core/blob/55ae25109b7918565867e5c39f1e84b7edd19b2a/contracts/UniswapV2ERC20.sol#L81)
  ///@param outbound_tkn The address of the (maker) outbound token.
  ///@param inbound_tkn The address of the (maker) inbound token.
  ///@param owner The address of the owner.
  ///@param spender The address of the spender.
  ///@param value The amount of tokens to approve.
  ///@param deadline The deadline after which the permit is no longer valid.
  ///@param v The signature v parameter.
  ///@param r The signature r parameter.
  ///@param s The signature s parameter.
  function permit(
    address outbound_tkn,
    address inbound_tkn,
    address owner,
    address spender,
    uint value,
    uint deadline,
    uint8 v,
    bytes32 r,
    bytes32 s
  ) external;

  ///@notice See {IERC20Permit-nonces}.
  ///@param owner The address of the owner.
  ///@return nonce The current nonce of the owner.
  function nonces(address owner) external view returns (uint nonce);

  // # Taker functions

  ///@notice Performs a market order on a specified offer list taking offers up to a limit price.
  ///@param olKey The offer list key given by (maker) `outbound_tkn`, (maker) `inbound_tkn`, and `tickSpacing`.
  ///@param maxTick Must be `>= MIN_TICK` and `<= MAX_TICK`. The limit price the taker is ready to pay (the log base 1.0001 of the price).
  ///@param fillVolume Must be `<= MAX_SAFE_VOLUME`. If `fillWants` is true, the amount of `olKey.outbound_tkn` the taker wants to buy; otherwise, the amount of `olKey.inbound_tkn` the taker wants to sell.
  ///@param fillWants if true, the matching engine tries to get the taker all they want; otherwise, the matching engine tries to sell all that the taker gives (subject to price).
  ///@return takerGot The amount of `olKey.outbound_tkn` the taker got.
  ///@return takerGave The amount of `olKey.inbound_tkn` the taker gave.
  ///@return bounty The amount of native token the taker got as a bounty due to failing offers (in wei)
  ///@return fee The amount of `olKey.outbound_tkn` the taker paid as a fee to Mangrove.
<<<<<<< HEAD
  ///@dev The market order stops when the price exceeds (an approximation of) 1.0001^`maxTick`, or when the end of the book has been reached, or:
  ///@dev - If `fillWants` is true, the market order stops when `fillVolume` units of `olKey.outbound_tkn` have been obtained. To buy a specific volume of `olKey.outbound_tkn` at any price, set `fillWants` to true, set `fillVolume` to the volume you want to buy, and set `maxTick` to the `MAX_TICK` constant.
  ///@dev - If `fillWants` is false, the market order stops when `fillVolume` units of `olKey.inbound_tkn` have been paid. To sell a specific volume of `olKey.inbound_tkn` at any price, set `fillWants` to false, set `fillVolume` to the volume you want to sell, and set `maxTick` to the `MAX_TICK` constant.
=======
  ///@dev The market order stops when there are no more offers at or below `maxTick`, when the end of the book has been reached, or:
  ///@dev - If `fillWants` is true, the market order stops when `fillVolume` units of `olKey.outbound_tkn` have been obtained. To buy a specific volume of `olKey.outbound_tkn` at any price, set `fillWants` to true, set `fillVolume` to volume you want to buy, and set `maxTick` to the `MAX_TICK` constant.
  ///@dev - If `fillWants` is false, the market order stops when `fillVolume` units of `olKey.inbound_tkn` have been sold. To sell a specific volume of `olKey.inbound_tkn` at any price, set `fillWants` to false, set `fillVolume` to the volume you want to sell, and set `maxTick` to the `MAX_TICK` constant.
>>>>>>> 06e474d8
  function marketOrderByTick(OLKey memory olKey, Tick maxTick, uint fillVolume, bool fillWants)
    external
    returns (uint takerGot, uint takerGave, uint bounty, uint fee);

  ///@notice Performs a market order on a specified offer list taking offers up to a limit price, while allowing to specify a custom `maxGasreqForFailingOffers`.
  ///@param olKey The offer list key given by (maker) `outbound_tkn`, (maker) `inbound_tkn`, and `tickSpacing`.
  ///@param maxTick Must be `>= MIN_TICK` and `<= MAX_TICK`. The limit price the taker is ready to pay (the log base 1.0001 of the price).
  ///@param fillVolume Must be `<= MAX_SAFE_VOLUME`. If `fillWants` is true, the amount of `olKey.outbound_tkn` the taker wants to buy; otherwise, the amount of `olKey.inbound_tkn` the taker wants to sell.
  ///@param fillWants if true, the matching engine tries to get the taker all they want; otherwise, the matching engine tries to sell all that the taker gives (subject to price).
  ///@param maxGasreqForFailingOffers The maximum allowed gas required for failing offers (in wei).
  ///@return takerGot The amount of `olKey.outbound_tkn` the taker got.
  ///@return takerGave The amount of `olKey.inbound_tkn` the taker gave.
  ///@return bounty The amount of native token the taker got as a bounty due to failing offers (in wei)
  ///@return fee The amount of `olKey.outbound_tkn` the taker paid as a fee to Mangrove.
  ///@dev Mangrove stops a market order after it has gone through failing offers such that their cumulative `gasreq` is greater than the global `maxGasreqForFailingOffers` parameter. This function can be used by the taker to override the default `maxGasreqForFailingOffers` parameter.
  function marketOrderByTickCustom(
    OLKey memory olKey,
    Tick maxTick,
    uint fillVolume,
    bool fillWants,
    uint maxGasreqForFailingOffers
  ) external returns (uint takerGot, uint takerGave, uint bounty, uint fee);

  ///@notice Performs a market order on a specified offer list taking offers up to a limit price.
  ///@param olKey The offer list key given by (maker) `outbound_tkn`, (maker) `inbound_tkn`, and `tickSpacing`.
  ///@param takerWants Must be `<= MAX_SAFE_VOLUME`. The amount the taker wants. This is used along with `takerGives` to derive a max price (`maxTick`) note that some precision is lost to rounding.
  ///@param takerGives Must be `<= MAX_SAFE_VOLUME`. The amount the taker gives. This is used along with `takerWants` to derive a max price (`maxTick`) note that some precision is lost to rounding.
  ///@param fillWants if true, the matching engine tries to get the taker all they want; otherwise, the matching engine tries to sell all that the taker gives (subject to price).
  ///@return takerGot The amount of `olKey.outbound_tkn` the taker got.
  ///@return takerGave The amount of `olKey.inbound_tkn` the taker gave.
  ///@return bounty The amount of native token the taker got as a bounty due to failing offers (in wei)
  ///@return fee The amount of `olKey.outbound_tkn` the taker paid as a fee to Mangrove.
  ///@dev This function is just a wrapper for `marketOrderByTick`, see that function for details.
  ///@dev When deriving the tick, then `takerWants = 0` has a special meaning and the tick for the highest possible ratio between wants and gives will be used,
  ///@dev and if `takerGives = 0` and `takerWants != 0`, then the tick for the lowest possible ratio will be used.
  function marketOrderByVolume(OLKey memory olKey, uint takerWants, uint takerGives, bool fillWants)
    external
    returns (uint takerGot, uint takerGave, uint bounty, uint fee);

  ///@notice Performs a market order on a specified offer list taking offers up to a limit price for a specified taker.
  ///@param olKey The offer list key given by (maker) `outbound_tkn`, (maker) `inbound_tkn`, and `tickSpacing`.
  ///@param maxTick Must be `>= MIN_TICK` and `<= MAX_TICK`. The limit price the taker is ready to pay (the log base 1.0001 of the price).
  ///@param fillVolume Must be `<= MAX_SAFE_VOLUME`. If `fillWants` is true, the amount of `olKey.outbound_tkn` the taker wants to buy; otherwise, the amount of `olKey.inbound_tkn` the taker wants to sell.
  ///@param fillWants if true, the matching engine tries to get the taker all they want; otherwise, the matching engine tries to sell all that the taker gives (subject to price).
  ///@param taker The taker from which amounts will be transferred from and to the. If the `msg.sender`'s allowance for the given `olKey.outbound_tkn`,`olKey.inbound_tkn` are strictly less than the total amount eventually spent by `taker`, the call will fail.
  ///@return takerGot The amount of `olKey.outbound_tkn` the taker got.
  ///@return takerGave The amount of `olKey.inbound_tkn` the taker gave.
  ///@return bounty The amount of native token the taker got as a bounty due to failing offers (in wei)
  ///@return fee The amount of `olKey.outbound_tkn` the taker paid as a fee to Mangrove.
  ///@dev The `bounty` will be send to `msg.sender` but transfers will be for `taker`. Requires prior permission.
  ///@dev See also `marketOrderByTick`.
  function marketOrderForByTick(OLKey memory olKey, Tick maxTick, uint fillVolume, bool fillWants, address taker)
    external
    returns (uint takerGot, uint takerGave, uint bounty, uint fee);

  ///@notice Performs a market order on a specified offer list taking offers up to a limit price for a specified taker.
  ///@param olKey The offer list key given by (maker) `outbound_tkn`, (maker) `inbound_tkn`, and `tickSpacing`.
  ///@param takerWants Must be `<= MAX_SAFE_VOLUME`. The amount the taker wants. This is used along with `takerGives` to derive a max price (`maxTick`) note that some precision is lost to rounding.
  ///@param takerGives Must be `<= MAX_SAFE_VOLUME`. The amount the taker gives. This is used along with `takerGives` to derive a max price (`maxTick`) note that some precision is lost to rounding.
  ///@param fillWants if true, the matching engine tries to get the taker all they want; otherwise, the matching engine tries to sell all that the taker gives (subject to price).
  ///@param taker The taker from which amounts will be transferred from and to the. If the `msg.sender`'s allowance for the given `olKey.outbound_tkn`,`olKey.inbound_tkn` are strictly less than the total amount eventually spent by `taker`, the call will fail.
  ///@return takerGot The amount of `olKey.outbound_tkn` the taker got.
  ///@return takerGave The amount of `olKey.inbound_tkn` the taker gave.
  ///@return bounty The amount of native token the taker got as a bounty due to failing offers (in wei)
  ///@return feePaid The amount of native token the taker paid as a fee (in wei of `olKey.outbound_tkn`)
  ///@dev The `bounty` will be send to `msg.sender` but transfers will be for `taker`. Requires prior permission.
  ///@dev See also `marketOrderByVolume`.
  function marketOrderForByVolume(OLKey memory olKey, uint takerWants, uint takerGives, bool fillWants, address taker)
    external
    returns (uint takerGot, uint takerGave, uint bounty, uint feePaid);

  // # Cleaning functions

  /* # Cleaning */
  ///@notice Cleans multiple offers, i.e. executes them and remove them from the book if they fail, transferring the failure penalty as bounty to the caller.
  ///@param olKey The offer list key given by (maker) `outbound_tkn`, (maker) `inbound_tkn`, and `tickSpacing`.
  ///@param targets The offers to clean, identified by their (`offerId, tick, gasreq, takerWants`) that will make them fail.
  ///@param taker The taker used for transfers (should be able to deliver token amounts).
  ///@return successes The number of successfully cleaned offers.
  ///@return bounty The total bounty received by the caller.
  ///@dev If an offer succeeds, the execution of that offer is reverted, it stays in the book, and no bounty is paid; The `cleanByImpersonation` function itself will not revert.
  ///@dev Note that Mangrove won't attempt to execute an offer if the values in a target don't match its offer. To distinguish between a non-executed clean and a fail clean (due to the offer itself not failing), you must inspect the log (see `MgvLib.sol`) or check the received bounty.
  ///@dev Any `taker` can be impersonated when cleaning because:
  ///@dev - The function reverts if the offer succeeds, reverting any token transfers.
  ///@dev - After a `clean` where the offer has failed, all ERC20 token transfers have also been reverted -- but the sender will still have received the bounty of the failing offers. */
  function cleanByImpersonation(OLKey memory olKey, MgvLib.CleanTarget[] calldata targets, address taker)
    external
    returns (uint successes, uint bounty);

  // # Maker functions

  ///@notice Adds funds to Mangrove for the caller (the maker) to use for provisioning offers.
  function fund() external payable;

  ///@notice Adds funds to Mangrove for the caller (the maker) to use for provisioning offers.
  receive() external payable;

  ///@notice Adds funds to Mangrove for the maker to use for provisioning offers.
  ///@param maker The maker to add funds for.
  function fund(address maker) external payable;

  ///@notice Withdraws the caller's (the maker's) native token (funds for provisioning offers) by transferring them to the caller.
  ///@param amount the amount to withdraw.
  ///@return noRevert whether the transfer succeeded.
  function withdraw(uint amount) external returns (bool noRevert);

  ///@notice Gets the maker's balance of native tokens (funds for provisioning offers).
  ///@param maker The maker to get the balance for.
  ///@return balance The maker's balance of native tokens (funds for provisioning offers).
  function balanceOf(address maker) external view returns (uint balance);

  ///@notice Creates a new offer on Mangrove, where the caller is the maker. The maker can implement the `IMaker` interface to be called during offer execution.
  ///@param olKey The offer list key given by (maker) `outbound_tkn`, (maker) `inbound_tkn`, and `tickSpacing`.
  ///@param tick Must be `>= MIN_TICK` and `<= MAX_TICK`. The tick (which is a power of 1.0001 and induces a price). Note that if `tickSpacing > 1`, the actual tick of the offer may differ from the `tick` argument by up to `tickSpacing-1`.
  ///@param gives Must be `<= MAX_SAFE_VOLUME`. The amount of `olKey.outbound_tkn` the maker gives.
  ///@param gasreq The amount of gas required to execute the offer logic in the maker's `IMaker` implementation. This will limit the gas available, and the offer will fail if it spends more.
  ///@param gasprice The maximum gas price the maker is willing to pay a penalty for due to failing execution.
  ///@return offerId the id of the offer on Mangrove. Can be used to retract or update the offer (even to reuse a taken offer).
  ///@dev The gasreq and gasprice is used to derive the provision which will be used to pay a bounty to taker if the offer fails.
  ///@dev This function is payable to enable delivery of the provision along with the offer creation.
  function newOfferByTick(OLKey memory olKey, Tick tick, uint gives, uint gasreq, uint gasprice)
    external
    payable
    returns (uint offerId);

  ///@notice Creates a new offer on Mangrove, where the caller is the maker. The maker can implement the `IMaker` interface to be called during offer execution.
  ///@param olKey The offer list key given by (maker) `outbound_tkn`, (maker) `inbound_tkn`, and `tickSpacing`.
  ///@param wants Must be less than MAX_SAFE_VOLUME. The amount of `olKey.inbound_tkn` the maker wants. This is used along with `gives` to derive a tick (price). Note that some precision is lost to rounding.
  ///@param gives Must be less than MAX_SAFE_VOLUME. The amount of `olKey.outbound_tkn` the maker gives. This is used along with `wants` to derive a tick (price). Note that some precision is lost to rounding. Must be less than MAX_SAFE_VOLUME.
  ///@param gasreq The amount of gas required to execute the offer logic in the maker's `IMaker` implementation. This will limit the gas available, and the offer will fail if it spends more.
  ///@param gasprice The maximum gas price the maker is willing to pay a penalty for due to failing execution.
  ///@return offerId the id of the offer on Mangrove. Can be used to retract or update the offer (even to reuse a taken offer).
  ///@dev This function is just a wrapper for `newOfferByTick`, see that function for details.
  function newOfferByVolume(OLKey memory olKey, uint wants, uint gives, uint gasreq, uint gasprice)
    external
    payable
    returns (uint offerId);

  ///@notice Updates an existing, owned offer on Mangrove, where the caller is the maker.
  ///@param olKey The offer list key given by (maker) `outbound_tkn`, (maker) `inbound_tkn`, and `tickSpacing`.
  ///@param tick Must be `>= MIN_TICK` and `<= MAX_TICK`. The tick (which is a power of 1.0001 and induces a price).
  ///@param gives The amount of `olKey.outbound_tkn` the maker gives. Must be less than MAX_SAFE_VOLUME.
  ///@param gasreq The amount of gas required to execute the offer logic in the maker's `IMaker` implementation.
  ///@param gasprice The maximum gas price the maker is willing to pay a penalty for due to failing execution.
  ///@param offerId The id of the offer on Mangrove.
  ///@dev See `newOfferByTick` for additional details.
  function updateOfferByTick(OLKey memory olKey, Tick tick, uint gives, uint gasreq, uint gasprice, uint offerId)
    external
    payable;

  ///@notice Updates an existing, owned offer on Mangrove, where the caller is the maker.
  ///@param olKey The offer list key given by (maker) `outbound_tkn`, (maker) `inbound_tkn`, and `tickSpacing`.
  ///@param wants The amount of `olKey.inbound_tkn` the maker wants. This is used along with `gives` to derive a tick (price). Note that some precision is lost to rounding.
  ///@param gives The amount of `olKey.outbound_tkn` the maker gives. This is used along with `wants` to derive a tick (price). Note that some precision is lost to rounding. Must be less than MAX_SAFE_VOLUME.
  ///@param gasreq The amount of gas required to execute the offer logic in the maker's `IMaker` implementation.
  ///@param gasprice The maximum gas price the maker is willing to pay a penalty for due to failing execution.
  ///@param offerId The id of the offer on Mangrove.
  ///@dev This function is just a wrapper for `updateOfferByTick`, see that function for details.
  function updateOfferByVolume(OLKey memory olKey, uint wants, uint gives, uint gasreq, uint gasprice, uint offerId)
    external
    payable;

  ///@notice Retracts an owned offer from Mangrove, where the caller is the maker.
  ///@param olKey The offer list key given by (maker) `outbound_tkn`, (maker) `inbound_tkn`, and `tickSpacing`.
  ///@param offerId The id of the offer on Mangrove.
  ///@param deprovision Whether to deprovision the offer (i.e. return the provision to the maker's balance on Mangrove).
  ///@return provision The amount of native token deprovisioned for the offer (in wei).
  ///@dev `withdraw` can be used to withdraw the funds after deprovisioning.
  ///@dev Leaving funds provisioned can be used to save gas if offer is later updated.
  function retractOffer(OLKey memory olKey, uint offerId, bool deprovision) external returns (uint provision);

  // # Global config view functions

  ///@notice Gets the global configuration for Mangrove.
  ///@return _global The global configuration for Mangrove.
  function global() external view returns (Global _global);

  // # Offer list view functions

  ///@notice Gets the local configuration for a specific offer list.
  ///@param olKey The offer list key given by (maker) `outbound_tkn`, (maker) `inbound_tkn`, and `tickSpacing`.
  ///@return _local The local configuration for the offer list.
  function local(OLKey memory olKey) external view returns (Local _local);

  ///@notice Gets the global configuration for Mangrove and local the configuration for a specific offer list.
  ///@param olKey The offer list key given by (maker) `outbound_tkn`, (maker) `inbound_tkn`, and `tickSpacing`.
  ///@return _global The global configuration for Mangrove.
  ///@return _local The local configuration for the offer list.
  function config(OLKey memory olKey) external view returns (Global _global, Local _local);

  ///@notice Determines whether the reentrancy lock is in effect for the offer list.
  ///@param olKey The offer list key given by (maker) `outbound_tkn`, (maker) `inbound_tkn`, and `tickSpacing`.
  ///@return true if locked; otherwise, false.
  ///@dev The lock protects modifying or inspecting the offer list while an order is in progress.
  function locked(OLKey memory olKey) external view returns (bool);

  ///@notice The `offerId` of the best offer on the offer list.
  ///@param olKey The offer list key given by (maker) `outbound_tkn`, (maker) `inbound_tkn`, and `tickSpacing`.
  ///@return offerId The `offerId` of the best offer on the offer list.
  function best(OLKey memory olKey) external view returns (uint offerId);

  ///@notice the offer list key given by the hash (if the offer list key has been activated at least once).
  ///@param olKeyHash the hash of the offer list key.
  ///@return olKey the olKey.
  function olKeys(bytes32 olKeyHash) external view returns (OLKey memory olKey);

  // # Offer view functions

  ///@notice Gets an offer in packed format.
  ///@param olKey The offer list key given by (maker) `outbound_tkn`, (maker) `inbound_tkn`, and `tickSpacing`.
  ///@param offerId The `offerId` of the offer on the offer list.
  ///@return offer The offer in packed format.
  function offers(OLKey memory olKey, uint offerId) external view returns (Offer offer);

  ///@notice Gets an offer detail in packed format.
  ///@param olKey The offer list key given by (maker) `outbound_tkn`, (maker) `inbound_tkn`, and `tickSpacing`.
  ///@param offerId The `offerId` of the offer on the offer list.
  ///@return offerDetail The offer detail in packed format.
  function offerDetails(OLKey memory olKey, uint offerId) external view returns (OfferDetail offerDetail);

  ///@notice Gets both an offer and an offer detail in packed format.
  ///@param olKey The offer list key given by (maker) `outbound_tkn`, (maker) `inbound_tkn`, and `tickSpacing`.
  ///@param offerId The `offerId` of the offer on the offer list.
  ///@return offer The offer in packed format.
  ///@return offerDetail The offer detail in packed format.
  function offerData(OLKey memory olKey, uint offerId) external view returns (Offer offer, OfferDetail offerDetail);

  // # Governance functions

  ///@notice Gets the governance address.
  ///@return the governance address.
  function governance() external view returns (address);

  ///@notice Activates an offer list.
  ///@param olKey The offer list key given by (maker) `outbound_tkn`, (maker) `inbound_tkn`, and `tickSpacing`.
  ///@param fee in basis points, of `olKey.outbound_tkn` given to the taker. This fee is sent to Mangrove. Fee is capped to ~2.5%.
  ///@param density96X32 The density of the offer list used to define a minimum offer volume. See `setDensity96X32`.
  ///@param offer_gasbase The gasbase of the offer list used to define a minimum provision necessary for offers. See `setGasbase`.
  ///@dev The flipped offer list is expected to have the same `tickSpacing`.
  function activate(OLKey memory olKey, uint fee, uint density96X32, uint offer_gasbase) external;

  ///@notice Deactivates an offer list.
  ///@param olKey The offer list key given by (maker) `outbound_tkn`, (maker) `inbound_tkn`, and `tickSpacing`.
  function deactivate(OLKey memory olKey) external;

  ///@notice Kills the Mangrove instance. A dead instance cannot have offers executed or funds received, but offers can be retracted and funds can be withdrawn.
  function kill() external;

  ///@notice Sets the density.
  ///@param olKey The offer list key given by (maker) `outbound_tkn`, (maker) `inbound_tkn`, and `tickSpacing`.
  ///@param density96X32 is given as a 96.32 fixed point number. It will be stored as a 9-bit float and be approximated towards 0. The maximum error is 20%. See `DensityLib` for more information.
  ///@dev Useless if `global.useOracle != 0` and oracle returns a valid density.
  function setDensity96X32(OLKey memory olKey, uint density96X32) external;

  ///@notice Sets the fee for the offer list.
  ///@param olKey The offer list key given by (maker) `outbound_tkn`, (maker) `inbound_tkn`, and `tickSpacing`.
  ///@param fee in basis points, of `olKey.outbound_tkn` given to the taker. This fee is sent to Mangrove. Fee is capped to ~2.5%.
  function setFee(OLKey memory olKey, uint fee) external;

  ///@notice Sets the gasbase for the offer list.
  ///@param olKey The offer list key given by (maker) `outbound_tkn`, (maker) `inbound_tkn`, and `tickSpacing`.
  ///@param offer_gasbase The gasbase of the offer list used to define a minimum provision necessary for offers. Represents the gas overhead used by processing the offer inside Mangrove + the overhead of initiating an entire order. Stored in thousands in a maximum of 9 bits.
  function setGasbase(OLKey memory olKey, uint offer_gasbase) external;

  ///@notice Sets the gasmax for Mangrove, the maximum amount of gas an offer can require to execute.
  ///@param gasmax The maximum amount of gas required to execute an offer. Must fit in 24 bits.
  function setGasmax(uint gasmax) external;

  ///@notice Sets the maximum number of times a market order can recursively execute offers. This is a protection against stack overflows.
  ///@param maxRecursionDepth The maximum number of times a market order can recursively execute offers.
  function setMaxRecursionDepth(uint maxRecursionDepth) external;

  ///@notice Sets the maximum cumulative `gasreq` for failing offers during a market order before doing a partial fill.
  ///@param maxGasreqForFailingOffers The maximum cumulative `gasreq` for failing offers during a market order before doing a partial fill. 32 bits.
  function setMaxGasreqForFailingOffers(uint maxGasreqForFailingOffers) external;

  ///@notice Sets the gasprice (in Mwei, 26 bits)
  ///@param gasprice The gasprice (in Mwei, 26 bits)
  function setGasprice(uint gasprice) external;

  ///@notice Sets a new governance address.
  ///@param governanceAddress The new governance address.
  function setGovernance(address governanceAddress) external;

  ///@notice Sets the monitor/oracle. The `monitor/oracle` can provide real-time values for `gasprice` and `density` to Mangrove. It can also receive liquidity event notifications.
  ///@param monitor The new monitor/oracle address.
  function setMonitor(address monitor) external;

  ///@notice Sets whether Mangrove notifies the Monitor when and offer is taken
  ///@param notify Whether Mangrove notifies the Monitor when and offer is taken
  function setNotify(bool notify) external;

  ///@notice Sets whether Mangrove uses the monitor as oracle for `gasprice` and `density` values.
  ///@param useOracle Whether Mangrove uses the monitor as oracle for `gasprice` and `density` values.
  function setUseOracle(bool useOracle) external;

  ///@notice Transfer ERC20 tokens to governance.
  ///@param tokenAddress The address of the ERC20 token.
  ///@param value The amount of tokens to transfer.
  function withdrawERC20(address tokenAddress, uint value) external;

  // # Tick tree view functions

  ///@notice Gets a leaf
  ///@param olKey The offer list key given by (maker) `outbound_tkn`, (maker) `inbound_tkn`, and `tickSpacing`.
  ///@param index The index.
  ///@return the leaf.
  function leafs(OLKey memory olKey, int index) external view returns (Leaf);

  ///@notice Gets a level 3 field
  ///@param olKey The offer list key given by (maker) `outbound_tkn`, (maker) `inbound_tkn`, and `tickSpacing`.
  ///@param index The index.
  ///@return the field
  function level3s(OLKey memory olKey, int index) external view returns (Field);

  ///@notice Gets a level 2 field
  ///@param olKey The offer list key given by (maker) `outbound_tkn`, (maker) `inbound_tkn`, and `tickSpacing`.
  ///@param index The index.
  ///@return the field
  function level2s(OLKey memory olKey, int index) external view returns (Field);

  ///@notice Gets a level 1 field
  ///@param olKey The offer list key given by (maker) `outbound_tkn`, (maker) `inbound_tkn`, and `tickSpacing`.
  ///@param index The index.
  ///@return the field
  function level1s(OLKey memory olKey, int index) external view returns (Field);

  ///@notice Gets the root from local.
  ///@param olKey The offer list key given by (maker) `outbound_tkn`, (maker) `inbound_tkn`, and `tickSpacing`.
  ///@return the root
  function root(OLKey memory olKey) external view returns (Field);

  // # Internal functions

  ///@notice internal function used to flashloan tokens from taker to maker, for maker to source the promised liquidity.
  ///@param sor data about an order-offer match.
  ///@param taker the taker.
  ///@return gasused the amount of gas used for `makerExecute`.
  ///@return makerData the data returned by `makerExecute`.
  ///@dev not to be called externally - only external to be able to revert.
  function flashloan(MgvLib.SingleOrder memory sor, address taker) external returns (uint gasused, bytes32 makerData);

  ///@notice internal function used to clean failing offers.
  ///@param olKey The offer list key given by (maker) `outbound_tkn`, (maker) `inbound_tkn`, and `tickSpacing`
  ///@param offerId The id of the offer on Mangrove.
  ///@param tick Must be `>= MIN_TICK` and `<= MAX_TICK`. The tick.
  ///@param gasreq The gas required for the offer.
  ///@param takerWants Must be `<= MAX_SAFE_VOLUME`. The amount of `olKey.outbound_tkn` the taker wants.
  ///@param taker The taker used for transfers (should be able to deliver token amounts).
  ///@return bounty the bounty paid.
  ///@dev not to be called externally - only external to be able to revert.
  function internalCleanByImpersonation(
    OLKey memory olKey,
    uint offerId,
    Tick tick,
    uint gasreq,
    uint takerWants,
    address taker
  ) external returns (uint bounty);

  ///@notice Fall back function (forwards calls to `MgvAppendix`)
  ///@param callData The call data.
  ///@return the result.
  fallback(bytes calldata callData) external returns (bytes memory);
}<|MERGE_RESOLUTION|>--- conflicted
+++ resolved
@@ -74,15 +74,9 @@
   ///@return takerGave The amount of `olKey.inbound_tkn` the taker gave.
   ///@return bounty The amount of native token the taker got as a bounty due to failing offers (in wei)
   ///@return fee The amount of `olKey.outbound_tkn` the taker paid as a fee to Mangrove.
-<<<<<<< HEAD
-  ///@dev The market order stops when the price exceeds (an approximation of) 1.0001^`maxTick`, or when the end of the book has been reached, or:
+  ///@dev The market order stops when there are no more offers at or below `maxTick`, when the end of the book has been reached, or:
   ///@dev - If `fillWants` is true, the market order stops when `fillVolume` units of `olKey.outbound_tkn` have been obtained. To buy a specific volume of `olKey.outbound_tkn` at any price, set `fillWants` to true, set `fillVolume` to the volume you want to buy, and set `maxTick` to the `MAX_TICK` constant.
   ///@dev - If `fillWants` is false, the market order stops when `fillVolume` units of `olKey.inbound_tkn` have been paid. To sell a specific volume of `olKey.inbound_tkn` at any price, set `fillWants` to false, set `fillVolume` to the volume you want to sell, and set `maxTick` to the `MAX_TICK` constant.
-=======
-  ///@dev The market order stops when there are no more offers at or below `maxTick`, when the end of the book has been reached, or:
-  ///@dev - If `fillWants` is true, the market order stops when `fillVolume` units of `olKey.outbound_tkn` have been obtained. To buy a specific volume of `olKey.outbound_tkn` at any price, set `fillWants` to true, set `fillVolume` to volume you want to buy, and set `maxTick` to the `MAX_TICK` constant.
-  ///@dev - If `fillWants` is false, the market order stops when `fillVolume` units of `olKey.inbound_tkn` have been sold. To sell a specific volume of `olKey.inbound_tkn` at any price, set `fillWants` to false, set `fillVolume` to the volume you want to sell, and set `maxTick` to the `MAX_TICK` constant.
->>>>>>> 06e474d8
   function marketOrderByTick(OLKey memory olKey, Tick maxTick, uint fillVolume, bool fillWants)
     external
     returns (uint takerGot, uint takerGave, uint bounty, uint fee);

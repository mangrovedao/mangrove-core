--- conflicted
+++ resolved
@@ -52,16 +52,10 @@
   struct OfferList {
     MgvStructs.LocalPacked local;
     mapping(uint => OfferData) offerData;
-<<<<<<< HEAD
-    mapping(int => Leaf) leafs;
-    mapping(int => Field) level0;
-    mapping(int => Field) level1;
-    Field level2;
-=======
     mapping(int => DirtyLeaf) leafs;
     mapping(int => DirtyField) level0;
     mapping(int => DirtyField) level1;
->>>>>>> d7643443
+    DirtyField level2;
   }
 
   /* `offerLists` maps offer list id to offer list. */

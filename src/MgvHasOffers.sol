--- conflicted
+++ resolved
@@ -145,13 +145,8 @@
 
               // FIXME: should I let log2 not revert, but just return 0 if x is 0?
               // Why am I setting tick to 0 before I return?
-<<<<<<< HEAD
               if (field.isEmpty()) {
-                return local;
-=======
-              if (local.level2().isEmpty()) {
                 return (local, shouldUpdateBranch); // shouldUpdateBranch always true here
->>>>>>> 220ac2f4
               }
               // no need to check for level2.isEmpty(), if it's the case then shouldUpdateBranch is false, because the
               if (shouldUpdateBranch) {

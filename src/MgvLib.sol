// SPDX-License-Identifier: Unlicense

/* `MgvLib` contains data structures returned by external calls to Mangrove and the interfaces it uses for its own external calls. */

pragma solidity ^0.8.10;

import "./preprocessed/MgvStructs.post.sol" as MgvStructs;
import {IERC20} from "./IERC20.sol";
import {Density, DensityLib} from "mgv_lib/DensityLib.sol";
import "mgv_lib/TickLib.sol";

using OLLib for OLKey global;
// OLKey is OfferList

struct OLKey {
  address outbound;
  address inbound;
  uint tickScale;
}

library OLLib {
  // The id should be keccak256(abi.encode(olKey))
  // To save gas, id() directly hashes the memory (which matches the ABI encoding)
  // If the memory layout changes, this function must be updated
  function hash(OLKey memory olKey) internal pure returns (bytes32 _id) {
    assembly ("memory-safe") {
      _id := keccak256(olKey, 96)
    }
  }
}

/* # Structs
The structs defined in `structs.js` have their counterpart as solidity structs that are easy to manipulate for outside contracts / callers of view functions. */

library MgvLib {
  /*
   Some miscellaneous data types useful to `Mangrove` and external contracts */
  //+clear+

  /* `SingleOrder` holds data about an order-offer match in a struct. Used by `marketOrder` (and some of its nested functions) to avoid stack too deep errors. */
  struct SingleOrder {
    OLKey olKey;
    uint offerId;
    MgvStructs.OfferPacked offer;
    /* `wants`/`gives` mutate over execution. Initially the `wants`/`gives` from the taker's pov, then actual `wants`/`gives` adjusted by offer's price and volume. */
    uint wants;
    uint gives;
    /* `offerDetail` is only populated when necessary. */
    MgvStructs.OfferDetailPacked offerDetail;
    MgvStructs.GlobalPacked global;
    MgvStructs.LocalPacked local;
  }

  /* <a id="MgvLib/OrderResult"></a> `OrderResult` holds additional data for the maker and is given to them _after_ they fulfilled an offer. It gives them their own returned data from the previous call, and an `mgvData` specifying whether Mangrove encountered an error. */

  struct OrderResult {
    /* `makerdata` holds a message that was either returned by the maker or passed as revert message at the end of the trade execution*/
    bytes32 makerData;
    /* `mgvData` is an [internal Mangrove status code](#MgvOfferTaking/statusCodes) code. */
    bytes32 mgvData;
  }

  /* `CleanTarget` holds data about an offer that should be cleaned, i.e. made to fail by executing it with the specified volume. */
  struct CleanTarget {
    uint offerId;
    int logPrice;
    uint gasreq;
    uint takerWants;
  }
}

/* # Events
The events emitted for use by bots are listed here: */
contract HasMgvEvents {
  /* * Emitted at the creation of the new Mangrove contract */
  event NewMgv();

  /* Mangrove adds or removes wei from `maker`'s account */
  /* * Credit event occurs when an offer is removed from Mangrove or when the `fund` function is called*/
  event Credit(address indexed maker, uint amount);
  /* * Debit event occurs when an offer is posted or when the `withdraw` function is called */
  event Debit(address indexed maker, uint amount);

  /* * Mangrove reconfiguration */
  event SetActive(bytes32 indexed olKeyHash, bool value);
  event SetFee(bytes32 indexed olKeyHash, uint value);
  event SetGasbase(bytes32 indexed olKeyHash, uint offer_gasbase);
  event SetGovernance(address value);
  event SetMonitor(address value);
  event SetUseOracle(bool value);
  event SetNotify(bool value);
  event SetGasmax(uint value);
<<<<<<< HEAD
  event SetMaxRecursionDepth(uint value);
  event SetDensityFixed(address indexed outbound_tkn, address indexed inbound_tkn, uint value);
=======
  event SetDensityFixed(bytes32 indexed olKeyHash, uint value);
>>>>>>> 14e89371
  event SetGasprice(uint value);

  /* Market order execution */
  event OrderStart();
  event OrderComplete(
    bytes32 indexed olKeyHash, address indexed taker, uint takerGot, uint takerGave, uint penalty, uint feePaid
  );

  /* * Offer execution */
  event OfferSuccess(
    bytes32 indexed olKeyHash,
    uint id,
    // `maker` is not logged because it can be retrieved from the state using `(outbound_tkn,inbound_tkn,id)`.
    address indexed taker,
    uint takerWants,
    uint takerGives
  );

  /* Log information when a trade execution reverts or returns a non empty bytes32 word */
  event OfferFail(
    bytes32 indexed olKeyHash,
    uint id,
    // `maker` is not logged because it can be retrieved from the state using `(olKeyHash)`.
    address indexed taker,
    uint takerWants,
    uint takerGives,
    // `mgvData` may only be `"mgv/makerRevert"`, `"mgv/makerTransferFail"` or `"mgv/makerReceiveFail"`
    bytes32 mgvData
  );

  /* Log information when a posthook reverts */
  event PosthookFail(bytes32 indexed olKeyHash, uint offerId, bytes32 posthookData);

  /* * After `permit` and `approve` */
  event Approval(address indexed outbound_tkn, address indexed inbound_tkn, address owner, address spender, uint value);

  /* * Mangrove closure */
  event Kill();

  /* * An offer was created or updated.
  A few words about why we include a `prev` field, and why we don't include a
  `next` field: in theory clients should need neither `prev` nor a `next` field.
  They could just 1. Read the order book state at a given block `b`.  2. On
  every event, update a local copy of the orderbook.  But in practice, we do not
  want to force clients to keep a copy of the *entire* orderbook. There may be a
  long tail of spam. Now if they only start with the first $N$ offers and
  receive a new offer that goes to the end of the book, they cannot tell if
  there are missing offers between the new offer and the end of the local copy
  of the book.
  
  So we add a prev pointer so clients with only a prefix of the book can receive
  out-of-prefix offers and know what to do with them. The `next` pointer is an
  optimization useful in Solidity (we traverse fewer memory locations) but
  useless in client code.
  */
  event OfferWrite(
    bytes32 indexed olKeyHash, address indexed maker, int logPrice, uint gives, uint gasprice, uint gasreq, uint id
  );

  /* * `offerId` was present and is now removed from the book. */
  event OfferRetract(bytes32 indexed olKeyHash, uint id, bool deprovision);
}

/* # IMaker interface */
interface IMaker {
  /* Called upon offer execution. 
  - If the call throws, Mangrove will not try to transfer funds and the first 32 bytes of revert reason are passed to `makerPosthook` as `makerData`
  - If the call returns normally, returndata is passed to `makerPosthook` as `makerData` and Mangrove will attempt to transfer the funds.
  */
  function makerExecute(MgvLib.SingleOrder calldata order) external returns (bytes32);

  /* Called after all offers of an order have been executed. Posthook of the last executed order is called first and full reentrancy into Mangrove is enabled at this time. `order` recalls key arguments of the order that was processed and `result` recalls important information for updating the current offer. (see [above](#MgvLib/OrderResult))*/
  function makerPosthook(MgvLib.SingleOrder calldata order, MgvLib.OrderResult calldata result) external;
}

/* # ITaker interface */
interface ITaker {
  /* Inverted mangrove only: call to taker after loans went through */
  function takerTrade(
    OLKey calldata olKey,
    // total amount of outbound_tkn token that was flashloaned to the taker
    uint totalGot,
    // total amount of inbound_tkn token that should be made available
    uint totalGives
  ) external;
}

/* # Monitor interface
If enabled, the monitor receives notification after each offer execution and is read for each offerList's `gasprice` and `density`. */
interface IMgvMonitor {
  function notifySuccess(MgvLib.SingleOrder calldata sor, address taker) external;

  function notifyFail(MgvLib.SingleOrder calldata sor, address taker) external;

  function read(OLKey memory olKey) external view returns (uint gasprice, Density density);
}<|MERGE_RESOLUTION|>--- conflicted
+++ resolved
@@ -90,12 +90,8 @@
   event SetUseOracle(bool value);
   event SetNotify(bool value);
   event SetGasmax(uint value);
-<<<<<<< HEAD
+  event SetDensityFixed(bytes32 indexed olKeyHash, uint value);
   event SetMaxRecursionDepth(uint value);
-  event SetDensityFixed(address indexed outbound_tkn, address indexed inbound_tkn, uint value);
-=======
-  event SetDensityFixed(bytes32 indexed olKeyHash, uint value);
->>>>>>> 14e89371
   event SetGasprice(uint value);
 
   /* Market order execution */

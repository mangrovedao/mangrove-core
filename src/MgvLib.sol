// SPDX-License-Identifier: Unlicense

// MgvLib.sol

// This is free and unencumbered software released into the public domain.

// Anyone is free to copy, modify, publish, use, compile, sell, or distribute this software, either in source code form or as a compiled binary, for any purpose, commercial or non-commercial, and by any means.

// In jurisdictions that recognize copyright laws, the author or authors of this software dedicate any and all copyright interest in the software to the public domain. We make this dedication for the benefit of the public at large and to the detriment of our heirs and successors. We intend this dedication to be an overt act of relinquishment in perpetuity of all present and future rights to this software under copyright law.

// THE SOFTWARE IS PROVIDED "AS IS", WITHOUT WARRANTY OF ANY KIND, EXPRESS OR IMPLIED, INCLUDING BUT NOT LIMITED TO THE WARRANTIES OF MERCHANTABILITY, FITNESS FOR A PARTICULAR PURPOSE AND NONINFRINGEMENT. IN NO EVENT SHALL THE AUTHORS BE LIABLE FOR ANY CLAIM, DAMAGES OR OTHER LIABILITY, WHETHER IN AN ACTION OF CONTRACT, TORT OR OTHERWISE, ARISING FROM, OUT OF OR IN CONNECTION WITH THE SOFTWARE OR THE USE OR OTHER DEALINGS IN THE SOFTWARE.

// For more information, please refer to <https://unlicense.org/>

/* `MgvLib` contains data structures returned by external calls to Mangrove and the interfaces it uses for its own external calls. */

pragma solidity ^0.8.10;

import "./preprocessed/MgvStructs.post.sol" as MgvStructs;
import {IERC20} from "./IERC20.sol";

/* # Structs
The structs defined in `structs.js` have their counterpart as solidity structs that are easy to manipulate for outside contracts / callers of view functions. */

library MgvLib {
  /*
   Some miscellaneous data types useful to `Mangrove` and external contracts */
  //+clear+

  /* `SingleOrder` holds data about an order-offer match in a struct. Used by `marketOrder` and `internalSnipes` (and some of their nested functions) to avoid stack too deep errors. */
  struct SingleOrder {
    address outbound_tkn;
    address inbound_tkn;
    uint offerId;
    MgvStructs.OfferPacked offer;
    /* `wants`/`gives` mutate over execution. Initially the `wants`/`gives` from the taker's pov, then actual `wants`/`gives` adjusted by offer's price and volume. */
    uint wants;
    uint gives;
    /* `offerDetail` is only populated when necessary. */
    MgvStructs.OfferDetailPacked offerDetail;
    MgvStructs.GlobalPacked global;
    MgvStructs.LocalPacked local;
  }

  /* <a id="MgvLib/OrderResult"></a> `OrderResult` holds additional data for the maker and is given to them _after_ they fulfilled an offer. It gives them their own returned data from the previous call, and an `mgvData` specifying whether Mangrove encountered an error. */

  struct OrderResult {
    /* `makerdata` holds a message that was either returned by the maker or passed as revert message at the end of the trade execution*/
    bytes32 makerData;
    /* `mgvData` is an [internal Mangrove status code](#MgvOfferTaking/statusCodes) code. */
    bytes32 mgvData;
  }
}

/* # Events
The events emitted for use by bots are listed here: */
contract HasMgvEvents {
  /* * Emitted at the creation of the new Mangrove contract on the pair (`inbound_tkn`, `outbound_tkn`)*/
  event NewMgv();

  /* Mangrove adds or removes wei from `maker`'s account */
  /* * Credit event occurs when an offer is removed from Mangrove or when the `fund` function is called*/
  event Credit(address indexed maker, uint amount);
  /* * Debit event occurs when an offer is posted or when the `withdraw` function is called */
  event Debit(address indexed maker, uint amount);

  /* * Mangrove reconfiguration */
  event SetActive(address indexed outbound_tkn, address indexed inbound_tkn, bool value);
  event SetFee(address indexed outbound_tkn, address indexed inbound_tkn, uint value);
  event SetGasbase(address indexed outbound_tkn, address indexed inbound_tkn, uint offer_gasbase);
  event SetGovernance(address value);
  event SetMonitor(address value);
  event SetVault(address value);
  event SetUseOracle(bool value);
  event SetNotify(bool value);
  event SetGasmax(uint value);
  event SetDensity(address indexed outbound_tkn, address indexed inbound_tkn, uint value);
  event SetGasprice(uint value);

  /* Market order execution */
  event OrderStart();
  event OrderComplete(
    address indexed outbound_tkn,
    address indexed inbound_tkn,
    address indexed taker,
    uint takerGot,
    uint takerGave,
    uint penalty,
    uint feePaid
  );

  /* * Offer execution */
  event OfferSuccess(
    address indexed outbound_tkn,
    address indexed inbound_tkn,
    uint id,
    // `maker` is not logged because it can be retrieved from the state using `(outbound_tkn,inbound_tkn,id)`.
    address taker,
    uint takerWants,
    uint takerGives
  );

  /* Log information when a trade execution reverts or returns a non empty bytes32 word */
  event OfferFail(
    address indexed outbound_tkn,
    address indexed inbound_tkn,
    uint id,
    // `maker` is not logged because it can be retrieved from the state using `(outbound_tkn,inbound_tkn,id)`.
    address taker,
    uint takerWants,
    uint takerGives,
    // `mgvData` may only be `"mgv/makerRevert"`, `"mgv/makerTransferFail"` or `"mgv/makerReceiveFail"`
    bytes32 mgvData
  );

  /* Log information when a posthook reverts */
  event PosthookFail(address indexed outbound_tkn, address indexed inbound_tkn, uint offerId, bytes32 posthookData);

  /* * After `permit` and `approve` */
  event Approval(address indexed outbound_tkn, address indexed inbound_tkn, address owner, address spender, uint value);

  /* * Mangrove closure */
  event Kill();

  /* * An offer was created or updated.
  A few words about why we include a `prev` field, and why we don't include a
  `next` field: in theory clients should need neither `prev` nor a `next` field.
  They could just 1. Read the order book state at a given block `b`.  2. On
  every event, update a local copy of the orderbook.  But in practice, we do not
  want to force clients to keep a copy of the *entire* orderbook. There may be a
  long tail of spam. Now if they only start with the first $N$ offers and
  receive a new offer that goes to the end of the book, they cannot tell if
  there are missing offers between the new offer and the end of the local copy
  of the book.
  
  So we add a prev pointer so clients with only a prefix of the book can receive
  out-of-prefix offers and know what to do with them. The `next` pointer is an
  optimization useful in Solidity (we traverse fewer memory locations) but
  useless in client code.
  */
  event OfferWrite(
    address indexed outbound_tkn,
    address indexed inbound_tkn,
    address maker,
    uint wants,
    uint gives,
    uint gasprice,
    uint gasreq,
    uint id,
    uint prev
  );

  /* * `offerId` was present and is now removed from the book. */
  event OfferRetract(address indexed outbound_tkn, address indexed inbound_tkn, uint id);
}

/* # IMaker interface */
interface IMaker {
  /* Called upon offer execution. 
  - If the call throws, Mangrove will not try to transfer funds and the first 32 bytes of revert reason are passed to `makerPosthook` as `makerData`
  - If the call returns normally, returndata is passed to `makerPosthook` as `makerData` and Mangrove will attempt to transfer the funds.
  */
  function makerExecute(MgvLib.SingleOrder calldata order) external returns (bytes32);

  /* Called after all offers of an order have been executed. Posthook of the last executed order is called first and full reentrancy into Mangrove is enabled at this time. `order` recalls key arguments of the order that was processed and `result` recalls important information for updating the current offer. (see [above](#MgvLib/OrderResult))*/
  function makerPosthook(MgvLib.SingleOrder calldata order, MgvLib.OrderResult calldata result) external;
}

/* # ITaker interface */
interface ITaker {
  /* Inverted mangrove only: call to taker after loans went through */
  function takerTrade(
    address outbound_tkn,
    address inbound_tkn,
    // total amount of outbound_tkn token that was flashloaned to the taker
    uint totalGot,
    // total amount of inbound_tkn token that should be made available
    uint totalGives
  ) external;
}

/* # Monitor interface
If enabled, the monitor receives notification after each offer execution and is read for each pair's `gasprice` and `density`. */
interface IMgvMonitor {
  function notifySuccess(MgvLib.SingleOrder calldata sor, address taker) external;

  function notifyFail(MgvLib.SingleOrder calldata sor, address taker) external;

  function read(address outbound_tkn, address inbound_tkn) external view returns (uint gasprice, uint density);
<<<<<<< HEAD
}

interface IERC20 {
  function totalSupply() external view returns (uint);

  function balanceOf(address account) external view returns (uint);

  function transfer(address recipient, uint amount) external returns (bool);

  function allowance(address owner, address spender) external view returns (uint);

  function approve(address spender, uint amount) external returns (bool);

  function transferFrom(address sender, address recipient, uint amount) external returns (bool);

  function symbol() external view returns (string memory);

  function mint(address to, uint amount) external returns (bool);

  event Transfer(address indexed from, address indexed to, uint value);
  event Approval(address indexed owner, address indexed spender, uint value);

  /// for wETH contract
  function decimals() external view returns (uint8);
=======
>>>>>>> 3e10df08
}<|MERGE_RESOLUTION|>--- conflicted
+++ resolved
@@ -187,31 +187,4 @@
   function notifyFail(MgvLib.SingleOrder calldata sor, address taker) external;
 
   function read(address outbound_tkn, address inbound_tkn) external view returns (uint gasprice, uint density);
-<<<<<<< HEAD
-}
-
-interface IERC20 {
-  function totalSupply() external view returns (uint);
-
-  function balanceOf(address account) external view returns (uint);
-
-  function transfer(address recipient, uint amount) external returns (bool);
-
-  function allowance(address owner, address spender) external view returns (uint);
-
-  function approve(address spender, uint amount) external returns (bool);
-
-  function transferFrom(address sender, address recipient, uint amount) external returns (bool);
-
-  function symbol() external view returns (string memory);
-
-  function mint(address to, uint amount) external returns (bool);
-
-  event Transfer(address indexed from, address indexed to, uint value);
-  event Approval(address indexed owner, address indexed spender, uint value);
-
-  /// for wETH contract
-  function decimals() external view returns (uint8);
-=======
->>>>>>> 3e10df08
 }
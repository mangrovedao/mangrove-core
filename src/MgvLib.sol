// SPDX-License-Identifier: Unlicense

/* `MgvLib` contains data structures returned by external calls to Mangrove and the interfaces it uses for its own external calls. */

pragma solidity ^0.8.10;

import "./preprocessed/MgvStructs.post.sol" as MgvStructs;
import {IERC20} from "./IERC20.sol";
import {Density, DensityLib} from "mgv_lib/DensityLib.sol";
import "mgv_lib/TickLib.sol";
import "mgv_lib/LogPriceLib.sol";
import "mgv_lib/LogPriceConversionLib.sol";

using OLLib for OLKey global;
// OLKey is OfferList

struct OLKey {
  address outbound;
  address inbound;
  uint tickScale;
}

library OLLib {
  // The id should be keccak256(abi.encode(olKey))
  // To save gas, id() directly hashes the memory (which matches the ABI encoding)
  // If the memory layout changes, this function must be updated
  function hash(OLKey memory olKey) internal pure returns (bytes32 _id) {
    assembly ("memory-safe") {
      _id := keccak256(olKey, 96)
    }
  }

  // Creates a flipped copy of the `olKey` with same `tickScale`.
  function flipped(OLKey memory olKey) internal pure returns (OLKey memory) {
    return OLKey(olKey.inbound, olKey.outbound, olKey.tickScale);
  }
}

/* # Structs
The structs defined in `structs.js` have their counterpart as solidity structs that are easy to manipulate for outside contracts / callers of view functions. */

library MgvLib {
  /*
   Some miscellaneous data types useful to `Mangrove` and external contracts */
  //+clear+

  /* `SingleOrder` holds data about an order-offer match in a struct. Used by `marketOrder` (and some of its nested functions) to avoid stack too deep errors. */
  struct SingleOrder {
    OLKey olKey;
    uint offerId;
    MgvStructs.OfferPacked offer;
    /* `wants`/`gives` mutate over execution. Initially the `wants`/`gives` from the taker's pov, then actual `wants`/`gives` adjusted by offer's price and volume. */
    uint wants;
    uint gives;
    /* `offerDetail` is only populated when necessary. */
    MgvStructs.OfferDetailPacked offerDetail;
    MgvStructs.GlobalPacked global;
    MgvStructs.LocalPacked local;
  }

  /* <a id="MgvLib/OrderResult"></a> `OrderResult` holds additional data for the maker and is given to them _after_ they fulfilled an offer. It gives them their own returned data from the previous call, and an `mgvData` specifying whether Mangrove encountered an error. */

  struct OrderResult {
    /* `makerdata` holds a message that was either returned by the maker or passed as revert message at the end of the trade execution*/
    bytes32 makerData;
    /* `mgvData` is an [internal Mangrove status code](#MgvOfferTaking/statusCodes) code. */
    bytes32 mgvData;
  }

  /* `CleanTarget` holds data about an offer that should be cleaned, i.e. made to fail by executing it with the specified volume. */
  struct CleanTarget {
    uint offerId;
    int logPrice;
    uint gasreq;
    uint takerWants;
  }
}

/* # Events
The events emitted for use by bots are listed here: */
interface HasMgvEvents {
  /* * Emitted at the creation of the new Mangrove contract */
  event NewMgv();

  /* Mangrove adds or removes wei from `maker`'s account */
  /* * Credit event occurs when an offer is removed from Mangrove or when the `fund` function is called*/
  event Credit(address indexed maker, uint amount);
  /* * Debit event occurs when an offer is posted or when the `withdraw` function is called */
  event Debit(address indexed maker, uint amount);

  /* * Mangrove reconfiguration */
  event SetActive(bytes32 indexed olKeyHash, bool value);
  event SetFee(bytes32 indexed olKeyHash, uint value);
  event SetGasbase(bytes32 indexed olKeyHash, uint offer_gasbase);
  event SetGovernance(address value);
  event SetMonitor(address value);
  event SetUseOracle(bool value);
  event SetNotify(bool value);
  event SetGasmax(uint value);
  event SetDensityFixed(bytes32 indexed olKeyHash, uint value);
  event SetGasprice(uint value);

  /* Clean order execution */
  event CleanStart(bytes32 indexed olKeyHash, address indexed taker, uint offersToBeCleaned);
  event CleanComplete();

  /* Market order execution */
  event OrderStart(bytes32 indexed olKeyHash, address indexed taker, int maxLogPrice, uint fillVolume, bool fillWants);
  event OrderComplete(uint fee);

  /* * Offer execution */
  event OfferSuccess(
    bytes32 indexed olKeyHash, address indexed taker, address indexed maker, uint id, uint takerWants, uint takerGives
  );

  event OfferSuccessWithPosthookData(
    bytes32 indexed olKeyHash,
    uint id,
    // `maker` is not logged because it can be retrieved from the state using `(outbound_tkn,inbound_tkn,id)`.
    uint takerWants,
    uint takerGives,
    bytes32 posthookData
  );

  /* Log information when a trade execution reverts or returns a non empty bytes32 word */
  event OfferFail(
    bytes32 indexed olKeyHash,
    address indexed taker,
    address indexed maker,
    uint id,
    uint takerWants,
    uint takerGives,
    uint penalty,
    // `mgvData` may only be `"mgv/makerRevert"`, `"mgv/makerTransferFail"` or `"mgv/makerReceiveFail"`
    bytes32 mgvData
  );

<<<<<<< HEAD
  /* Log information when a posthook reverts */
  event PosthookFail(bytes32 posthookData);
=======
  event OfferFailWithPosthookData(
    bytes32 indexed olKeyHash,
    uint id,
    // `maker` is not logged because it can be retrieved from the state using `(olKeyHash)`.
    uint takerWants,
    uint takerGives,
    uint penalty,
    // `mgvData` may only be `"mgv/makerRevert"`, `"mgv/makerTransferFail"` or `"mgv/makerReceiveFail"`
    bytes32 mgvData,
    bytes32 posthookData
  );
>>>>>>> 19cf217d

  /* * After `permit` and `approve` */
  event Approval(
    address indexed outbound_tkn, address indexed inbound_tkn, address indexed owner, address spender, uint value
  );

  /* * Mangrove closure */
  event Kill();

  /* * An offer was created or updated.
  A few words about why we include a `prev` field, and why we don't include a
  `next` field: in theory clients should need neither `prev` nor a `next` field.
  They could just 1. Read the order book state at a given block `b`.  2. On
  every event, update a local copy of the orderbook.  But in practice, we do not
  want to force clients to keep a copy of the *entire* orderbook. There may be a
  long tail of spam. Now if they only start with the first $N$ offers and
  receive a new offer that goes to the end of the book, they cannot tell if
  there are missing offers between the new offer and the end of the local copy
  of the book.
  
  So we add a prev pointer so clients with only a prefix of the book can receive
  out-of-prefix offers and know what to do with them. The `next` pointer is an
  optimization useful in Solidity (we traverse fewer memory locations) but
  useless in client code.
  */
  event OfferWrite(
    bytes32 indexed olKeyHash, address indexed maker, int logPrice, uint gives, uint gasprice, uint gasreq, uint id
  );

  /* * `offerId` was present and is now removed from the book. */
  event OfferRetract(bytes32 indexed olKeyHash, address indexed maker, uint id, bool deprovision);
}

/* # IMaker interface */
interface IMaker {
  /* Called upon offer execution. 
  - If the call throws, Mangrove will not try to transfer funds and the first 32 bytes of revert reason are passed to `makerPosthook` as `makerData`
  - If the call returns normally, returndata is passed to `makerPosthook` as `makerData` and Mangrove will attempt to transfer the funds.
  */
  function makerExecute(MgvLib.SingleOrder calldata order) external returns (bytes32);

  /* Called after all offers of an order have been executed. Posthook of the last executed order is called first and full reentrancy into Mangrove is enabled at this time. `order` recalls key arguments of the order that was processed and `result` recalls important information for updating the current offer. (see [above](#MgvLib/OrderResult))*/
  function makerPosthook(MgvLib.SingleOrder calldata order, MgvLib.OrderResult calldata result) external;
}

/* # ITaker interface */
interface ITaker {
  /* Inverted mangrove only: call to taker after loans went through */
  function takerTrade(
    OLKey calldata olKey,
    // total amount of outbound_tkn token that was flashloaned to the taker
    uint totalGot,
    // total amount of inbound_tkn token that should be made available
    uint totalGives
  ) external;
}

/* # Monitor interface
If enabled, the monitor receives notification after each offer execution and is read for each offerList's `gasprice` and `density`. */
interface IMgvMonitor {
  function notifySuccess(MgvLib.SingleOrder calldata sor, address taker) external;

  function notifyFail(MgvLib.SingleOrder calldata sor, address taker) external;

  function read(OLKey memory olKey) external view returns (uint gasprice, Density density);
}<|MERGE_RESOLUTION|>--- conflicted
+++ resolved
@@ -115,6 +115,8 @@
 
   event OfferSuccessWithPosthookData(
     bytes32 indexed olKeyHash,
+    address indexed taker,
+    address indexed maker,
     uint id,
     // `maker` is not logged because it can be retrieved from the state using `(outbound_tkn,inbound_tkn,id)`.
     uint takerWants,
@@ -135,12 +137,10 @@
     bytes32 mgvData
   );
 
-<<<<<<< HEAD
-  /* Log information when a posthook reverts */
-  event PosthookFail(bytes32 posthookData);
-=======
   event OfferFailWithPosthookData(
     bytes32 indexed olKeyHash,
+    address indexed taker,
+    address indexed maker,
     uint id,
     // `maker` is not logged because it can be retrieved from the state using `(olKeyHash)`.
     uint takerWants,
@@ -150,7 +150,6 @@
     bytes32 mgvData,
     bytes32 posthookData
   );
->>>>>>> 19cf217d
 
   /* * After `permit` and `approve` */
   event Approval(

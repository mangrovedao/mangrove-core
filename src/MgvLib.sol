// SPDX-License-Identifier: Unlicense

/* `MgvLib` contains data structures returned by external calls to Mangrove and the interfaces it uses for its own external calls. */

pragma solidity ^0.8.10;

import "./preprocessed/MgvStructs.post.sol" as MgvStructs;
import {IERC20} from "./IERC20.sol";
import {Density, DensityLib} from "mgv_lib/DensityLib.sol";
import "mgv_lib/TickLib.sol";
import "mgv_lib/LogPriceLib.sol";
import "mgv_lib/LogPriceConversionLib.sol";

using OLLib for OLKey global;
// OLKey is OfferList

struct OLKey {
  address outbound;
  address inbound;
  uint tickScale;
}

library OLLib {
  // The id should be keccak256(abi.encode(olKey))
  // To save gas, id() directly hashes the memory (which matches the ABI encoding)
  // If the memory layout changes, this function must be updated
  function hash(OLKey memory olKey) internal pure returns (bytes32 _id) {
    assembly ("memory-safe") {
      _id := keccak256(olKey, 96)
    }
  }

  // Creates a flipped copy of the `olKey` with same `tickScale`.
  function flipped(OLKey memory olKey) internal pure returns (OLKey memory) {
    return OLKey(olKey.inbound, olKey.outbound, olKey.tickScale);
  }
}

/* # Structs
The structs defined in `structs.js` have their counterpart as solidity structs that are easy to manipulate for outside contracts / callers of view functions. */

library MgvLib {
  /*
   Some miscellaneous data types useful to `Mangrove` and external contracts */
  //+clear+

  /* `SingleOrder` holds data about an order-offer match in a struct. Used by `marketOrder` (and some of its nested functions) to avoid stack too deep errors. */
  struct SingleOrder {
    OLKey olKey;
    uint offerId;
    MgvStructs.OfferPacked offer;
    /* `wants`/`gives` mutate over execution. Initially the `wants`/`gives` from the taker's pov, then actual `wants`/`gives` adjusted by offer's price and volume. */
    uint wants;
    uint gives;
    /* `offerDetail` is only populated when necessary. */
    MgvStructs.OfferDetailPacked offerDetail;
    MgvStructs.GlobalPacked global;
    MgvStructs.LocalPacked local;
  }

  /* <a id="MgvLib/OrderResult"></a> `OrderResult` holds additional data for the maker and is given to them _after_ they fulfilled an offer. It gives them their own returned data from the previous call, and an `mgvData` specifying whether Mangrove encountered an error. */

  struct OrderResult {
    /* `makerdata` holds a message that was either returned by the maker or passed as revert message at the end of the trade execution*/
    bytes32 makerData;
    /* `mgvData` is an [internal Mangrove status code](#MgvOfferTaking/statusCodes) code. */
    bytes32 mgvData;
  }

  /* `CleanTarget` holds data about an offer that should be cleaned, i.e. made to fail by executing it with the specified volume. */
  struct CleanTarget {
    uint offerId;
    int logPrice;
    uint gasreq;
    uint takerWants;
  }
}

/* # Events
The events emitted for use by bots are listed here: */
interface HasMgvEvents {
  /* 
    Events in solidity is a hard thing to do in a optimal way. If you look at it as a purely gas efficient issue, you want to emit as few events as possible and with as few fields as possible. But as events also has to be usable for an off chain user, then doing this is not always the best solution.

    We tried to list the main points that we would like to do with events.

    1. Use as little gas as possible
    2. An indexer should be able to keep track of the state of Mangrove.
    3. Doing RPC calls directly, should be able to find offers and other information based on offerList, maker, taker, offer id, etc.

    These 3 points all have there own direction and it is therefore not possible to find a solution that is optimal for all 3 points.
    We have therefore tried to find a solution that is a good balance between the all 3 points.
  */

  /* * Emitted at the creation of the new Mangrove contract */
  event NewMgv();

  /* Mangrove adds or removes wei from `maker`'s account */
  /* 
    * Credit event occurs when an offer is removed from Mangrove or when the `fund` function is called
      This is emitted when a user's account on Mangrove is credited with some native funds, to be used as provision for offers.

      It emits the `maker`'s address and the `amount` credited

      The `maker` address is indexed so that we can filter on it when doing RPC calls.

      These are the scenarios where it can happen:

      - Fund Mangrove directly
      - Fund Mangrove when posting an offer
      - When updating an offer
        - Funding Mangrove or
        - the updated offer needs less provision, than it already has. Meaning the user gets credited the difference.
      - When retracting an offer and deprovisioning it. Meaning the user gets credited the provision that was locked by the offer.
      - When an offer fails. The remaining provision gets credited back to the maker

      A challenge for an indexer is to know how much provision each offer locks. With the current events, an indexer is going to have to know the liveness, gasreq and gasprice of the offer. If the offer is not live, then also know if it has been deprovisioned. And know what the gasbase of the offerList was when the offer was posted. With this information an indexer can calculate the exact provision locked by the offer.

      The indexer also cannot deduce what scenario the credit event happened. E.g., we don't know if the credit event happened because an offer failed or because the user simply funded Mangrove.
  */
  event Credit(address indexed maker, uint amount);
  /* '
    * Debit event occurs when an offer is posted or when the `withdraw` function is called 
      This is emitted when a user's account on Mangrove is debited with some native funds.

      It emits the `maker`'s address and the `amount` debited.

      The `maker` address is indexed so that we can filter on it when doing RPC calls.

      These are the scenarios where it can happen:

      - Withdraw funds from Mangrove directly
      - When posting an offer. The user gets debited the provision that the offer locks.
      - When updating an offer and it requires more provision that it already has. Meaning the user gets debited the difference.

      Same challenges as for Credit
  */
  event Debit(address indexed maker, uint amount);

  /* * Mangrove reconfiguration */
  /*  
  This event is emitted when an offerList is activated or deactivated. Meaning one half of a market is opened.

  It emits the `olKeyHash` and the boolean `value`. By emitting this, an indexer will be able to keep track of what offerLists are active.

  The `olKeyHash` is indexed, so that we can filter on it when doing RPC calls.
  */
  event SetActive(bytes32 indexed olKeyHash, bool value);

  /*
  This event is emitted when the fee of an offerList is changed.

  It emits the `olKeyHash` and the `value`. By emitting this, an indexer will be able to keep track of what fee each offerList has.

  The `olKeyHash` is indexed, so that we can filter on it when doing RPC calls.
  */

  event SetFee(bytes32 indexed olKeyHash, uint value);

  /*
  This event is emitted when the gasbase of an offerList is changed.

  It emits the `olKeyHash` and the `offer_gasbase`. By emitting this, an indexer will be able to keep track of what gasbase each offerList has.

  The `olKeyHash` is indexed, so that we can filter on it when doing RPC calls.
  */
  event SetGasbase(bytes32 indexed olKeyHash, uint offer_gasbase);

  /*
  This event is emitted when the governance of Mangrove is set.

  It emits the `governance` address. By emitting this, an indexer will be able to keep track of what governance address Mangrove has.

  No fields are indexed as there is no need for RPC calls to filter on this.
  */
  event SetGovernance(address value);

  /*
  This event is emitted when the monitor address of Mangrove is set. Be aware that the address for Monitor is also the address for the oracle.

  It emits the `monitor` / `oralce` address. By emitting this, an indexer will be able to keep track of what monitor/oracle address Mangrove use.

  No fields are indexed as there is no need for RPC calls to filter on this.
  */
  event SetMonitor(address value);

  /*
  This event is emitted when the configuration for whether to use an oracle or not is set.

  It emits the `useOracle`, which is a boolean value, that controls whether or not Mangrove reads its `gasprice` and `density` from an oracle or uses its own local values. By emitting this, an indexer will be able to keep track of if Mangrove is using an oracle.

  No fields are indexed as there is no need for RPC calls to filter on this.
  */
  event SetUseOracle(bool value);

  /*
  This event is emitted when the configuration for notify on Mangrove is set.

  It emits a boolean value, to tell whether or not notify is active. By emitting this, an indexer will be able to keep track of whether or not Mangrove notifies the Monitor/Oracle when and offer is taken, either successfuly or not.

  No fields are indexed as there is no need for RPC calls to filter on this.
  */
  event SetNotify(bool value);

  /*
  This event is emitted when the gasmax of Mangrove is set.

  It emits the `gasmax`. By emitting this, an indexer will be able to keep track of what gasmax Mangrove has. Read more about Mangroves gasmax on [docs.mangrove.exchange](docs.mangrove.exchange)

  No fields are indexed as there is no need for RPC calls to filter on this.
  */
  event SetGasmax(uint value);

  /*
  This event is emitted when the density of an offerList is changed.

  It emits the `olKeyHash` and the `density`. By emitting this, an indexer will be able to keep track of what density each offerList has.

  The `olKeyHash` is indexed, so that we can filter on it when doing RPC calls.
  */
  event SetDensityFixed(bytes32 indexed olKeyHash, uint value);
<<<<<<< HEAD

  /*
  This event is emitted when the gasprice of Mangrove is set.

  It emits the `gasprice`. By emitting this, an indexer will be able to keep track of what gasprice Mangrove has. Read more about Mangroves gasprice on [docs.mangrove.exchange](docs.mangrove.exchange)

  No fields are indexed as there is no need for RPC calls to filter on this.
  */
=======
  event SetMaxRecursionDepth(uint value);
  event SetMaxGasreqForFailingOffers(uint value);
>>>>>>> 4e6d0d50
  event SetGasprice(uint value);
  /* Clean order execution */
  /*
  This event is emitted when a user tries to clean offers on Mangrove, using the build in clean functionality.

  It emits the `olKeyHash`, the `taker` address and `offersToBeCleaned`, which is the number of offers that should be cleaned. By emitting this event, an indexer can save what `offerList` the user is trying to clean and what `taker` is being used. 
  This way it can keep a context for the following events being emitted (Just like `OrderStart`). The `offersToBeCleaned` is emitted so that an indexer can keep track of how many offers the user tried to clean. 
  Combining this with the amount of `OfferFail` events emitted, then an indexer can know how many offers the user actually managed to clean. This could be used for analytics.

  The fields `olKeyHash` and `taker` are indexed, so that we can filter on them when doing RPC calls.
  */
  event CleanStart(bytes32 indexed olKeyHash, address indexed taker, uint offersToBeCleaned);

  /*
  This event is emitted when a Clean operation is completed.

  It does not emit any fields. This event is only needed in order to know that the clean operation is completed. This way an indexer can know exactly in what context we are in. 
  It could emit the total bounty received, but in order to know who got the bounty, an indexer would still be needed or we would have to emit the taker address as well, in order for an RPC call to find the data. 
  But an indexer would still be able to find this info, by collecting all the previous events. So we do not emit the bounty.
  */
  event CleanComplete();

  /* Market order execution */
  /*
  This event is emitted when a market order is started on Mangrove.

  It emits the `olKeyHash`, the `taker`, the `maxLogPrice`, `fillVolume` and `fillWants`.

  The fields `olKeyHash` and `taker` are indexed, so that we can filter on them when doing RPC calls.

  By emitting this an indexer can keep track of what context the current market order is in. 
  E.g. if a user starts a market order and one of the offers taken also starts a market order, then we can in an indexer have a stack of started market orders and thereby know exactly what offerList the order is running on and the taker.

  By emitting `maxLogPrice`, `fillVolume` and `fillWants`, we can now also know how much of the market order was filled and if it matches the price given. See OrderComplete for more.
  */
  event OrderStart(bytes32 indexed olKeyHash, address indexed taker, int maxLogPrice, uint fillVolume, bool fillWants);

  /*
  This event is emitted when a market order is finished.

  It emits `olKeyHash`, the `taker` and the total `fee paid`. We need this event, in order to know that a market order is completed. This way an indexer can know exactly in what context we are in.
  The total `fee paid` for that market order, is needed, as we do not emit this any other places. The fields `olKeyHash` and `taker` is not needed for an indexer, but they are emitted and indexed in order for RPC calls to filter and find the fee.
  */
  event OrderComplete(bytes32 indexed olKeyHash, address indexed taker, uint fee);

  /* * Offer execution */
  /*
  This event is emitted when an offer is successfully taken. Meaning both maker and taker has gotten their funds.

  It emits the `olKeyHash`, `taker` address, the `offerId` and the `takerWants` and `takerGives` that the offer was taken at. 
  Just as for `OfferFail`, the `olKeyHash` and `taker` are not needed for an indexer to work, but are needed for RPC calls. 
  `olKeyHash` `taker` and `id` are indexed so that we can filter on them when doing RPC calls. As `maker` can be a strategy and not the actual owner, then we chose not to emit it here and to mark the field `id` indexed, 
  the strat should emit the relation between maker and offerId. This way you can still by RPC calls find the relevant offer successes
  So they are emitted and indexed for that reason. Just like `OfferFail` this event is emitted during posthook end, so it is emitted in reverse order compared to what order they are taken. 
  This event could be emitted at offer execution, but for consistency we emit it at posthook end.

  If the posthook of the offer fails. Then we emit `OfferSuccessWithPosthookData` instead of just `OfferSuccess`. This event has one extra field, which is the reason for the posthook failure. 
  By emitting the posthook data, an indexer can keep track of the reason posthook fails, this could for example be used for analytics.

  By emitting `offerId`, `wants` and `gives`, an indexer can keep track of whether the offer was partially or fully taken, by looking at the what the offer was posted at.
  */
  event OfferSuccess(
    bytes32 indexed olKeyHash, address indexed taker, uint indexed id, uint takerWants, uint takerGives
  );

  event OfferSuccessWithPosthookData(
    bytes32 indexed olKeyHash,
    address indexed taker,
    uint indexed id,
    uint takerWants,
    uint takerGives,
    bytes32 posthookData
  );

  /*
  This event is emitted when an offer fails, because of a maker error.

  It emits `olKeyHash`, `taker`, the `offerId`, the offers `wants`, `gives`, `penalty` and the `reason` for failure. 
  `olKeyHash` and `taker` are all fields that we do not need, in order for an indexer to work, as an indexer will be able the get that info from the former `OrderStart` and `OfferWrite` events. 
  But in order for RPC call to filter on this, we need to emit them. 
  `olKeyHash` `taker` and `id` are indexed so that we can filter on them when doing RPC calls. As `maker` can be a strategy and not the actual owner, then we chose to not emit it here and to mark the field `id` indexed, 
  the strat should emit the relation between maker and offerId. This way you can still by RPC calls find the relevant offer successes

  If the posthook of the offer fails. Then we emit `OfferFailWithPosthookData` instead of just `OfferFail`. 
  This event has one extra field, which is the reason for the posthook failure. By emitting the posthook data, an indexer can keep track of the reason posthook fails, this could for example be used for analytics.

  This event is emitted doring posthook end, we wait to emit this event to the end, because we need the information of `penalty`, which is only available at the end of the posthook. 
  This means that `OfferFail` events are emitted in reverse order, compared to what order they are taken. This is due to the way we handle posthooks. The same goes for `OfferSuccess`.

  By emitting this event, an indexer can keep track of, if an offer failed and thereby if the offer is live. 
  By emitting the wants and gives that the offer was taken with, then an indexer can keep track of these amounts, which could be useful for e.g. strategy manager, to know if their offers fail at a certain amount.
  */
  event OfferFail(
    bytes32 indexed olKeyHash,
    address indexed taker,
    uint indexed id,
    uint takerWants,
    uint takerGives,
    uint penalty,
    // `mgvData` may only be `"mgv/makerRevert"`, `"mgv/makerTransferFail"` or `"mgv/makerReceiveFail"`
    bytes32 mgvData
  );

  event OfferFailWithPosthookData(
    bytes32 indexed olKeyHash,
    address indexed taker,
    uint indexed id,
    uint takerWants,
    uint takerGives,
    uint penalty,
    // `mgvData` may only be `"mgv/makerRevert"`, `"mgv/makerTransferFail"` or `"mgv/makerReceiveFail"`
    bytes32 mgvData,
    bytes32 posthookData
  );

  /* 
  * After `permit` and `approve` 
    This is emitted when a user permits another address to use a certain amount of its funds to do market orders, or when a user revokes another address to use a certain amount of its funds.

    Approvals are based on the pair of outbound and inbound token. Be aware that it is not offerList bases, as an offerList also holds the tickscale.

    We emit `outbound` token, `inbound` token, `owner`, msg.sender (`spender`), `value`. Where `owner` is the one who owns the funds, `spender` is the one who is allowed to use the funds and `value` is the amount of funds that is allowed to be used.

    Outbound, inbound and owner is indexed, this way one can filter on these fields when doing RPC calls. If we could somehow combine outbound and inbound into one field, then we could also index the spender.
  */
  event Approval(
    address indexed outbound_tkn, address indexed inbound_tkn, address indexed owner, address spender, uint value
  );

  /* * Mangrove closure */
  event Kill();

  /* * An offer was created or updated.
  This event is emitted when an offer is posted on Mangrove.

  It emits the `olKeyHash`, the `maker` address, the `logprice`, the `gives`, the `gasprice`, `gasreq` and the offers `id`.

  By emitting the `olKeyHash` and `id`, an indexer will be able to keep track of each offer, because offerList and id together create a unique id for the offer. By emitting the `maker` address, we are able to keep track of who has posted what offer. The `logprice` and `gives`, enables an indexer to know exactly how much an offer is willing to give and at what price, this could for example be used to calculate a return. The `gasprice` and `gasreq`, enables an indexer to calculate how much provision is locked by the offer, see `Credit` for more information.

  The fields `olKeyHash` and `maker` are indexed, so that we can filter on them when doing RPC calls.
  */
  event OfferWrite(
    bytes32 indexed olKeyHash, address indexed maker, int logPrice, uint gives, uint gasprice, uint gasreq, uint id
  );

  /*
  This event is emitted when a user retracts his offer.

  It emits the `olKeyHash`, the `maker` address, `offerId` and whether or not the user chose to `deprovision` the offer.

  By emitting this event an indexer knows whether or not an offer is live. And whether or not an offer is deprovisioned. This is important because we need to know this, when we try to calculate how much an offer locks in provision. See the description of `Credit` for more info.

  The `maker` is not needed for an indexer to work, but is needed for RPC calls, so it is emitted and indexed for that reason. The `olKeyHash` is only indexed because it is needed for RPC calls. 
  */
  event OfferRetract(bytes32 indexed olKeyHash, address indexed maker, uint id, bool deprovision);
}

/* # IMaker interface */
interface IMaker {
  /* Called upon offer execution. 
  - If the call throws, Mangrove will not try to transfer funds and the first 32 bytes of revert reason are passed to `makerPosthook` as `makerData`
  - If the call returns normally, returndata is passed to `makerPosthook` as `makerData` and Mangrove will attempt to transfer the funds.
  */
  function makerExecute(MgvLib.SingleOrder calldata order) external returns (bytes32);

  /* Called after all offers of an order have been executed. Posthook of the last executed order is called first and full reentrancy into Mangrove is enabled at this time. `order` recalls key arguments of the order that was processed and `result` recalls important information for updating the current offer. (see [above](#MgvLib/OrderResult))*/
  function makerPosthook(MgvLib.SingleOrder calldata order, MgvLib.OrderResult calldata result) external;
}

/* # ITaker interface */
interface ITaker {
  /* Inverted mangrove only: call to taker after loans went through */
  function takerTrade(
    OLKey calldata olKey,
    // total amount of outbound_tkn token that was flashloaned to the taker
    uint totalGot,
    // total amount of inbound_tkn token that should be made available
    uint totalGives
  ) external;
}

/* # Monitor interface
If enabled, the monitor receives notification after each offer execution and is read for each offerList's `gasprice` and `density`. */
interface IMgvMonitor {
  function notifySuccess(MgvLib.SingleOrder calldata sor, address taker) external;

  function notifyFail(MgvLib.SingleOrder calldata sor, address taker) external;

  function read(OLKey memory olKey) external view returns (uint gasprice, Density density);
}<|MERGE_RESOLUTION|>--- conflicted
+++ resolved
@@ -219,19 +219,16 @@
   The `olKeyHash` is indexed, so that we can filter on it when doing RPC calls.
   */
   event SetDensityFixed(bytes32 indexed olKeyHash, uint value);
-<<<<<<< HEAD
-
-  /*
-  This event is emitted when the gasprice of Mangrove is set.
-
-  It emits the `gasprice`. By emitting this, an indexer will be able to keep track of what gasprice Mangrove has. Read more about Mangroves gasprice on [docs.mangrove.exchange](docs.mangrove.exchange)
-
-  No fields are indexed as there is no need for RPC calls to filter on this.
-  */
-=======
   event SetMaxRecursionDepth(uint value);
   event SetMaxGasreqForFailingOffers(uint value);
->>>>>>> 4e6d0d50
+
+  /*
+  This event is emitted when the gasprice of Mangrove is set.
+
+  It emits the `gasprice`. By emitting this, an indexer will be able to keep track of what gasprice Mangrove has. Read more about Mangroves gasprice on [docs.mangrove.exchange](docs.mangrove.exchange)
+
+  No fields are indexed as there is no need for RPC calls to filter on this.
+  */
   event SetGasprice(uint value);
   /* Clean order execution */
   /*

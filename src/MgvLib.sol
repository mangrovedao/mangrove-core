--- conflicted
+++ resolved
@@ -106,13 +106,6 @@
   event OrderComplete(uint fee);
 
   /* * Offer execution */
-<<<<<<< HEAD
-  event OfferSuccess( // FIXME: Included since consumers cannot be assumed to know the maker
-    // FIXME: id could be inferred by indexing the book and simply walking it.
-    // FIXME: The same goes for this and takerGave, since we can simulate the trade.
-  address indexed maker, uint id, uint takerGot, uint takerGave);
-  // FIXME: Include fee?
-=======
   event OfferSuccess(
     bytes32 indexed olKeyHash,
     uint id,
@@ -120,22 +113,15 @@
     uint takerWants,
     uint takerGives
   );
->>>>>>> 2fbebdc1
 
   /* Log information when a trade execution reverts or returns a non empty bytes32 word */
   event OfferFail(
-    address indexed maker,
+    bytes32 indexed olKeyHash,
     uint id,
-<<<<<<< HEAD
-    uint takerWants,
-    uint takerGives,
-    // uint penalty, // FIXME: Putting this here requires emitting the event later, as we don't know the penalty until after the posthook has executed
-=======
     // `maker` is not logged because it can be retrieved from the state using `(olKeyHash)`.
     uint takerWants,
     uint takerGives,
     uint penalty,
->>>>>>> 2fbebdc1
     // `mgvData` may only be `"mgv/makerRevert"`, `"mgv/makerTransferFail"` or `"mgv/makerReceiveFail"`
     bytes32 mgvData
   );

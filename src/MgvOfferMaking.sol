--- conflicted
+++ resolved
@@ -177,11 +177,8 @@
         // credit `balanceOf` and log transfer
         creditWei(msg.sender, provision);
       }
-<<<<<<< HEAD
-      emit OfferRetract(outbound_tkn, inbound_tkn, offerDetail.maker(), offerId, deprovision);
-=======
-      emit OfferRetract(olKey.hash(), offerId, deprovision);
->>>>>>> 14e89371
+
+      emit OfferRetract(olKey.hash(), offerDetail.maker(), offerId, deprovision);
     }
   }
 

--- conflicted
+++ resolved
@@ -260,20 +260,9 @@
         2. `sor.gives` was at most `mor.initialGives - mor.totalGave` from earlier step,
         3. `sor.gives` may have been clamped _down_ during `execute` (to "`offer.wants`" if the offer is entirely consumed, or to `makerWouldWant`, cf. code of `execute`).
       */
-      (mor.leaf, sor.local) = dislodgeOffer(offerList, sor.olKey.tickScale, offer.prev(0), sor.local, true, mor.leaf);
-      sor.offerId = mor.leaf.getNextOfferId();
-
-<<<<<<< HEAD
+      (sor.offerId, sor.local) = getNextBest(offerList, mor, sor.offer, sor.local, sor.olKey.tickScale);
+
       sor.offer = offerList.offerData[sor.offerId].offer;
-=======
-        /* We move `sor` to the next offer. Note that the current state is inconsistent, since we have not yet updated `sor.offerDetails`. */
-        /* It is known statically that `mor.initialGives - mor.totalGave` does not underflow since
-          1. `mor.totalGave` was increased by `sor.gives` during `execute`,
-          2. `sor.gives` was at most `mor.initialGives - mor.totalGave` from earlier step,
-          3. `sor.gives` may have been clamped _down_ during `execute` (to "`offer.wants`" if the offer is entirely consumed, or to `makerWouldWant`, cf. code of `execute`).
-        */
-        (sor.offerId, sor.local) = getNextBest(offerList, mor, sor.offer, sor.local, sor.olKey.tickScale);
->>>>>>> 4fa15b15
 
       internalMarketOrder(offerList, mor, sor);
 

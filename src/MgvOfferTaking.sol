--- conflicted
+++ resolved
@@ -18,13 +18,7 @@
 // along with this program.  If not, see <https://www.gnu.org/licenses/>.
 pragma solidity ^0.8.10;
 
-<<<<<<< HEAD
-pragma abicoder v2;
-
 import {HasMgvEvents, IMaker, IMgvMonitor, MgvLib, MgvStructs} from "./MgvLib.sol";
-=======
-import {IERC20, HasMgvEvents, IMaker, IMgvMonitor, MgvLib, MgvStructs} from "./MgvLib.sol";
->>>>>>> 3a86e263
 import {MgvHasOffers} from "./MgvHasOffers.sol";
 
 abstract contract MgvOfferTaking is MgvHasOffers {
@@ -672,11 +666,7 @@
     }
   }
 
-<<<<<<< HEAD
   /* Post-trade, `payTakerMinusFees` sends what's due to the taker and keeps the rest (the fees). Routing through the Mangrove like that also deals with blacklisting issues (separates the maker-blacklisted and the taker-blacklisted cases). */
-=======
-  /* Post-trade, `payTakerMinusFees` sends what's due to the taker and the rest (the fees) to the vault. Routing through Mangrove like that also deals with blacklisting issues (separates the maker-blacklisted and the taker-blacklisted cases). */
->>>>>>> 3a86e263
   function payTakerMinusFees(MultiOrder memory mor, MgvLib.SingleOrder memory sor) internal {
     unchecked {
       /* Should be statically provable that the 2 transfers below cannot return false under well-behaved ERC20s and a non-blacklisted, non-0 target. */

--- conflicted
+++ resolved
@@ -176,11 +176,7 @@
       emit OrderStart();
 
       /* Call recursive `internalMarketOrder` function.*/
-<<<<<<< HEAD
-      internalMarketOrder(offerList, mor, sor, true);
-=======
-      internalMarketOrder(pair, mor, sor);
->>>>>>> 987be06f
+      internalMarketOrder(offerList, mor, sor);
 
       /* Over the course of the market order, a penalty reserved for `msg.sender` has accumulated in `mor.totalPenalty`. No actual transfers have occured yet -- all the ethers given by the makers as provision are owned by Mangrove. `sendPenalty` finally gives the accumulated penalty to `msg.sender`. */
       sendPenalty(mor.totalPenalty);
@@ -194,24 +190,14 @@
 
   /* ## Internal market order */
   //+clear+
-<<<<<<< HEAD
-  /* `internalMarketOrder` works recursively. Going downward, each successive offer is executed until the market order stops (due to: volume exhausted, bad price, or empty book). Then the [reentrancy lock is lifted](#internalMarketOrder/liftReentrancy). Going upward, each offer's `maker` contract is called again with its remaining gas and given the chance to update its offers on the book.
-
-    The last argument is a boolean named `proceed`. If an offer was not executed, it means the price has become too high. In that case, we notify the next recursive call that the market order should end. In this initial call, no offer has been executed yet so `proceed` is true. */
-  function internalMarketOrder(
-    OfferList storage offerList,
-    MultiOrder memory mor,
-    MgvLib.SingleOrder memory sor,
-    bool proceed
-  ) internal {
-=======
   /* `internalMarketOrder` works recursively. Going downward, each successive offer is executed until the market order stops (due to: volume exhausted, bad price, or empty book). Then the [reentrancy lock is lifted](#internalMarketOrder/liftReentrancy). Going upward, each offer's `maker` contract is called again with its remaining gas and given the chance to update its offers on the book. */
-  function internalMarketOrder(Pair storage pair, MultiOrder memory mor, MgvLib.SingleOrder memory sor) internal {
->>>>>>> 987be06f
+  function internalMarketOrder(OfferList storage offerList, MultiOrder memory mor, MgvLib.SingleOrder memory sor)
+    internal
+  {
     unchecked {
       /* #### Case 1 : End of order */
       /* We execute the offer currently stored in `sor` if its price is better than or equal to the price the taker is ready to accept (`maxTick`). */
-      if (mor.fillVolume > 0 && sor.offerId > 0 && sor.offer.tick().better(mor.maxTick)) {
+      if (mor.fillVolume > 0 && sor.offerId > 0 && sor.offer.logPrice() <= mor.maxLogPrice) {
         uint gasused; // gas used by `makerExecute`
         bytes32 makerData; // data returned by maker
 
@@ -226,13 +212,8 @@
       `mgvData` should not be exploitable by the maker! */
         bytes32 mgvData;
 
-<<<<<<< HEAD
         /* Load additional information about the offer. We don't do it earlier to save one storage read in case `proceed` was false. */
         sor.offerDetail = offerList.offerData[sor.offerId].detail;
-=======
-        /* Load additional information about the offer. */
-        sor.offerDetail = pair.offerData[sor.offerId].detail;
->>>>>>> 987be06f
 
         /* `execute` will adjust `sor.wants`,`sor.gives`, and may attempt to execute the offer if its price is low enough. It is crucial that an error due to `taker` triggers a revert. That way, if [`mgvData`](#MgvOfferTaking/statusCodes) is not `"mgv/tradeSuccess"` then the maker is at fault. */
         /* Post-execution, `sor.wants`/`sor.gives` reflect how much was sent/taken by the offer. We will need it after the recursive call, so we save it in local variables. Same goes for `offerId`, `sor.offer` and `sor.offerDetail`. */
@@ -257,27 +238,11 @@
           2. `sor.gives` was at most `mor.initialGives - mor.totalGave` from earlier step,
           3. `sor.gives` may have been clamped _down_ during `execute` (to "`offer.wants`" if the offer is entirely consumed, or to `makerWouldWant`, cf. code of `execute`).
         */
-<<<<<<< HEAD
-          (sor.offerId, sor.local) = getNextBest(offerList, mor, sor.offer, sor.local, sor.olKey.tickScale);
-
-          sor.offer = offerList.offerData[sor.offerId].offer;
-        }
-
-        /* note that internalMarketOrder may be called twice with same offerId, but in that case `proceed` will be false! */
-        internalMarketOrder(
-          offerList,
-          mor,
-          sor,
-          /* `proceed` value for next call. Currently, when an offer did not execute, it's because the offer's price was too high. In that case we interrupt the loop and let the taker leave with less than they asked for (but at a correct price). We could also revert instead of breaking; this could be a configurable flag for the taker to pick. */
-          mgvData != "mgv/notExecuted"
-        );
-=======
-        (sor.offerId, sor.local) = getNextBest(pair, mor, sor.offer, sor.local);
-
-        sor.offer = pair.offerData[sor.offerId].offer;
-
-        internalMarketOrder(pair, mor, sor);
->>>>>>> 987be06f
+        (sor.offerId, sor.local) = getNextBest(offerList, mor, sor.offer, sor.local, sor.olKey.tickScale);
+
+        sor.offer = offerList.offerData[sor.offerId].offer;
+
+        internalMarketOrder(offerList, mor, sor);
 
         /* Restore `sor` values from before recursive call */
         sor.wants = takerWants;
@@ -479,22 +444,7 @@
     returns (uint gasused, bytes32 makerData, bytes32 mgvData)
   {
     unchecked {
-<<<<<<< HEAD
-      /* #### `Price comparison` */
-      //+clear+
-      /* The current offer has a price given by tick the taker is ready to accept a price up to `maxLogPrice`.`.
-       */
       {
-        /* <a id="MgvOfferTaking/checkPrice"></a>If the price is too high, we return early.
-
-         Otherwise we now know we'll execute the offer. */
-        if (mor.maxLogPrice < sor.offer.logPrice()) {
-          return (0, bytes32(0), "mgv/notExecuted");
-        }
-
-=======
-      {
->>>>>>> 987be06f
         uint fillVolume = mor.fillVolume;
         uint offerGives = sor.offer.gives();
         uint offerWants = sor.offer.wants();
@@ -503,7 +453,6 @@
           sor.wants = offerGives;
           sor.gives = offerWants;
         } else {
-          Tick offerTick = sor.offer.tick();
           if (mor.fillWants) {
             sor.gives = LogPriceLib.inboundFromOutboundUp(sor.offer.logPrice(), fillVolume);
             sor.wants = fillVolume;

// SPDX-License-Identifier: BUSL-1.1
pragma solidity ^0.8.10;

import {
  HasMgvEvents,
  IMaker,
  IMgvMonitor,
  MgvLib,
  MgvStructs,
  Leaf,
  Field,
  Tick,
  LeafLib,
  FieldLib,
  DirtyField,
  DirtyFieldLib,
  DirtyLeaf,
  LogPriceLib,
  OLKey
} from "./MgvLib.sol";
import {MgvHasOffers} from "./MgvHasOffers.sol";
import {TickLib} from "./../lib/TickLib.sol";
import "mgv_lib/LogPriceConversionLib.sol";

abstract contract MgvOfferTaking is MgvHasOffers {
  /* # MultiOrder struct */
  /* The `MultiOrder` struct is used by market orders and snipes. Some of its fields are only used by market orders (`initialWants, initialGives`). We need a common data structure for both since low-level calls are shared between market orders and snipes. The struct is helpful in decreasing stack use. */
  struct MultiOrder {
    uint totalGot; // used globally by market order, per-offer by snipes
    uint totalGave; // used globally by market order, per-offer by snipes
    uint totalPenalty; // used globally
    address taker; // used globally
    bool fillWants; // used globally
    uint fillVolume; // used globally
    uint feePaid; // used globally
    Leaf leaf;
    int maxLogPrice; // maxLogPrice is the log of the max price that can be reached by the market order as a limit price.
    uint maxGasreqForFailingOffers;
    uint gasreqForFailingOffers;
    uint maxRecursionDepth;
  }

  /* # Market Orders */

  /* ## Market Order */
  //+clear+

  /* A market order specifies a (`outbound_tkn`,`inbound_tkn`,`tickScale`) offer list, a desired total amount of `outbound_tkn` (`takerWants`), and an available total amount of `inbound_tkn` (`takerGives`). It returns four `uint`s: the total amount of `outbound_tkn` received, the total amount of `inbound_tkn` spent, the penalty received by msg.sender (in wei), and the fee paid by the taker (in wei).

     The `takerGives/takerWants` ratio induces a maximum average price that the taker is ready to pay across all offers that will be executed during the market order. It is thus possible to execute an offer with a price worse than the initial (`takerGives`/`takerWants`) ratio given as argument to `marketOrder` if some cheaper offers were executed earlier in the market order.

  The market order stops when the price has become too high, or when the end of the book has been reached, or:
  * If `fillWants` is true, the market order stops when `takerWants` units of `outbound_tkn` have been obtained. With `fillWants` set to true, to buy a specific volume of `outbound_tkn` at any price, set `takerWants` to the amount desired and `takerGives` to $2^{104}-1$.
  * If `fillWants` is false, the taker is filling `gives` instead: the market order stops when `takerGives` units of `inbound_tkn` have been sold. With `fillWants` set to false, to sell a specific volume of `inbound_tkn` at any price, set `takerGives` to the amount desired and `takerWants` to $0$. */
  function marketOrderByVolume(OLKey memory olKey, uint takerWants, uint takerGives, bool fillWants)
    public
    returns (uint takerGot, uint takerGave, uint bounty, uint fee)
  {
    uint fillVolume = fillWants ? takerWants : takerGives;
    int maxLogPrice = LogPriceConversionLib.logPriceFromVolumes(takerGives, takerWants);
    return marketOrderByLogPrice(olKey, maxLogPrice, fillVolume, fillWants);
  }

  function marketOrderByLogPrice(OLKey memory olKey, int maxLogPrice, uint fillVolume, bool fillWants)
    public
    returns (uint takerGot, uint takerGave, uint bounty, uint fee)
  {
    unchecked {
      return marketOrderByLogPrice(olKey, maxLogPrice, fillVolume, fillWants, 0);
    }
  }

  function marketOrderByLogPrice(
    OLKey memory olKey,
    int maxLogPrice,
    uint fillVolume,
    bool fillWants,
    uint maxGasreqForFailingOffers
  ) public returns (uint takerGot, uint takerGave, uint bounty, uint fee) {
    unchecked {
      return generalMarketOrder(olKey, maxLogPrice, fillVolume, fillWants, msg.sender, maxGasreqForFailingOffers);
    }
  }

  // get offer after current offer, will also remove the current offer and return the corresponding updated `local`
  function getNextBest(
    OfferList storage offerList,
    MultiOrder memory mor,
    MgvStructs.OfferPacked offer,
    MgvStructs.LocalPacked local,
    uint tickScale
  ) internal returns (uint offerId, MgvStructs.LocalPacked) {
    Tick offerTick = offer.tick(tickScale);
    uint nextId = offer.next();

    if (nextId == 0) {
      Leaf leaf = mor.leaf;
      leaf = leaf.setTickFirst(offerTick, 0).setTickLast(offerTick, 0);
      if (leaf.isEmpty()) {
        offerList.leafs[offerTick.leafIndex()] = leaf.dirty();
        int index = offerTick.level0Index();
        Field field = local.level0().flipBitAtLevel0(offerTick);
        if (field.isEmpty()) {
          if (!offerList.level0[index].eq(DirtyFieldLib.CLEAN_EMPTY)) {
            offerList.level0[index] = DirtyFieldLib.DIRTY_EMPTY;
          }
          index = offerTick.level1Index();
          field = local.level1().flipBitAtLevel1(offerTick);
          if (field.isEmpty()) {
<<<<<<< HEAD
            offerList.level1[index] = field;
            field = offerList.level2.flipBitAtLevel2(offerTick);
            // on an abstract level level2 should be cached and only flushed at the end of the market order,
            // however it is highly unlikely that the level2 will be reached > 1 in a marketOrder
            offerList.level2 = field;
=======
            if (!offerList.level1[index].eq(DirtyFieldLib.CLEAN_EMPTY)) {
              offerList.level1[index] = DirtyFieldLib.DIRTY_EMPTY;
            }
            field = local.level2().flipBitAtLevel2(offerTick);
            local = local.level2(field);
>>>>>>> d7643443
            if (field.isEmpty()) {
              local = local.level1(field);
              local = local.level0(field);
              mor.leaf = LeafLib.EMPTY;
              return (0, local);
            }
            index = field.firstLevel1Index();
            // Top bit cleaning will be done by level1(field) + field cannot be empty
            field = Field.wrap(DirtyField.unwrap(offerList.level1[index]));
          }
          local = local.level1(field);
          index = field.firstLevel0Index(index);
          // Top bit cleaning will be done by level0(field) + field cannot be empty
          field = Field.wrap(DirtyField.unwrap(offerList.level0[index]));
        }
        local = local.level0(field);
        leaf = offerList.leafs[field.firstLeafIndex(index)].clean();
      }
      mor.leaf = leaf;
      nextId = leaf.getNextOfferId();
    }
    return (nextId, local);
  }
  /* # General Market Order */
  //+clear+
  /* General market orders set up the market order with a given `taker` (`msg.sender` in the most common case). Returns `(totalGot, totalGave, penaltyReceived, feePaid)`.
  Note that the `taker` can be anyone. This is safe when `taker == msg.sender`, but `generalMarketOrder` must not be called with `taker != msg.sender` unless a security check is done after (see [`MgvOfferTakingWithPermit`](#mgvoffertakingwithpermit.sol)`. */

  function generalMarketOrder(
    OLKey memory olKey,
    int maxLogPrice,
    uint fillVolume,
    bool fillWants,
    address taker,
    uint maxGasreqForFailingOffers
  ) internal returns (uint takerGot, uint takerGave, uint bounty, uint fee) {
    unchecked {
      /* Checking that `takerWants` and `takerGives` fit in 104 bits prevents overflow during the main market order loop. */
      require(fillVolume <= MAX_SAFE_VOLUME, "mgv/mOrder/fillVolume/tooBig");
      require(LogPriceLib.inRange(maxLogPrice), "mgv/mOrder/logPrice/outOfRange");

      /* `MultiOrder` (defined above) maintains information related to the entire market order. During the order, initial `wants`/`gives` values minus the accumulated amounts traded so far give the amounts that remain to be traded. */
      MultiOrder memory mor;
      mor.maxLogPrice = maxLogPrice;
      mor.taker = taker;
      mor.fillWants = fillWants;

      /* `SingleOrder` is defined in `MgvLib.sol` and holds information for ordering the execution of one offer. */
      MgvLib.SingleOrder memory sor;
      sor.olKey = olKey;
      OfferList storage offerList;
      (sor.global, sor.local, offerList) = _config(olKey);
      mor.maxRecursionDepth = sor.global.maxRecursionDepth();
      /* We have an upper limit on total gasreq for failing offers to avoid failing offers delivering nothing and exhausting gaslimit for the transaction. */
      mor.maxGasreqForFailingOffers =
        maxGasreqForFailingOffers > 0 ? maxGasreqForFailingOffers : sor.global.maxGasreqForFailingOffers();

      /* Throughout the execution of the market order, the `sor`'s offer id and other parameters will change. We start with the current best offer id (0 if the book is empty). */

      mor.leaf = offerList.leafs[sor.local.bestTick().leafIndex()].clean();
      sor.offerId = mor.leaf.getNextOfferId();
      sor.offer = offerList.offerData[sor.offerId].offer;
      /* fillVolume evolves but is initially however much remains in the market order. */
      mor.fillVolume = fillVolume;

      /* For the market order to even start, the market needs to be both active, and not currently protected from reentrancy. */
      activeMarketOnly(sor.global, sor.local);
      unlockedMarketOnly(sor.local);

      /* ### Initialization */
      /* The market order will operate as follows : it will go through offers from best to worse, starting from `offerId`, and: */
      /* * will maintain remaining `takerWants` and `takerGives` values. The initial `takerGives/takerWants` ratio is the average price the taker will accept. Better prices may be found early in the book, and worse ones later.
       * will not set `prev`/`next` pointers to their correct locations at each offer taken (this is an optimization enabled by forbidding reentrancy).
       * after consuming a segment of offers, will update the current `best` offer to be the best remaining offer on the book. */

      /* We start be enabling the reentrancy lock for this (`outbound_tkn`,`inbound_tkn`) offerList. */
      sor.local = sor.local.lock(true);
      offerList.local = sor.local;

      emit OrderStart(sor.olKey.hash(), taker, maxLogPrice, fillVolume, fillWants);

      /* Call recursive `internalMarketOrder` function.*/
      internalMarketOrder(offerList, mor, sor);

      /* Over the course of the market order, a penalty reserved for `msg.sender` has accumulated in `mor.totalPenalty`. No actual transfers have occurred yet -- all the ethers given by the makers as provision are owned by Mangrove. `sendPenalty` finally gives the accumulated penalty to `msg.sender`. */
      sendPenalty(mor.totalPenalty);

      emit OrderComplete(sor.olKey.hash(), taker, mor.feePaid);

      //+clear+
      return (mor.totalGot, mor.totalGave, mor.totalPenalty, mor.feePaid);
    }
  }

  /* ## Internal market order */
  //+clear+
  /* `internalMarketOrder` works recursively. Going downward, each successive offer is executed until the market order stops (due to: volume exhausted, bad price, or empty book). Then the [reentrancy lock is lifted](#internalMarketOrder/liftReentrancy). Going upward, each offer's `maker` contract is called again with its remaining gas and given the chance to update its offers on the book. */
  function internalMarketOrder(OfferList storage offerList, MultiOrder memory mor, MgvLib.SingleOrder memory sor)
    internal
  {
    unchecked {
      if (
        mor.fillVolume > 0 && sor.offer.logPrice() <= mor.maxLogPrice && sor.offerId > 0 && mor.maxRecursionDepth > 0
          && mor.gasreqForFailingOffers <= mor.maxGasreqForFailingOffers
      ) {
        mor.maxRecursionDepth--;

        /* #### Case 1 : End of order */
        /* We execute the offer currently stored in `sor` if its price is better than or equal to the price the taker is ready to accept (`maxTick`). */

        uint gasused; // gas used by `makerExecute`
        bytes32 makerData; // data returned by maker

        /* <a id="MgvOfferTaking/statusCodes"></a> `mgvData` is an internal Mangrove status code. It may appear in an [`OrderResult`](#MgvLib/OrderResult). Its possible values are:
      * `"mgv/tradeSuccess"`: offer execution succeeded. Will appear in `OrderResult`.
      * `"mgv/notEnoughGasForMakerTrade"`: cannot give maker close enough to `gasreq`. Triggers a revert of the entire order.
      * `"mgv/makerRevert"`: execution of `makerExecute` reverted. Will appear in `OrderResult`.
      * `"mgv/makerTransferFail"`: maker could not send outbound_tkn tokens. Will appear in `OrderResult`.
      * `"mgv/makerReceiveFail"`: maker could not receive inbound_tkn tokens. Will appear in `OrderResult`.
      * `"mgv/takerTransferFail"`: taker could not send inbound_tkn tokens. Triggers a revert of the entire order.

      `mgvData` should not be exploitable by the maker! */
        bytes32 mgvData;

        /* Load additional information about the offer. */
        sor.offerDetail = offerList.offerData[sor.offerId].detail;

        /* `execute` will adjust `sor.wants`,`sor.gives`, and may attempt to execute the offer if its price is low enough. It is crucial that an error due to `taker` triggers a revert. That way, if [`mgvData`](#MgvOfferTaking/statusCodes) is not `"mgv/tradeSuccess"` then the maker is at fault. */
        /* Post-execution, `sor.wants`/`sor.gives` reflect how much was sent/taken by the offer. We will need it after the recursive call, so we save it in local variables. Same goes for `offerId`, `sor.offer` and `sor.offerDetail`. */

        (gasused, makerData, mgvData) = execute(offerList, mor, sor);

        /* Keep cached copy of current `sor` values to restore them later to send to posthook. */
        uint takerWants = sor.wants;
        uint takerGives = sor.gives;
        uint offerId = sor.offerId;
        MgvStructs.OfferPacked offer = sor.offer;
        MgvStructs.OfferDetailPacked offerDetail = sor.offerDetail;

        /* If execution was successful, we update fillVolume downwards. Assume `mor.fillWants`: it is known statically that `mor.fillVolume - sor.wants` does not underflow. See the [`execute` function](#MgvOfferTaking/computeVolume) for details. */
        if (mgvData == "mgv/tradeSuccess") {
          mor.fillVolume -= mor.fillWants ? sor.wants : sor.gives;
        }

        /* We move `sor` to the next offer. Note that the current state is inconsistent, since we have not yet updated `sor.offerDetails`. */
        /* It is known statically that `mor.initialGives - mor.totalGave` does not underflow since
          1. `mor.totalGave` was increased by `sor.gives` during `execute`,
          2. `sor.gives` was at most `mor.initialGives - mor.totalGave` from earlier step,
          3. `sor.gives` may have been clamped _down_ during `execute` (to "`offer.wants`" if the offer is entirely consumed, or to `makerWouldWant`, cf. code of `execute`).
        */
        (sor.offerId, sor.local) = getNextBest(offerList, mor, sor.offer, sor.local, sor.olKey.tickScale);

        sor.offer = offerList.offerData[sor.offerId].offer;

        internalMarketOrder(offerList, mor, sor);

        /* Restore `sor` values from before recursive call */
        sor.wants = takerWants;
        sor.gives = takerGives;
        sor.offerId = offerId;
        sor.offer = offer;
        sor.offerDetail = offerDetail;

        /* After an offer execution, we may run callbacks and increase the total penalty. As that part is common to market orders and cleaning, it lives in its own `postExecute` function. */
        postExecute(mor, sor, gasused, makerData, mgvData);

        /* #### Case 2 : End of market order */
        /* The taker has gotten its requested volume, no more offers match, or we have reached the end of the book, we conclude the market order. */
      } else {
        /* During the market order, all executed offers have been removed from the book. We end by stitching together the `best` offer pointer and the new best offer. */
        // mark current offer as having no prev if necessary
        // update leaf if necessary
        MgvStructs.OfferPacked offer = sor.offer;
        Tick tick = offer.tick(sor.olKey.tickScale);

        // Don't uselessly write empty leaf of tick 0
        if (sor.offerId != 0) {
          // Note: important to not update offer.prev before now or this test will fail spuriously
          if (offer.prev() != 0) {
            offerList.offerData[sor.offerId].offer = sor.offer.prev(0);
            mor.leaf = mor.leaf.setTickFirst(tick, sor.offerId);
          }

          // no need to test whether level2 has been reached since by default its stored in local

<<<<<<< HEAD
        sor.local = sor.local.tickPosInLeaf(tick.posInLeaf());
        sor.local = sor.local.tickPosInLevel2(tick.posInLevel2());
        // no need to test whether mor.level2 != offerList.level2 since update is ~free
        // ! local.level0[sor.local.bestTick().level0Index()] is now wrong
        // sor.local = sor.local.level0(mor.level0);
=======
          sor.local = sor.local.tickPosInLeaf(mor.leaf.firstOfferPosition());
          // no need to test whether mor.level2 != offerList.level2 since update is ~free
          // ! local.level0[sor.local.bestTick().level0Index()] is now wrong
          // sor.local = sor.local.level0(mor.level0);
>>>>>>> d7643443

          int index = tick.leafIndex();
          // leaf cached in memory is flushed to storage everytime it gets emptied, but at the end of a market order we need to store it correctly
          // second conjunct is for when you did not ever read leaf
          // If uselessly written, it's a hot write anyway
          // Reading to check useless write would have same cost
          // Caching info on staleness of mor.leaf is doable but makes code too complex
          offerList.leafs[index] = mor.leaf.dirty();
        }

        /* <a id="internalMarketOrder/liftReentrancy"></a>Now that the market order is over, we can lift the lock on the book. In the same operation we

      * lift the reentrancy lock, and
      * update the storage

      so we are free from out of order storage writes.
      */
        sor.local = sor.local.lock(false);
        offerList.local = sor.local;

        /* `payTakerMinusFees` keeps the fee in Mangrove, proportional to the amount purchased, and gives the rest to the taker */
        payTakerMinusFees(mor, sor);

        /* In an inverted Mangrove, amounts have been lent by each offer's maker to the taker. We now call the taker. This is a noop in a normal Mangrove. */
        executeEnd(mor, sor);
      }
    }
  }

  /* # Cleaning */
  // FIXME: Document cleaning
  /* Cleans multiple offers, i.e. executes them and remove them from the book if they fail, transferring the failure penaly as bounty to the caller. If an offer succeeds, the execution of that offer is reverted, it stays in the book, and no bounty is paid; The `clean` function itself will not revert.
  
  It takes a `CleanTarget[]` as penultimate argument, with each `CleanTarget` identifying an offer to clean and the execution parameters that will make it fail. The return values are the number of successfully cleaned offers and the total bounty received.
  Note that we do not distinguish further between mismatched arguments/offer fields on the one hand, and an execution failure on the other. Still, a failed offer has to pay a penalty, and ultimately transaction logs explicitly mention execution failures (see `MgvLib.sol`).

  Any `taker` can be impersonated when cleaning because the function reverts if the offer succeeds, cancelling any token transfers. And after a `clean` where the offer has failed, all token transfers have been reverted -- but the sender will still have received the bounty of the failing offers. */
  function cleanByImpersonation(OLKey memory olKey, MgvLib.CleanTarget[] calldata targets, address taker)
    external
    returns (uint successes, uint bounty)
  {
    unchecked {
      emit CleanStart(olKey.hash(), taker, targets.length);

      for (uint i = 0; i < targets.length; ++i) {
        bytes memory encodedCall;
        {
          MgvLib.CleanTarget calldata target = targets[i];
          encodedCall = abi.encodeCall(
            this.internalCleanByImpersonation,
            (olKey, target.offerId, target.logPrice, target.gasreq, target.takerWants, taker)
          );
        }
        bytes memory retdata;
        {
          bool success;
          (success, retdata) = address(this).call(encodedCall);
          if (!success) {
            continue;
          }
        }

        successes++;

        {
          (uint offerBounty) = abi.decode(retdata, (uint));
          bounty += offerBounty;
        }
      }
      sendPenalty(bounty);

      emit CleanComplete();
    }
  }

  function internalCleanByImpersonation(
    OLKey memory olKey,
    uint offerId,
    int logPrice,
    uint gasreq,
    uint takerWants,
    address taker
  ) external returns (uint bounty) {
    unchecked {
      /* `internalClean` must be used with a call (hence the `external` modifier) so its effect can be reverted. But a call from the outside would mean the bounty would get stuck in Mangrove. */
      require(msg.sender == address(this), "mgv/clean/protected");

      MultiOrder memory mor;
      {
        require(LogPriceLib.inRange(logPrice), "mgv/clean/logPrice/outOfRange");
        mor.maxLogPrice = logPrice;
      }
      {
        require(uint96(takerWants) == takerWants, "mgv/clean/takerWants/96bits");
        mor.fillVolume = takerWants;
      }
      mor.taker = taker;
      mor.fillWants = true;

      /* Initialize single order struct. */
      MgvLib.SingleOrder memory sor;
      sor.olKey = olKey;
      OfferList storage offerList;
      (sor.global, sor.local, offerList) = _config(olKey);
      sor.offerId = offerId;
      OfferData storage offerData = offerList.offerData[sor.offerId];
      sor.offer = offerData.offer;
      sor.offerDetail = offerData.detail;

      /* For the snipes to even start, the market needs to be both active and not currently protected from reentrancy. */
      activeMarketOnly(sor.global, sor.local);
      unlockedMarketOnly(sor.local);

      /* FIXME: edit comment: If we removed the `isLive` conditional, a single expired or nonexistent offer in `targets` would revert the entire transaction (by the division by `offer.gives` below since `offer.gives` would be 0). We also check that `gasreq` is not worse than specified. A taker who does not care about `gasreq` can specify any amount larger than $2^{24}-1$. A mismatched price will be detected by `execute`. */
      require(sor.offer.isLive(), "mgv/clean/offerNotLive");
      require(sor.offerDetail.gasreq() <= gasreq, "mgv/clean/gasreqTooLow");
      require(sor.offer.logPrice() == logPrice, "mgv/clean/tickMismatch");
      // FIXME: Not sure what events we need for cleaning? Maybe none?

      /* We start be enabling the reentrancy lock for this (`outbound_tkn`,`inbound_tkn`) pair. */
      sor.local = sor.local.lock(true);
      offerList.local = sor.local;

      {
        /* `execute` will adjust `sor.wants`,`sor.gives`, and will attempt to execute the offer. It is crucial that an error due to `taker` triggers a revert. That way [`mgvData`](#MgvOfferTaking/statusCodes) not equal to `"mgv/tradeSuccess"` means the failure is the maker's fault. */
        /* Post-execution, `sor.wants`/`sor.gives` reflect how much was sent/taken by the offer. */
        (uint gasused, bytes32 makerData, bytes32 mgvData) = execute(offerList, mor, sor);

        require(mgvData != "mgv/tradeSuccess", "mgv/clean/offerDidNotFail");

        /* In the market order, we were able to avoid stitching back offers after every `execute` since we knew a continuous segment starting at best would be consumed. Here, we cannot do this optimisation since the offer may be anywhere in the book. So we stitch together offers immediately after `execute`. */
        (sor.local,) = dislodgeOffer(offerList, olKey.tickScale, sor.offer, sor.local, sor.local.bestTick(), true);

        /* <a id="internalSnipes/liftReentrancy"></a> Now that the current snipe is over, we can lift the lock on the book. In the same operation we
        * lift the reentrancy lock, and
        * update the storage

        so we are free from out of order storage writes.
        */
        sor.local = sor.local.lock(false);
        offerList.local = sor.local;

        /* No fees are paid since offer execution failed. */

        /* In an inverted Mangrove, amounts have been lent by each offer's maker to the taker. We now call the taker. This is a noop in a normal Mangrove. */
        executeEnd(mor, sor);

        /* After an offer execution, we may run callbacks and increase the total penalty. As that part is common to market orders and snipes, it lives in its own `postExecute` function. */
        postExecute(mor, sor, gasused, makerData, mgvData);
      }

      bounty = mor.totalPenalty;

      /* Over the course of the snipes order, a penalty reserved for `msg.sender` has accumulated in `mor.totalPenalty`. No actual transfers have occured yet -- all the ethers given by the makers as provision are owned by Mangrove. `sendPenalty` finally gives the accumulated penalty to `msg.sender`. */
      //+clear+
    }
  }

  /* # General execution */
  /* During a market order or a clean, offers get executed. The following code takes care of executing a single offer with parameters given by a `SingleOrder` within a larger context given by a `MultiOrder`. */

  /* ## Execute */
  /* Execution of the offer will be attempted with volume limited by the offer's advertised volume.
     NB: The caller must ensure that the price of the offer is low enough; This is not checked here.

     Summary of the meaning of the return values:
    * `gasused` is the gas consumed by the execution
    * `makerData` is the data returned after executing the offer
    * `mgvData` is an [internal Mangrove status code](#MgvOfferTaking/statusCodes).
  */
  function execute(OfferList storage offerList, MultiOrder memory mor, MgvLib.SingleOrder memory sor)
    internal
    returns (uint gasused, bytes32 makerData, bytes32 mgvData)
  {
    unchecked {
      {
        uint fillVolume = mor.fillVolume;
        uint offerGives = sor.offer.gives();
        uint offerWants = sor.offer.wants();
        /* <a id="MgvOfferTaking/computeVolume"></a> Volume requested depends on total gives (or wants) by taker. Let `volume = sor.wants` if `mor.fillWants` is true, and `volume = sor.gives` otherwise; note that `volume <= fillVolume` in all cases. Example with `fillWants=true`: if `offerGives < fillVolume` the first branch of the outer `if` sets `volume = offerGives` and we are done; otherwise the 1st branch of the inner if is taken and sets `volume = fillVolume` and we are done. */
        if ((mor.fillWants && offerGives < fillVolume) || (!mor.fillWants && offerWants < fillVolume)) {
          sor.wants = offerGives;
          sor.gives = offerWants;
        } else {
          if (mor.fillWants) {
            sor.gives = LogPriceLib.inboundFromOutboundUp(sor.offer.logPrice(), fillVolume);
            sor.wants = fillVolume;
          } else {
            // offerWants = 0 is forbidden at offer writing
            sor.wants = LogPriceLib.outboundFromInbound(sor.offer.logPrice(), fillVolume);
            sor.gives = fillVolume;
          }
        }
      }
      /* The flashloan is executed by call to `flashloan`. If the call reverts, it means the maker failed to send back `sor.wants` `outbound_tkn` to the taker. Notes :
       * `msg.sender` is Mangrove itself in those calls -- all operations related to the actual caller should be done outside of this call.
       * any spurious exception due to an error in Mangrove code will be falsely blamed on the Maker, and its provision for the offer will be unfairly taken away.
       */
      bool success;
      bytes memory retdata;
      {
        // Clear fields that maker must not see
        /* NB: It should be more efficient to do this in `makerExecute` instead as we would not have to restore the fields afterwards.
         * However, for unknown reasons that solution consumes significantly more gas, so we do it here instead. */
        MgvStructs.OfferPacked offer = sor.offer;
        sor.offer = offer.clearFieldsForMaker();
        MgvStructs.LocalPacked local = sor.local;
        sor.local = local.clearFieldsForMaker();

        (success, retdata) = address(this).call(abi.encodeCall(this.flashloan, (sor, mor.taker)));

        // Restore cleared fields
        sor.offer = offer;
        sor.local = local;
      }

      /* `success` is true: trade is complete */
      if (success) {
        /* In case of success, `retdata` encodes the gas used by the offer, and an arbitrary 256 bits word sent by the maker.  */
        (gasused, makerData) = abi.decode(retdata, (uint, bytes32));
        /* `mgvData` indicates trade success */
        mgvData = bytes32("mgv/tradeSuccess");

        /* If configured to do so, Mangrove notifies an external contract that a successful trade has taken place. */
        if (sor.global.notify()) {
          IMgvMonitor(sor.global.monitor()).notifySuccess(sor, mor.taker);
        }

        /* We update the totals in the multiorder based on the adjusted `sor.wants`/`sor.gives`. */
        /* no overflow: sor.wants is on <= 104 bits */
        mor.totalGot += sor.wants;
        /* sor.gives can be on 248 bits (max offer.gives * max price). Very remote overflow chances here. You would need both:
        a) sum of offer.wants() so far to > 256 bits. With a max offerGives volume on 96 bits and a max log_price of 2^20-1, wants is on 248 bits. So you'd need to go through 2^(256-248)=256 offers, which is currently above the max possible number of taken offers.
        b) taker able to transfer more than 2^255-1 tokens, since this value is updated after the execution of the offer. It is theoretically possible if the maker sends the tokens back to the taker for instance.

        Even then, you'd only be returning an undervalued totalGave value. */
        mor.totalGave += sor.gives;
      } else {
        /* In case of failure, `retdata` encodes a short [status code](#MgvOfferTaking/statusCodes), the gas used by the offer, and an arbitrary 256 bits word sent by the maker.  */
        (mgvData, gasused, makerData) = innerDecode(retdata);
        /* Note that in the `if`s, the literals are bytes32 (stack values), while as revert arguments, they are strings (memory pointers). */
        if (mgvData == "mgv/makerRevert" || mgvData == "mgv/makerTransferFail" || mgvData == "mgv/makerReceiveFail") {
          /* Update (an upper bound) on gasreq required for failing offers */
          mor.gasreqForFailingOffers += sor.offerDetail.gasreq();
          /* If configured to do so, Mangrove notifies an external contract that a failed trade has taken place. */
          if (sor.global.notify()) {
            IMgvMonitor(sor.global.monitor()).notifyFail(sor, mor.taker);
          }
          /* It is crucial that any error code which indicates an error caused by the taker triggers a revert, because functions that call `execute` consider that when `mgvData` is not `"mgv/tradeSuccess"`, then the maker should be blamed. */
        } else if (mgvData == "mgv/notEnoughGasForMakerTrade") {
          revert("mgv/notEnoughGasForMakerTrade");
        } else if (mgvData == "mgv/takerTransferFail") {
          revert("mgv/takerTransferFail");
        } else {
          /* This code must be unreachable except if the call to flashloan went OOG and there is enough gas to revert here. **Danger**: if a well-crafted offer/maker offerList can force a revert of `flashloan`, Mangrove will be stuck. */
          revert("mgv/swapError");
        }
      }

      /* Delete the offer. The last argument indicates whether the offer should be stripped of its provision (yes if execution failed, no otherwise). We cannot partially strip an offer provision (for instance, remove only the penalty from a failing offer and leave the rest) since the provision associated with an offer is always deduced from the (gasprice,gasbase,gasreq) parameters and not stored independently. We delete offers whether the amount remaining on offer is > density or not for the sake of uniformity (code is much simpler). We also expect prices to move often enough that the maker will want to update their price anyway. To simulate leaving the remaining volume in the offer, the maker can program their `makerPosthook` to `updateOffer` and put the remaining volume back in. */
      dirtyDeleteOffer(offerList.offerData[sor.offerId], sor.offer, sor.offerDetail, mgvData != "mgv/tradeSuccess");
    }
  }

  /* ## flashloan (abstract) */
  /* Externally called by `execute`, flashloan lends money (from the taker to the maker, or from the maker to the taker, depending on the implementation) then calls `makerExecute` to run the maker liquidity fetching code. If `makerExecute` is unsuccessful, `flashloan` reverts (but the larger orderbook traversal will continue). 

  All `flashloan` implementations must `require(msg.sender) == address(this))`. */
  function flashloan(MgvLib.SingleOrder calldata sor, address taker)
    external
    virtual
    returns (uint gasused, bytes32 makerData);

  /* ## Maker Execute */
  /* Called by `flashloan`, `makerExecute` runs the maker code and checks that it can safely send the desired assets to the taker. */

  function makerExecute(MgvLib.SingleOrder calldata sor) internal returns (uint gasused, bytes32 makerData) {
    unchecked {
      bytes memory cd = abi.encodeCall(IMaker.makerExecute, (sor));

      uint gasreq = sor.offerDetail.gasreq();
      address maker = sor.offerDetail.maker();
      uint oldGas = gasleft();
      /* We let the maker pay for the overhead of checking remaining gas and making the call, as well as handling the return data (constant gas since only the first 32 bytes of return data are read). So the `require` below is just an approximation: if the overhead of (`require` + cost of `CALL`) is $h$, the maker will receive at worst $\textrm{gasreq} - \frac{63h}{64}$ gas. */
      /* Note : as a possible future feature, we could stop an order when there's not enough gas left to continue processing offers. This could be done safely by checking, as soon as we start processing an offer, whether `63/64(gasleft-offer_gasbase) > gasreq`. If no, we could stop and know by induction that there is enough gas left to apply fees, stitch offers, etc for the offers already executed. */
      if (!(oldGas - oldGas / 64 >= gasreq)) {
        innerRevert([bytes32("mgv/notEnoughGasForMakerTrade"), "", ""]);
      }

      bool callSuccess;
      (callSuccess, makerData) = controlledCall(maker, gasreq, cd);

      gasused = oldGas - gasleft();

      if (!callSuccess) {
        innerRevert([bytes32("mgv/makerRevert"), bytes32(gasused), makerData]);
      }

      bool transferSuccess = transferTokenFrom(sor.olKey.outbound, maker, address(this), sor.wants);

      if (!transferSuccess) {
        innerRevert([bytes32("mgv/makerTransferFail"), bytes32(gasused), makerData]);
      }
    }
  }

  /* ## executeEnd (abstract) */
  /* Called by `internalSnipes` and `internalMarketOrder`, `executeEnd` may run implementation-specific code after all makers have been called once. In [`InvertedMangrove`](#InvertedMangrove), the function calls the taker once so they can act on their flashloan. In [`Mangrove`], it does nothing. */
  function executeEnd(MultiOrder memory mor, MgvLib.SingleOrder memory sor) internal virtual;

  /* ## Post execute */
  /* At this point, we know an offer execution was attempted. After executing an offer (whether in a market order or in snipes), we
     1. Call the maker's posthook and sum the total gas used.
     2. If offer failed: sum total penalty due to msg.sender and give remainder to maker.
   */
  function postExecute(
    MultiOrder memory mor,
    MgvLib.SingleOrder memory sor,
    uint gasused,
    bytes32 makerData,
    bytes32 mgvData
  ) internal {
    unchecked {
      if (mgvData == "mgv/tradeSuccess") {
        beforePosthook(sor);
      }

      uint gasreq = sor.offerDetail.gasreq();

      /* We are about to call back the maker, giving it its unused gas (`gasreq - gasused`). Since the gas used so far may exceed `gasreq`, we prevent underflow in the subtraction below by bounding `gasused` above with `gasreq`. We could have decided not to call back the maker at all when there is no gas left, but we do it for uniformity. */
      if (gasused > gasreq) {
        gasused = gasreq;
      }
      (uint posthookGas, bool callSuccess, bytes32 posthookData) =
        makerPosthook(sor, gasreq - gasused, makerData, mgvData);
      gasused = gasused + posthookGas;

      if (mgvData != "mgv/tradeSuccess") {
        uint penalty = applyPenalty(sor, gasused);
        mor.totalPenalty += penalty;
        if (!callSuccess) {
          emit OfferFailWithPosthookData(
            sor.olKey.hash(), mor.taker, sor.offerId, sor.wants, sor.gives, penalty, mgvData, posthookData
          );
        } else {
          emit OfferFail(sor.olKey.hash(), mor.taker, sor.offerId, sor.wants, sor.gives, penalty, mgvData);
        }
      } else {
        if (!callSuccess) {
          emit OfferSuccessWithPosthookData(
            sor.olKey.hash(), mor.taker, sor.offerId, sor.wants, sor.gives, posthookData
          );
        } else {
          emit OfferSuccess(sor.olKey.hash(), mor.taker, sor.offerId, sor.wants, sor.gives);
        }
      }
    }
  }

  /* ## beforePosthook (abstract) */
  /* Called by `makerPosthook`, this function can run implementation-specific code before calling the maker has been called a second time. In [`InvertedMangrove`](#InvertedMangrove), all makers are called once so the taker gets all of its money in one shot. Then makers are traversed again and the money is sent back to each taker using `beforePosthook`. In [`Mangrove`](#Mangrove), `beforePosthook` does nothing. */

  function beforePosthook(MgvLib.SingleOrder memory sor) internal virtual;

  /* ## Maker Posthook */
  function makerPosthook(MgvLib.SingleOrder memory sor, uint gasLeft, bytes32 makerData, bytes32 mgvData)
    internal
    returns (uint gasused, bool callSuccess, bytes32 posthookData)
  {
    unchecked {
      /* At this point, mgvData can only be `"mgv/tradeSuccess"`, `"mgv/makerRevert"`, `"mgv/makerTransferFail"` or `"mgv/makerReceiveFail"` */
      bytes memory cd =
        abi.encodeCall(IMaker.makerPosthook, (sor, MgvLib.OrderResult({makerData: makerData, mgvData: mgvData})));

      address maker = sor.offerDetail.maker();

      uint oldGas = gasleft();
      /* We let the maker pay for the overhead of checking remaining gas and making the call. So the `require` below is just an approximation: if the overhead of (`require` + cost of `CALL`) is $h$, the maker will receive at worst $\textrm{gasreq} - \frac{63h}{64}$ gas. */
      if (!(oldGas - oldGas / 64 >= gasLeft)) {
        revert("mgv/notEnoughGasForMakerPosthook");
      }

      (callSuccess, posthookData) = controlledCall(maker, gasLeft, cd);

      gasused = oldGas - gasleft();
    }
  }

  /* ## `controlledCall` */
  /* Calls an external function with controlled gas expense. A direct call of the form `(,bytes memory retdata) = maker.call{gas}(selector,...args)` enables a griefing attack: the maker uses half its gas to write in its memory, then reverts with that memory segment as argument. After a low-level call, solidity automaticaly copies `returndatasize` bytes of `returndata` into memory. So the total gas consumed to execute a failing offer could exceed `gasreq + offer_gasbase` where `n` is the number of failing offers. In case of success, we read the first 32 bytes of returndata (the signature of `makerExecute` is `bytes32`). Otherwise, for compatibility with most errors that bubble up from contract calls and Solidity's `require`, we read 32 bytes of returndata starting from the 69th (4 bytes of method sig + 32 bytes of offset + 32 bytes of string length). */
  function controlledCall(address callee, uint gasreq, bytes memory cd) internal returns (bool success, bytes32 data) {
    unchecked {
      bytes32[4] memory retdata;

      /* if success, read returned bytes 1..32, otherwise read returned bytes 69..100. */
      assembly {
        success := call(gasreq, callee, 0, add(cd, 32), mload(cd), retdata, 100)
        data := mload(add(mul(iszero(success), 68), retdata))
      }
    }
  }

  /* # Penalties */
  /* Offers are just promises. They can fail. Penalty provisioning discourages from failing too much: we ask makers to provision more ETH than the expected gas cost of executing their offer and penalize them accoridng to wasted gas.

     Under normal circumstances, we should expect to see bots with a profit expectation dry-running offers locally and executing `snipe` on failing offers, collecting the penalty. The result should be a mostly clean book for actual takers (i.e. a book with only successful offers).

     **Incentive issue**: if the gas price increases enough after an offer has been created, there may not be an immediately profitable way to remove the fake offers. In that case, we count on 3 factors to keep the book clean:
     1. Gas price eventually comes down.
     2. Other market makers want to keep Mangrove attractive and maintain their offer flow.
     3. Mangrove governance (who may collect a fee) wants to keep Mangrove attractive and maximize exchange volume. */

  //+clear+
  /* After an offer failed, part of its provision is given back to the maker and the rest is stored to be sent to the taker after the entire order completes. In `applyPenalty`, we _only_ credit the maker with its excess provision. So it looks like the maker is gaining something. In fact they're just getting back a fraction of what they provisioned earlier. */
  /*
     Penalty application summary:

   * If the transaction was a success, we entirely refund the maker and send nothing to the taker.
   * Otherwise, the maker loses the cost of `gasused + offer_gasbase` gas. The gas price is estimated by `gasprice`.
   * To create the offer, the maker had to provision for `gasreq + offer_gasbase` gas at a price of `offerDetail.gasprice`.
   * We do not consider the tx.gasprice.
   * `offerDetail.gasbase` and `offerDetail.gasprice` are the values of Mangrove parameters `config.offer_gasbase` and `config.gasprice` when the offer was created. Without caching those values, the provision set aside could end up insufficient to reimburse the maker (or to retribute the taker).
   */
  function applyPenalty(MgvLib.SingleOrder memory sor, uint gasused) internal returns (uint) {
    unchecked {
      uint gasreq = sor.offerDetail.gasreq();

      uint provision = 10 ** 9 * sor.offerDetail.gasprice() * (gasreq + sor.offerDetail.offer_gasbase());

      /* We set `gasused = min(gasused,gasreq)` since `gasreq < gasused` is possible e.g. with `gasreq = 0` (all calls consume nonzero gas). */
      if (gasused > gasreq) {
        gasused = gasreq;
      }

      /* As an invariant, `applyPenalty` is only called when `mgvData` is not in `["mgv/tradeSuccess"]` */
      // FIXME: nor if `mgvData` is in `["mgv/notEnoughGasForMakerTrade","mgv/takerTransferFail"]
      uint penalty = 10 ** 9 * sor.global.gasprice() * (gasused + sor.local.offer_gasbase());

      if (penalty > provision) {
        penalty = provision;
      }

      /* Here we write to storage the new maker balance. This occurs _after_ possible reentrant calls. How do we know we're not crediting twice the same amounts? Because the `offer`'s provision was set to 0 in storage (through `dirtyDeleteOffer`) before the reentrant calls. In this function, we are working with cached copies of the offer as it was before it was consumed. */
      creditWei(sor.offerDetail.maker(), provision - penalty);

      return penalty;
    }
  }

  function sendPenalty(uint amount) internal {
    unchecked {
      if (amount > 0) {
        (bool noRevert,) = msg.sender.call{value: amount}("");
        require(noRevert, "mgv/sendPenaltyReverted");
      }
    }
  }

  /* Post-trade, `payTakerMinusFees` sends what's due to the taker and keeps the rest (the fees). Routing through the Mangrove like that also deals with blacklisting issues (separates the maker-blacklisted and the taker-blacklisted cases). */
  function payTakerMinusFees(MultiOrder memory mor, MgvLib.SingleOrder memory sor) internal {
    unchecked {
      uint concreteFee = (mor.totalGot * sor.local.fee()) / 10_000;
      if (concreteFee > 0) {
        mor.totalGot -= concreteFee;
        mor.feePaid = concreteFee;
      }
      if (mor.totalGot > 0) {
        /* It should be statically provable that this transfer cannot return false under well-behaved ERC20s and a non-blacklisted, non-0 target, if governance does not call withdrawERC20 during order execution. */
        require(transferToken(sor.olKey.outbound, mor.taker, mor.totalGot), "mgv/MgvFailToPayTaker");
      }
    }
  }

  /* # Misc. functions */

  /* Regular solidity reverts prepend the string argument with a [function signature](https://docs.soliditylang.org/en/v0.7.6/control-structures.html#revert). Since we wish to transfer data through a revert, the `innerRevert` function does a low-level revert with only the required data. `innerCode` decodes this data. */
  function innerDecode(bytes memory data) internal pure returns (bytes32 mgvData, uint gasused, bytes32 makerData) {
    unchecked {
      /* The `data` pointer is of the form `[mgvData,gasused,makerData]` where each array element is contiguous and has size 256 bits. */
      assembly {
        mgvData := mload(add(data, 32))
        gasused := mload(add(data, 64))
        makerData := mload(add(data, 96))
      }
    }
  }

  /* <a id="MgvOfferTaking/innerRevert"></a>`innerRevert` reverts a raw triple of values to be interpreted by `innerDecode`.    */
  function innerRevert(bytes32[3] memory data) internal pure {
    unchecked {
      assembly {
        revert(data, 96)
      }
    }
  }
}<|MERGE_RESOLUTION|>--- conflicted
+++ resolved
@@ -107,19 +107,13 @@
           index = offerTick.level1Index();
           field = local.level1().flipBitAtLevel1(offerTick);
           if (field.isEmpty()) {
-<<<<<<< HEAD
-            offerList.level1[index] = field;
-            field = offerList.level2.flipBitAtLevel2(offerTick);
-            // on an abstract level level2 should be cached and only flushed at the end of the market order,
-            // however it is highly unlikely that the level2 will be reached > 1 in a marketOrder
-            offerList.level2 = field;
-=======
             if (!offerList.level1[index].eq(DirtyFieldLib.CLEAN_EMPTY)) {
               offerList.level1[index] = DirtyFieldLib.DIRTY_EMPTY;
             }
-            field = local.level2().flipBitAtLevel2(offerTick);
-            local = local.level2(field);
->>>>>>> d7643443
+            // on an abstract level level2 should be cached and only flushed at the end of the market order,
+            // however it is highly unlikely that the level2 will be reached > 1 in a marketOrder
+            field = offerList.level2.clean().flipBitAtLevel2(offerTick);
+            offerList.level2 = field.dirty();
             if (field.isEmpty()) {
               local = local.level1(field);
               local = local.level0(field);
@@ -303,20 +297,16 @@
             mor.leaf = mor.leaf.setTickFirst(tick, sor.offerId);
           }
 
-          // no need to test whether level2 has been reached since by default its stored in local
-
-<<<<<<< HEAD
-        sor.local = sor.local.tickPosInLeaf(tick.posInLeaf());
-        sor.local = sor.local.tickPosInLevel2(tick.posInLevel2());
-        // no need to test whether mor.level2 != offerList.level2 since update is ~free
-        // ! local.level0[sor.local.bestTick().level0Index()] is now wrong
-        // sor.local = sor.local.level0(mor.level0);
-=======
+          sor.local = sor.local.tickPosInLeaf(tick.posInLeaf());
+          sor.local = sor.local.tickPosInLevel2(tick.posInLevel2());
+          // no need to test whether mor.level2 != offerList.level2 since update is ~free
+          // ! local.level0[sor.local.bestTick().level0Index()] is now wrong
+          // sor.local = sor.local.level0(mor.level0);
+
           sor.local = sor.local.tickPosInLeaf(mor.leaf.firstOfferPosition());
           // no need to test whether mor.level2 != offerList.level2 since update is ~free
           // ! local.level0[sor.local.bestTick().level0Index()] is now wrong
           // sor.local = sor.local.level0(mor.level0);
->>>>>>> d7643443
 
           int index = tick.leafIndex();
           // leaf cached in memory is flushed to storage everytime it gets emptied, but at the end of a market order we need to store it correctly

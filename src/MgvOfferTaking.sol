// SPDX-License-Identifier: BUSL-1.1
pragma solidity ^0.8.10;

import {
  HasMgvEvents,
  IMaker,
  IMgvMonitor,
  MgvLib,
  MgvStructs,
  Leaf,
  Field,
  Tick,
  LeafLib,
  FieldLib,
  LogPriceLib,
  OLKey
} from "./MgvLib.sol";
import {MgvHasOffers} from "./MgvHasOffers.sol";
import {TickLib} from "./../lib/TickLib.sol";
import "mgv_lib/LogPriceConversionLib.sol";
import "mgv_lib/Debug.sol";

abstract contract MgvOfferTaking is MgvHasOffers {
  /* # MultiOrder struct */
  /* The `MultiOrder` struct is used by market orders and snipes. Some of its fields are only used by market orders (`initialWants, initialGives`). We need a common data structure for both since low-level calls are shared between market orders and snipes. The struct is helpful in decreasing stack use. */
  struct MultiOrder {
    uint totalGot; // used globally by market order, per-offer by snipes
    uint totalGave; // used globally by market order, per-offer by snipes
    uint totalPenalty; // used globally
    address taker; // used globally
    bool fillWants; // used globally
    uint fillVolume; // used globally
    uint feePaid; // used globally
    Leaf leaf;
    Field level1;
    int maxLogPrice; // maxLogPrice is the log of the max price that can be reached by the market order as a limit price.
  }

  /* # Market Orders */

  /* ## Market Order */
  //+clear+

  /* A market order specifies a (`outbound_tkn`,`inbound_tkn`,`tickScale`) offer list, a desired total amount of `outbound_tkn` (`takerWants`), and an available total amount of `inbound_tkn` (`takerGives`). It returns four `uint`s: the total amount of `outbound_tkn` received, the total amount of `inbound_tkn` spent, the penalty received by msg.sender (in wei), and the fee paid by the taker (in wei).

     The `takerGives/takerWants` ratio induces a maximum average price that the taker is ready to pay across all offers that will be executed during the market order. It is thus possible to execute an offer with a price worse than the initial (`takerGives`/`takerWants`) ratio given as argument to `marketOrder` if some cheaper offers were executed earlier in the market order.

  The market order stops when the price has become too high, or when the end of the book has been reached, or:
  * If `fillWants` is true, the market order stops when `takerWants` units of `outbound_tkn` have been obtained. With `fillWants` set to true, to buy a specific volume of `outbound_tkn` at any price, set `takerWants` to the amount desired and `takerGives` to $2^{104}-1$.
  * If `fillWants` is false, the taker is filling `gives` instead: the market order stops when `takerGives` units of `inbound_tkn` have been sold. With `fillWants` set to false, to sell a specific volume of `inbound_tkn` at any price, set `takerGives` to the amount desired and `takerWants` to $0$. */
  function marketOrderByVolume(OLKey memory olKey, uint takerWants, uint takerGives, bool fillWants)
    public
    returns (uint takerGot, uint takerGave, uint bounty, uint fee)
  {
    uint fillVolume = fillWants ? takerWants : takerGives;
    int maxLogPrice = LogPriceConversionLib.logPriceFromVolumes(takerGives, takerWants);
    return marketOrderByLogPrice(olKey, maxLogPrice, fillVolume, fillWants);
  }

  function marketOrderByPrice(
    OLKey memory olKey,
    uint maxPrice_mantissa,
    int maxPrice_exp,
    uint fillVolume,
    bool fillWants
  ) external returns (uint takerGot, uint takerGave, uint bounty, uint fee) {
    int maxLogPrice = LogPriceConversionLib.logPriceFromPrice(maxPrice_mantissa, maxPrice_exp);
    return marketOrderByLogPrice(olKey, maxLogPrice, fillVolume, fillWants);
  }

  function marketOrderByLogPrice(OLKey memory olKey, int maxLogPrice, uint fillVolume, bool fillWants)
    public
    returns (uint takerGot, uint takerGave, uint bounty, uint fee)
  {
    unchecked {
      return generalMarketOrder(olKey, maxLogPrice, fillVolume, fillWants, msg.sender);
    }
  }

  // get offer after current offer, will also remove the current offer and return the corresponding updated `local`
  function getNextBest(
    OfferList storage offerList,
    MultiOrder memory mor,
    MgvStructs.OfferPacked offer,
    MgvStructs.LocalPacked local,
    uint tickScale
  ) internal returns (uint offerId, MgvStructs.LocalPacked) {
    Tick offerTick = offer.tick(tickScale);
    uint nextId = offer.next();

    if (nextId == 0) {
      Leaf leaf = mor.leaf;
      leaf = leaf.setTickFirst(offerTick, 0).setTickLast(offerTick, 0);
      if (leaf.isEmpty()) {
        offerList.leafs[offerTick.leafIndex()] = leaf;
        int index = offerTick.level0Index();
        Field field = local.level0().flipBitAtLevel0(offerTick);
        if (field.isEmpty()) {
          offerList.level0[index] = field;
          index = offerTick.level1Index();
          field = local.level1().flipBitAtLevel1(offerTick);
          if (field.isEmpty()) {
            offerList.level1[index] = field;
            field = local.level2().flipBitAtLevel2(offerTick);
            local = local.level2(field);
            if (field.isEmpty()) {
              local = local.level1(field);
              local = local.level0(field);
              mor.leaf = LeafLib.EMPTY;
              return (0, local);
            }
            index = field.firstLevel1Index();
            field = offerList.level1[index];
          }
          local = local.level1(field);
          index = field.firstLevel0Index(index);
          field = offerList.level0[index];
        }
        local = local.level0(field);
        leaf = offerList.leafs[field.firstLeafIndex(index)];
      }
      mor.leaf = leaf;
      nextId = leaf.getNextOfferId();
    }
    return (nextId, local);
  }
  /* # General Market Order */
  //+clear+
  /* General market orders set up the market order with a given `taker` (`msg.sender` in the most common case). Returns `(totalGot, totalGave, penaltyReceived, feePaid)`.
  Note that the `taker` can be anyone. This is safe when `taker == msg.sender`, but `generalMarketOrder` must not be called with `taker != msg.sender` unless a security check is done after (see [`MgvOfferTakingWithPermit`](#mgvoffertakingwithpermit.sol)`. */

  function generalMarketOrder(OLKey memory olKey, int maxLogPrice, uint fillVolume, bool fillWants, address taker)
    internal
    returns (uint takerGot, uint takerGave, uint bounty, uint fee)
  {
    unchecked {
      /* Checking that `takerWants` and `takerGives` fit in 104 bits prevents overflow during the main market order loop. */
      require(fillVolume <= MAX_SAFE_VOLUME, "mgv/mOrder/fillVolume/tooBig");
      require(LogPriceLib.inRange(maxLogPrice), "mgv/mOrder/logPrice/outOfRange");

      /* `MultiOrder` (defined above) maintains information related to the entire market order. During the order, initial `wants`/`gives` values minus the accumulated amounts traded so far give the amounts that remain to be traded. */
      MultiOrder memory mor;
      mor.maxLogPrice = maxLogPrice;
      mor.taker = taker;
      mor.fillWants = fillWants;

      /* `SingleOrder` is defined in `MgvLib.sol` and holds information for ordering the execution of one offer. */
      MgvLib.SingleOrder memory sor;
      sor.olKey = olKey;
      OfferList storage offerList;
      (sor.global, sor.local, offerList) = _config(olKey);
      /* Throughout the execution of the market order, the `sor`'s offer id and other parameters will change. We start with the current best offer id (0 if the book is empty). */

      mor.leaf = offerList.leafs[sor.local.bestTick().leafIndex()];
      sor.offerId = mor.leaf.getNextOfferId();
      sor.offer = offerList.offerData[sor.offerId].offer;
      /* fillVolume evolves but is initially however much remains in the market order. */
      mor.fillVolume = fillVolume;

      /* For the market order to even start, the market needs to be both active, and not currently protected from reentrancy. */
      activeMarketOnly(sor.global, sor.local);
      unlockedMarketOnly(sor.local);

      /* ### Initialization */
      /* The market order will operate as follows : it will go through offers from best to worse, starting from `offerId`, and: */
      /* * will maintain remaining `takerWants` and `takerGives` values. The initial `takerGives/takerWants` ratio is the average price the taker will accept. Better prices may be found early in the book, and worse ones later.
       * will not set `prev`/`next` pointers to their correct locations at each offer taken (this is an optimization enabled by forbidding reentrancy).
       * after consuming a segment of offers, will update the current `best` offer to be the best remaining offer on the book. */

      /* We start be enabling the reentrancy lock for this (`outbound_tkn`,`inbound_tkn`) offerList. */
      sor.local = sor.local.lock(true);
      offerList.local = sor.local;

      emit OrderStart(sor.olKey.hash(), taker, maxLogPrice, fillVolume, fillWants);

      /* Call recursive `internalMarketOrder` function.*/
      internalMarketOrder(offerList, mor, sor);

      /* Over the course of the market order, a penalty reserved for `msg.sender` has accumulated in `mor.totalPenalty`. No actual transfers have occured yet -- all the ethers given by the makers as provision are owned by Mangrove. `sendPenalty` finally gives the accumulated penalty to `msg.sender`. */
      sendPenalty(mor.totalPenalty);

      emit OrderComplete(mor.feePaid);

      //+clear+
      return (mor.totalGot, mor.totalGave, mor.totalPenalty, mor.feePaid);
    }
  }

  /* ## Internal market order */
  //+clear+
  /* `internalMarketOrder` works recursively. Going downward, each successive offer is executed until the market order stops (due to: volume exhausted, bad price, or empty book). Then the [reentrancy lock is lifted](#internalMarketOrder/liftReentrancy). Going upward, each offer's `maker` contract is called again with its remaining gas and given the chance to update its offers on the book. */
  function internalMarketOrder(OfferList storage offerList, MultiOrder memory mor, MgvLib.SingleOrder memory sor)
    internal
  {
    unchecked {
      /* #### Case 1 : End of order */
      /* We execute the offer currently stored in `sor` if its price is better than or equal to the price the taker is ready to accept (`maxTick`). */
      if (mor.fillVolume > 0 && sor.offerId > 0 && sor.offer.logPrice() <= mor.maxLogPrice) {
        uint gasused; // gas used by `makerExecute`
        bytes32 makerData; // data returned by maker

        /* <a id="MgvOfferTaking/statusCodes"></a> `mgvData` is an internal Mangrove status code. It may appear in an [`OrderResult`](#MgvLib/OrderResult). Its possible values are:
      * `"mgv/tradeSuccess"`: offer execution succeeded. Will appear in `OrderResult`.
      * `"mgv/notEnoughGasForMakerTrade"`: cannot give maker close enough to `gasreq`. Triggers a revert of the entire order.
      * `"mgv/makerRevert"`: execution of `makerExecute` reverted. Will appear in `OrderResult`.
      * `"mgv/makerTransferFail"`: maker could not send outbound_tkn tokens. Will appear in `OrderResult`.
      * `"mgv/makerReceiveFail"`: maker could not receive inbound_tkn tokens. Will appear in `OrderResult`.
      * `"mgv/takerTransferFail"`: taker could not send inbound_tkn tokens. Triggers a revert of the entire order.

      `mgvData` should not be exploitable by the maker! */
        bytes32 mgvData;

        /* Load additional information about the offer. We don't do it earlier to save one storage read in case `proceed` was false. */
        sor.offerDetail = offerList.offerData[sor.offerId].detail;

        /* `execute` will adjust `sor.wants`,`sor.gives`, and may attempt to execute the offer if its price is low enough. It is crucial that an error due to `taker` triggers a revert. That way, if [`mgvData`](#MgvOfferTaking/statusCodes) is not `"mgv/tradeSuccess"` then the maker is at fault. */
        /* Post-execution, `sor.wants`/`sor.gives` reflect how much was sent/taken by the offer. We will need it after the recursive call, so we save it in local variables. Same goes for `offerId`, `sor.offer` and `sor.offerDetail`. */

        (gasused, makerData, mgvData) = execute(offerList, mor, sor);

        /* Keep cached copy of current `sor` values to restore them later to send to posthook. */
        uint takerWants = sor.wants;
        uint takerGives = sor.gives;
        uint offerId = sor.offerId;
        MgvStructs.OfferPacked offer = sor.offer;
        MgvStructs.OfferDetailPacked offerDetail = sor.offerDetail;

        /* If execution was successful, we update fillVolume downwards. Assume `mor.fillWants`: it is known statically that `mor.fillVolume - sor.wants` does not underflow. See the [`execute` function](#MgvOfferTaking/computeVolume) for details. */
        if (mgvData == "mgv/tradeSuccess") {
          mor.fillVolume -= mor.fillWants ? sor.wants : sor.gives;
        }

        /* We move `sor` to the next offer. Note that the current state is inconsistent, since we have not yet updated `sor.offerDetails`. */
        /* It is known statically that `mor.initialGives - mor.totalGave` does not underflow since
          1. `mor.totalGave` was increased by `sor.gives` during `execute`,
          2. `sor.gives` was at most `mor.initialGives - mor.totalGave` from earlier step,
          3. `sor.gives` may have been clamped _down_ during `execute` (to "`offer.wants`" if the offer is entirely consumed, or to `makerWouldWant`, cf. code of `execute`).
        */
        (sor.offerId, sor.local) = getNextBest(offerList, mor, sor.offer, sor.local, sor.olKey.tickScale);

        sor.offer = offerList.offerData[sor.offerId].offer;

        internalMarketOrder(offerList, mor, sor);

        /* Restore `sor` values from before recursive call */
        sor.wants = takerWants;
        sor.gives = takerGives;
        sor.offerId = offerId;
        sor.offer = offer;
        sor.offerDetail = offerDetail;

        /* After an offer execution, we may run callbacks and increase the total penalty. As that part is common to market orders and cleaning, it lives in its own `postExecute` function. */
        postExecute(mor, sor, gasused, makerData, mgvData);

        /* #### Case 2 : End of market order */
        /* The taker has gotten its requested volume, no more offers match, or we have reached the end of the book, we conclude the market order. */
      } else {
        /* During the market order, all executed offers have been removed from the book. We end by stitching together the `best` offer pointer and the new best offer. */

        // mark current offer as having no prev if necessary
        // update leaf if necessary
        MgvStructs.OfferPacked offer = sor.offer;
        Tick tick = offer.tick(sor.olKey.tickScale);
        if (offer.prev() != 0) {
          offerList.offerData[sor.offerId].offer = sor.offer.prev(0);
          mor.leaf = mor.leaf.setTickFirst(tick, sor.offerId);
        }

        // maybe some updates below are useless? if we don't update these we must take it into account elsewhere
        // no need to test whether level2 has been reached since by default its stored in local

        sor.local = sor.local.tickPosInLeaf(mor.leaf.firstOfferPosition());
        // no need to test whether mor.level2 != offerList.level2 since update is ~free
        // ! local.level0[sor.local.bestTick().level0Index()] is now wrong
        // sor.local = sor.local.level0(mor.level0);

        int index = tick.leafIndex();
        // leaf cached in memory is flushed to storage everytime it gets emptied, but at the end of a market order we need to store it correctly
        // second conjunct is for when you did not ever read leaf
        if (!offerList.leafs[index].eq(mor.leaf)) {
          offerList.leafs[index] = mor.leaf;
        }

        /* <a id="internalMarketOrder/liftReentrancy"></a>Now that the market order is over, we can lift the lock on the book. In the same operation we

      * lift the reentrancy lock, and
      * update the storage

      so we are free from out of order storage writes.
      */
        sor.local = sor.local.lock(false);
        offerList.local = sor.local;

        /* `payTakerMinusFees` keeps the fee in Mangrove, proportional to the amount purchased, and gives the rest to the taker */
        payTakerMinusFees(mor, sor);

        /* In an inverted Mangrove, amounts have been lent by each offer's maker to the taker. We now call the taker. This is a noop in a normal Mangrove. */
        executeEnd(mor, sor);
      }
    }
  }

  /* # Cleaning */
  // FIXME: Document cleaning
  /* Cleans multiple offers, i.e. executes them and remove them from the book if they fail, transferring the failure penaly as bounty to the caller. If an offer succeeds, the execution of that offer is reverted, it stays in the book, and no bounty is paid; The `clean` function itself will not revert.
  
  It takes a `CleanTarget[]` as penultimate argument, with each `CleanTarget` identifying an offer to clean and the execution parameters that will make it fail. The return values are the number of successfully cleaned offers and the total bounty received.
  Note that we do not distinguish further between mismatched arguments/offer fields on the one hand, and an execution failure on the other. Still, a failed offer has to pay a penalty, and ultimately transaction logs explicitly mention execution failures (see `MgvLib.sol`).

  Any `taker` can be impersonated when cleaning because the function reverts if the offer succeeds, cancelling any token transfers. And after a `clean` where the offer has failed, all token transfers have been reverted -- but the sender will still have received the bounty of the failing offers. */
  function cleanByImpersonation(OLKey memory olKey, MgvLib.CleanTarget[] calldata targets, address taker)
    external
    returns (uint successes, uint bounty)
  {
    unchecked {
      emit CleanStart(olKey.hash(), taker, targets.length);

      for (uint i = 0; i < targets.length; ++i) {
        bytes memory encodedCall;
        {
          MgvLib.CleanTarget calldata target = targets[i];
          encodedCall = abi.encodeCall(
            this.internalCleanByImpersonation,
            (olKey, target.offerId, target.logPrice, target.gasreq, target.takerWants, taker)
          );
        }
        bytes memory retdata;
        {
          bool success;
          (success, retdata) = address(this).call(encodedCall);
          if (!success) {
            continue;
          }
        }

        successes++;

        {
          (uint offerBounty) = abi.decode(retdata, (uint));
          bounty += offerBounty;
        }
      }
      sendPenalty(bounty);

      emit CleanComplete();
    }
  }

  function internalCleanByImpersonation(
    OLKey memory olKey,
    uint offerId,
    int logPrice,
    uint gasreq,
    uint takerWants,
    address taker
  ) external returns (uint bounty) {
    unchecked {
      /* `internalClean` must be used with a call (hence the `external` modifier) so its effect can be reverted. But a call from the outside would mean the bounty would get stuck in Mangrove. */
      require(msg.sender == address(this), "mgv/clean/protected");

      MultiOrder memory mor;
      {
        require(LogPriceLib.inRange(logPrice), "mgv/clean/logPrice/outOfRange");
        mor.maxLogPrice = logPrice;
      }
      {
        require(uint96(takerWants) == takerWants, "mgv/clean/takerWants/96bits");
        mor.fillVolume = takerWants;
      }
      mor.taker = taker;
      mor.fillWants = true;

      /* Initialize single order struct. */
      MgvLib.SingleOrder memory sor;
      sor.olKey = olKey;
      OfferList storage offerList;
      (sor.global, sor.local, offerList) = _config(olKey);
      sor.offerId = offerId;
      OfferData storage offerData = offerList.offerData[sor.offerId];
      sor.offer = offerData.offer;
      sor.offerDetail = offerData.detail;

      /* For the snipes to even start, the market needs to be both active and not currently protected from reentrancy. */
      activeMarketOnly(sor.global, sor.local);
      unlockedMarketOnly(sor.local);

      /* FIXME: edit comment: If we removed the `isLive` conditional, a single expired or nonexistent offer in `targets` would revert the entire transaction (by the division by `offer.gives` below since `offer.gives` would be 0). We also check that `gasreq` is not worse than specified. A taker who does not care about `gasreq` can specify any amount larger than $2^{24}-1$. A mismatched price will be detected by `execute`. */
      require(sor.offer.isLive(), "mgv/clean/offerNotLive");
      require(sor.offerDetail.gasreq() <= gasreq, "mgv/clean/gasreqTooLow");
      require(sor.offer.logPrice() == logPrice, "mgv/clean/tickMismatch");
      // FIXME: Not sure what events we need for cleaning? Maybe none?

      /* We start be enabling the reentrancy lock for this (`outbound_tkn`,`inbound_tkn`) pair. */
      sor.local = sor.local.lock(true);
      offerList.local = sor.local;

      {
        /* `execute` will adjust `sor.wants`,`sor.gives`, and will attempt to execute the offer. It is crucial that an error due to `taker` triggers a revert. That way [`mgvData`](#MgvOfferTaking/statusCodes) not equal to `"mgv/tradeSuccess"` means the failure is the maker's fault. */
        /* Post-execution, `sor.wants`/`sor.gives` reflect how much was sent/taken by the offer. */
        (uint gasused, bytes32 makerData, bytes32 mgvData) = execute(offerList, mor, sor);

        require(mgvData != "mgv/tradeSuccess", "mgv/clean/offerDidNotFail");

        /* In the market order, we were able to avoid stitching back offers after every `execute` since we knew a continuous segment starting at best would be consumed. Here, we cannot do this optimisation since the offer may be anywhere in the book. So we stitch together offers immediately after `execute`. */
        sor.local = dislodgeOffer(offerList, sor.olKey.tickScale, sor.offer, sor.local, true);

        /* <a id="internalSnipes/liftReentrancy"></a> Now that the current snipe is over, we can lift the lock on the book. In the same operation we
        * lift the reentrancy lock, and
        * update the storage

        so we are free from out of order storage writes.
        */
        sor.local = sor.local.lock(false);
        offerList.local = sor.local;

        /* No fees are paid since offer execution failed. */

        /* In an inverted Mangrove, amounts have been lent by each offer's maker to the taker. We now call the taker. This is a noop in a normal Mangrove. */
        executeEnd(mor, sor);

        /* After an offer execution, we may run callbacks and increase the total penalty. As that part is common to market orders and snipes, it lives in its own `postExecute` function. */
        postExecute(mor, sor, gasused, makerData, mgvData);
      }

      bounty = mor.totalPenalty;

      /* Over the course of the snipes order, a penalty reserved for `msg.sender` has accumulated in `mor.totalPenalty`. No actual transfers have occured yet -- all the ethers given by the makers as provision are owned by Mangrove. `sendPenalty` finally gives the accumulated penalty to `msg.sender`. */
      //+clear+
    }
  }

  /* # General execution */
  /* During a market order or a clean, offers get executed. The following code takes care of executing a single offer with parameters given by a `SingleOrder` within a larger context given by a `MultiOrder`. */

  /* ## Execute */
  /* Execution of the offer will be attempted with volume limited by the offer's advertised volume.
     NB: The caller must ensure that the price of the offer is low enough; This is not checked here.

     Summary of the meaning of the return values:
    * `gasused` is the gas consumed by the execution
    * `makerData` is the data returned after executing the offer
    * `mgvData` is an [internal Mangrove status code](#MgvOfferTaking/statusCodes).
  */
  function execute(OfferList storage offerList, MultiOrder memory mor, MgvLib.SingleOrder memory sor)
    internal
    returns (uint gasused, bytes32 makerData, bytes32 mgvData)
  {
    unchecked {
      {
        uint fillVolume = mor.fillVolume;
        uint offerGives = sor.offer.gives();
        uint offerWants = sor.offer.wants();
        /* <a id="MgvOfferTaking/computeVolume"></a> Volume requested depends on total gives (or wants) by taker. Let `volume = sor.wants` if `mor.fillWants` is true, and `volume = sor.gives` otherwise; note that `volume <= fillVolume` in all cases. Example with `fillWants=true`: if `offerGives < fillVolume` the first branch of the outer `if` sets `volume = offerGives` and we are done; otherwise the 1st branch of the inner if is taken and sets `volume = fillVolume` and we are done. */
        if ((mor.fillWants && offerGives < fillVolume) || (!mor.fillWants && offerWants < fillVolume)) {
          sor.wants = offerGives;
          sor.gives = offerWants;
        } else {
          if (mor.fillWants) {
            sor.gives = LogPriceLib.inboundFromOutboundUp(sor.offer.logPrice(), fillVolume);
            sor.wants = fillVolume;
          } else {
            // offerWants = 0 is forbidden at offer writing
            sor.wants = LogPriceLib.outboundFromInbound(sor.offer.logPrice(), fillVolume);
            sor.gives = fillVolume;
          }
        }
      }
      /* The flashloan is executed by call to `flashloan`. If the call reverts, it means the maker failed to send back `sor.wants` `outbound_tkn` to the taker. Notes :
       * `msg.sender` is Mangrove itself in those calls -- all operations related to the actual caller should be done outside of this call.
       * any spurious exception due to an error in Mangrove code will be falsely blamed on the Maker, and its provision for the offer will be unfairly taken away.
       */
      (bool success, bytes memory retdata) = address(this).call(abi.encodeCall(this.flashloan, (sor, mor.taker)));

      /* `success` is true: trade is complete */
      if (success) {
        /* In case of success, `retdata` encodes the gas used by the offer, and an arbitrary 256 bits word sent by the maker.  */
        (gasused, makerData) = abi.decode(retdata, (uint, bytes32));
        /* `mgvData` indicates trade success */
        mgvData = bytes32("mgv/tradeSuccess");

        /* If configured to do so, Mangrove notifies an external contract that a successful trade has taken place. */
        if (sor.global.notify()) {
          IMgvMonitor(sor.global.monitor()).notifySuccess(sor, mor.taker);
        }

        /* We update the totals in the multiorder based on the adjusted `sor.wants`/`sor.gives`. */
        /* overflow: sor.{wants,gives} are on 96bits, sor.total{Got,Gave} are on 256 bits. */
        mor.totalGot += sor.wants;
        mor.totalGave += sor.gives;
      } else {
        /* In case of failure, `retdata` encodes a short [status code](#MgvOfferTaking/statusCodes), the gas used by the offer, and an arbitrary 256 bits word sent by the maker.  */
        (mgvData, gasused, makerData) = innerDecode(retdata);
        /* Note that in the `if`s, the literals are bytes32 (stack values), while as revert arguments, they are strings (memory pointers). */
        if (mgvData == "mgv/makerRevert" || mgvData == "mgv/makerTransferFail" || mgvData == "mgv/makerReceiveFail") {
          /* If configured to do so, Mangrove notifies an external contract that a failed trade has taken place. */
          if (sor.global.notify()) {
            IMgvMonitor(sor.global.monitor()).notifyFail(sor, mor.taker);
          }
          /* It is crucial that any error code which indicates an error caused by the taker triggers a revert, because functions that call `execute` consider that when `mgvData` is not `"mgv/tradeSuccess"`, then the maker should be blamed. */
        } else if (mgvData == "mgv/notEnoughGasForMakerTrade") {
          revert("mgv/notEnoughGasForMakerTrade");
        } else if (mgvData == "mgv/takerTransferFail") {
          revert("mgv/takerTransferFail");
        } else {
          /* This code must be unreachable except if the call to flashloan went OOG and there is enough gas to revert here. **Danger**: if a well-crafted offer/maker offerList can force a revert of `flashloan`, Mangrove will be stuck. */
          revert("mgv/swapError");
        }
      }

      /* Delete the offer. The last argument indicates whether the offer should be stripped of its provision (yes if execution failed, no otherwise). We cannot partially strip an offer provision (for instance, remove only the penalty from a failing offer and leave the rest) since the provision associated with an offer is always deduced from the (gasprice,gasbase,gasreq) parameters and not stored independently. We delete offers whether the amount remaining on offer is > density or not for the sake of uniformity (code is much simpler). We also expect prices to move often enough that the maker will want to update their price anyway. To simulate leaving the remaining volume in the offer, the maker can program their `makerPosthook` to `updateOffer` and put the remaining volume back in. */
      dirtyDeleteOffer(offerList.offerData[sor.offerId], sor.offer, sor.offerDetail, mgvData != "mgv/tradeSuccess");
    }
  }

  /* ## flashloan (abstract) */
  /* Externally called by `execute`, flashloan lends money (from the taker to the maker, or from the maker to the taker, depending on the implementation) then calls `makerExecute` to run the maker liquidity fetching code. If `makerExecute` is unsuccessful, `flashloan` reverts (but the larger orderbook traversal will continue). 

  All `flashloan` implementations must `require(msg.sender) == address(this))`. */
  function flashloan(MgvLib.SingleOrder calldata sor, address taker)
    external
    virtual
    returns (uint gasused, bytes32 makerData);

  /* ## Maker Execute */
  /* Called by `flashloan`, `makerExecute` runs the maker code and checks that it can safely send the desired assets to the taker. */

  function makerExecute(MgvLib.SingleOrder calldata sor) internal returns (uint gasused, bytes32 makerData) {
    unchecked {
      bytes memory cd = abi.encodeCall(IMaker.makerExecute, (sor));

      uint gasreq = sor.offerDetail.gasreq();
      address maker = sor.offerDetail.maker();
      uint oldGas = gasleft();
      /* We let the maker pay for the overhead of checking remaining gas and making the call, as well as handling the return data (constant gas since only the first 32 bytes of return data are read). So the `require` below is just an approximation: if the overhead of (`require` + cost of `CALL`) is $h$, the maker will receive at worst $\textrm{gasreq} - \frac{63h}{64}$ gas. */
      /* Note : as a possible future feature, we could stop an order when there's not enough gas left to continue processing offers. This could be done safely by checking, as soon as we start processing an offer, whether `63/64(gasleft-offer_gasbase) > gasreq`. If no, we could stop and know by induction that there is enough gas left to apply fees, stitch offers, etc for the offers already executed. */
      if (!(oldGas - oldGas / 64 >= gasreq)) {
        innerRevert([bytes32("mgv/notEnoughGasForMakerTrade"), "", ""]);
      }

      bool callSuccess;
      (callSuccess, makerData) = controlledCall(maker, gasreq, cd);

      gasused = oldGas - gasleft();

      if (!callSuccess) {
        innerRevert([bytes32("mgv/makerRevert"), bytes32(gasused), makerData]);
      }

      bool transferSuccess = transferTokenFrom(sor.olKey.outbound, maker, address(this), sor.wants);

      if (!transferSuccess) {
        innerRevert([bytes32("mgv/makerTransferFail"), bytes32(gasused), makerData]);
      }
    }
  }

  /* ## executeEnd (abstract) */
  /* Called by `internalSnipes` and `internalMarketOrder`, `executeEnd` may run implementation-specific code after all makers have been called once. In [`InvertedMangrove`](#InvertedMangrove), the function calls the taker once so they can act on their flashloan. In [`Mangrove`], it does nothing. */
  function executeEnd(MultiOrder memory mor, MgvLib.SingleOrder memory sor) internal virtual;

  /* ## Post execute */
  /* At this point, we know an offer execution was attempted. After executing an offer (whether in a market order or in snipes), we
     1. Call the maker's posthook and sum the total gas used.
     2. If offer failed: sum total penalty due to msg.sender and give remainder to maker.
   */
  function postExecute(
    MultiOrder memory mor,
    MgvLib.SingleOrder memory sor,
    uint gasused,
    bytes32 makerData,
    bytes32 mgvData
  ) internal {
    unchecked {
      if (mgvData == "mgv/tradeSuccess") {
        beforePosthook(sor);
      }

      uint gasreq = sor.offerDetail.gasreq();

      /* We are about to call back the maker, giving it its unused gas (`gasreq - gasused`). Since the gas used so far may exceed `gasreq`, we prevent underflow in the subtraction below by bounding `gasused` above with `gasreq`. We could have decided not to call back the maker at all when there is no gas left, but we do it for uniformity. */
      if (gasused > gasreq) {
        gasused = gasreq;
      }
      (uint posthookGas, bool callSuccess, bytes32 posthookData) =
        makerPosthook(sor, gasreq - gasused, makerData, mgvData);
      gasused = gasused + posthookGas;

      if (mgvData != "mgv/tradeSuccess") {
        uint penalty = applyPenalty(sor, gasused);
        mor.totalPenalty += penalty;
<<<<<<< HEAD
        emit OfferFail(
          sor.olKey.hash(), mor.taker, sor.offerDetail.maker(), sor.offerId, sor.wants, sor.gives, penalty, mgvData
        );
      } else {
        emit OfferSuccess(sor.olKey.hash(), mor.taker, sor.offerDetail.maker(), sor.offerId, sor.wants, sor.gives);
=======
        if (!callSuccess) {
          emit OfferFailWithPosthookData(
            sor.olKey.hash(), sor.offerId, sor.wants, sor.gives, penalty, mgvData, posthookData
          );
        } else {
          emit OfferFail(sor.olKey.hash(), sor.offerId, sor.wants, sor.gives, penalty, mgvData);
        }
      } else {
        if (!callSuccess) {
          emit OfferSuccessWithPosthookData(sor.olKey.hash(), sor.offerId, sor.wants, sor.gives, posthookData);
        } else {
          emit OfferSuccess(sor.olKey.hash(), sor.offerId, sor.wants, sor.gives);
        }
>>>>>>> 19cf217d
      }
    }
  }

  /* ## beforePosthook (abstract) */
  /* Called by `makerPosthook`, this function can run implementation-specific code before calling the maker has been called a second time. In [`InvertedMangrove`](#InvertedMangrove), all makers are called once so the taker gets all of its money in one shot. Then makers are traversed again and the money is sent back to each taker using `beforePosthook`. In [`Mangrove`](#Mangrove), `beforePosthook` does nothing. */

  function beforePosthook(MgvLib.SingleOrder memory sor) internal virtual;

  /* ## Maker Posthook */
  function makerPosthook(MgvLib.SingleOrder memory sor, uint gasLeft, bytes32 makerData, bytes32 mgvData)
    internal
    returns (uint gasused, bool callSuccess, bytes32 posthookData)
  {
    unchecked {
      /* At this point, mgvData can only be `"mgv/tradeSuccess"`, `"mgv/makerRevert"`, `"mgv/makerTransferFail"` or `"mgv/makerReceiveFail"` */
      bytes memory cd =
        abi.encodeCall(IMaker.makerPosthook, (sor, MgvLib.OrderResult({makerData: makerData, mgvData: mgvData})));

      address maker = sor.offerDetail.maker();

      uint oldGas = gasleft();
      /* We let the maker pay for the overhead of checking remaining gas and making the call. So the `require` below is just an approximation: if the overhead of (`require` + cost of `CALL`) is $h$, the maker will receive at worst $\textrm{gasreq} - \frac{63h}{64}$ gas. */
      if (!(oldGas - oldGas / 64 >= gasLeft)) {
        revert("mgv/notEnoughGasForMakerPosthook");
      }

      (callSuccess, posthookData) = controlledCall(maker, gasLeft, cd);

      gasused = oldGas - gasleft();
<<<<<<< HEAD

      if (!callSuccess) {
        emit PosthookFail(posthookData);
      }
=======
>>>>>>> 19cf217d
    }
  }

  /* ## `controlledCall` */
  /* Calls an external function with controlled gas expense. A direct call of the form `(,bytes memory retdata) = maker.call{gas}(selector,...args)` enables a griefing attack: the maker uses half its gas to write in its memory, then reverts with that memory segment as argument. After a low-level call, solidity automaticaly copies `returndatasize` bytes of `returndata` into memory. So the total gas consumed to execute a failing offer could exceed `gasreq + offer_gasbase` where `n` is the number of failing offers. In case of success, we read the first 32 bytes of returndata (the signature of `makerExecute` is `bytes32`). Otherwise, for compatibility with most errors that bubble up from contract calls and Solidity's `require`, we read 32 bytes of returndata starting from the 69th (4 bytes of method sig + 32 bytes of offset + 32 bytes of string length). */
  function controlledCall(address callee, uint gasreq, bytes memory cd) internal returns (bool success, bytes32 data) {
    unchecked {
      bytes32[4] memory retdata;

      /* if success, read returned bytes 1..32, otherwise read returned bytes 69..100. */
      assembly {
        success := call(gasreq, callee, 0, add(cd, 32), mload(cd), retdata, 100)
        data := mload(add(mul(iszero(success), 68), retdata))
      }
    }
  }

  /* # Penalties */
  /* Offers are just promises. They can fail. Penalty provisioning discourages from failing too much: we ask makers to provision more ETH than the expected gas cost of executing their offer and penalize them accoridng to wasted gas.

     Under normal circumstances, we should expect to see bots with a profit expectation dry-running offers locally and executing `snipe` on failing offers, collecting the penalty. The result should be a mostly clean book for actual takers (i.e. a book with only successful offers).

     **Incentive issue**: if the gas price increases enough after an offer has been created, there may not be an immediately profitable way to remove the fake offers. In that case, we count on 3 factors to keep the book clean:
     1. Gas price eventually comes down.
     2. Other market makers want to keep Mangrove attractive and maintain their offer flow.
     3. Mangrove governance (who may collect a fee) wants to keep Mangrove attractive and maximize exchange volume. */

  //+clear+
  /* After an offer failed, part of its provision is given back to the maker and the rest is stored to be sent to the taker after the entire order completes. In `applyPenalty`, we _only_ credit the maker with its excess provision. So it looks like the maker is gaining something. In fact they're just getting back a fraction of what they provisioned earlier. */
  /*
     Penalty application summary:

   * If the transaction was a success, we entirely refund the maker and send nothing to the taker.
   * Otherwise, the maker loses the cost of `gasused + offer_gasbase` gas. The gas price is estimated by `gasprice`.
   * To create the offer, the maker had to provision for `gasreq + offer_gasbase` gas at a price of `offerDetail.gasprice`.
   * We do not consider the tx.gasprice.
   * `offerDetail.gasbase` and `offerDetail.gasprice` are the values of Mangrove parameters `config.offer_gasbase` and `config.gasprice` when the offer was created. Without caching those values, the provision set aside could end up insufficient to reimburse the maker (or to retribute the taker).
   */
  function applyPenalty(MgvLib.SingleOrder memory sor, uint gasused) internal returns (uint) {
    unchecked {
      uint gasreq = sor.offerDetail.gasreq();

      uint provision = 10 ** 9 * sor.offerDetail.gasprice() * (gasreq + sor.offerDetail.offer_gasbase());

      /* We set `gasused = min(gasused,gasreq)` since `gasreq < gasused` is possible e.g. with `gasreq = 0` (all calls consume nonzero gas). */
      if (gasused > gasreq) {
        gasused = gasreq;
      }

      /* As an invariant, `applyPenalty` is only called when `mgvData` is not in `["mgv/tradeSuccess"]` */
      // FIXME: nor if `mgvData` is in `["mgv/notEnoughGasForMakerTrade","mgv/takerTransferFail"]
      uint penalty = 10 ** 9 * sor.global.gasprice() * (gasused + sor.local.offer_gasbase());

      if (penalty > provision) {
        penalty = provision;
      }

      /* Here we write to storage the new maker balance. This occurs _after_ possible reentrant calls. How do we know we're not crediting twice the same amounts? Because the `offer`'s provision was set to 0 in storage (through `dirtyDeleteOffer`) before the reentrant calls. In this function, we are working with cached copies of the offer as it was before it was consumed. */
      creditWei(sor.offerDetail.maker(), provision - penalty);

      return penalty;
    }
  }

  function sendPenalty(uint amount) internal {
    unchecked {
      if (amount > 0) {
        (bool noRevert,) = msg.sender.call{value: amount}("");
        require(noRevert, "mgv/sendPenaltyReverted");
      }
    }
  }

  /* Post-trade, `payTakerMinusFees` sends what's due to the taker and keeps the rest (the fees). Routing through the Mangrove like that also deals with blacklisting issues (separates the maker-blacklisted and the taker-blacklisted cases). */
  function payTakerMinusFees(MultiOrder memory mor, MgvLib.SingleOrder memory sor) internal {
    unchecked {
      uint concreteFee = (mor.totalGot * sor.local.fee()) / 10_000;
      if (concreteFee > 0) {
        mor.totalGot -= concreteFee;
        mor.feePaid = concreteFee;
      }
      if (mor.totalGot > 0) {
        /* It should be statically provable that this transfer cannot return false under well-behaved ERC20s and a non-blacklisted, non-0 target, if governance does not call withdrawERC20 during order execution. */
        require(transferToken(sor.olKey.outbound, mor.taker, mor.totalGot), "mgv/MgvFailToPayTaker");
      }
    }
  }

  /* # Misc. functions */

  /* Regular solidity reverts prepend the string argument with a [function signature](https://docs.soliditylang.org/en/v0.7.6/control-structures.html#revert). Since we wish to transfer data through a revert, the `innerRevert` function does a low-level revert with only the required data. `innerCode` decodes this data. */
  function innerDecode(bytes memory data) internal pure returns (bytes32 mgvData, uint gasused, bytes32 makerData) {
    unchecked {
      /* The `data` pointer is of the form `[mgvData,gasused,makerData]` where each array element is contiguous and has size 256 bits. */
      assembly {
        mgvData := mload(add(data, 32))
        gasused := mload(add(data, 64))
        makerData := mload(add(data, 96))
      }
    }
  }

  /* <a id="MgvOfferTaking/innerRevert"></a>`innerRevert` reverts a raw triple of values to be interpreted by `innerDecode`.    */
  function innerRevert(bytes32[3] memory data) internal pure {
    unchecked {
      assembly {
        revert(data, 96)
      }
    }
  }
}<|MERGE_RESOLUTION|>--- conflicted
+++ resolved
@@ -588,27 +588,31 @@
       if (mgvData != "mgv/tradeSuccess") {
         uint penalty = applyPenalty(sor, gasused);
         mor.totalPenalty += penalty;
-<<<<<<< HEAD
-        emit OfferFail(
-          sor.olKey.hash(), mor.taker, sor.offerDetail.maker(), sor.offerId, sor.wants, sor.gives, penalty, mgvData
-        );
-      } else {
-        emit OfferSuccess(sor.olKey.hash(), mor.taker, sor.offerDetail.maker(), sor.offerId, sor.wants, sor.gives);
-=======
         if (!callSuccess) {
           emit OfferFailWithPosthookData(
-            sor.olKey.hash(), sor.offerId, sor.wants, sor.gives, penalty, mgvData, posthookData
+            sor.olKey.hash(),
+            mor.taker,
+            sor.offerDetail.maker(),
+            sor.offerId,
+            sor.wants,
+            sor.gives,
+            penalty,
+            mgvData,
+            posthookData
           );
         } else {
-          emit OfferFail(sor.olKey.hash(), sor.offerId, sor.wants, sor.gives, penalty, mgvData);
+          emit OfferFail(
+            sor.olKey.hash(), mor.taker, sor.offerDetail.maker(), sor.offerId, sor.wants, sor.gives, penalty, mgvData
+          );
         }
       } else {
         if (!callSuccess) {
-          emit OfferSuccessWithPosthookData(sor.olKey.hash(), sor.offerId, sor.wants, sor.gives, posthookData);
+          emit OfferSuccessWithPosthookData(
+            sor.olKey.hash(), mor.taker, sor.offerDetail.maker(), sor.offerId, sor.wants, sor.gives, posthookData
+          );
         } else {
-          emit OfferSuccess(sor.olKey.hash(), sor.offerId, sor.wants, sor.gives);
-        }
->>>>>>> 19cf217d
+          emit OfferSuccess(sor.olKey.hash(), mor.taker, sor.offerDetail.maker(), sor.offerId, sor.wants, sor.gives);
+        }
       }
     }
   }
@@ -639,13 +643,6 @@
       (callSuccess, posthookData) = controlledCall(maker, gasLeft, cd);
 
       gasused = oldGas - gasleft();
-<<<<<<< HEAD
-
-      if (!callSuccess) {
-        emit PosthookFail(posthookData);
-      }
-=======
->>>>>>> 19cf217d
     }
   }
 

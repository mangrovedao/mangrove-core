--- conflicted
+++ resolved
@@ -10,19 +10,8 @@
 import "mgv_lib/Debug.sol";
 
 abstract contract MgvOfferTakingWithPermit is MgvOfferTaking {
-<<<<<<< HEAD
   // Since DOMAIN_SEPARATOR is immutable, it cannot use MgvAppendix to provide an accessor (because the value will come from code, not from storage), so we generate the accessor here.
-=======
-  /* Takers may provide allowances on specific pairs, so other addresses can execute orders in their name. Allowance may be set using the usual `approve` function, or through an [EIP712](https://eips.ethereum.org/EIPS/eip-712) `permit`.
-
-  The mapping is `outbound_tkn => inbound_tkn => owner => spender => allowance` */
-  mapping(address => mapping(address => mapping(address => mapping(address => uint)))) public allowances;
-  /* Storing nonces avoids replay attacks. */
-  mapping(address => uint) public nonces;
-  /* Following [EIP712](https://eips.ethereum.org/EIPS/eip-712), structured data signing has `keccak256("Permit(address outbound_tkn,address inbound_tkn,address owner,address spender,uint256 value,uint256 nonce,uint256 deadline)")` in its prefix. */
   bytes32 public constant PERMIT_TYPEHASH = 0xf0ea0a7146fb6eedb561d97b593d57d9b7df3c94d689372dc01302e5780248f4;
-  /* Initialized in the constructor, `DOMAIN_SEPARATOR` avoids cross-application permit reuse. */
->>>>>>> 6e3a6d35
   bytes32 public immutable DOMAIN_SEPARATOR;
 
   constructor(string memory contractName) {

--- conflicted
+++ resolved
@@ -5,12 +5,9 @@
 
 import {MgvOfferTaking} from "./MgvOfferTaking.sol";
 import {TickLib} from "./../lib/TickLib.sol";
-<<<<<<< HEAD
+import "mgv_lib/LogPriceConversionLib.sol";
 import {MgvStructs} from "./MgvLib.sol";
-=======
-import "mgv_lib/LogPriceConversionLib.sol";
 import "mgv_lib/Debug.sol";
->>>>>>> c1ce6e96
 
 abstract contract MgvOfferTakingWithPermit is MgvOfferTaking {
   // Since DOMAIN_SEPARATOR is immutable, it cannot use MgvAppendix to provide an accessor (because the value will come from code, not from storage), so we generate the accessor here.

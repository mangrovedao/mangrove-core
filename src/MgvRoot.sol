// SPDX-License-Identifier:	AGPL-3.0

// MgvRoot.sol

// Copyright (C) 2021 ADDMA.
//
// This program is free software: you can redistribute it and/or modify
// it under the terms of the GNU Affero General Public License as published
// by the Free Software Foundation, either version 3 of the License, or
// (at your option) any later version.
//
// This program is distributed in the hope that it will be useful,
// but WITHOUT ANY WARRANTY; without even the implied warranty of
// MERCHANTABILITY or FITNESS FOR A PARTICULAR PURPOSE.  See the
// GNU Affero General Public License for more details.
//
// You should have received a copy of the GNU Affero General Public License
// along with this program.  If not, see <https://www.gnu.org/licenses/>.

/* `MgvRoot` and its descendants describe an orderbook-based exchange ("Mangrove") where market makers *do not have to provision their offer*. See `structs.js` for a longer introduction. In a nutshell: each offer created by a maker specifies an address (`maker`) to call upon offer execution by a taker. In the normal mode of operation, Mangrove transfers the amount to be paid by the taker to the maker, calls the maker, attempts to transfer the amount promised by the maker to the taker, and reverts if it cannot.

   There is one Mangrove contract that manages all tradeable pairs. This reduces deployment costs for new pairs and lets market makers have all their provision for all pairs in the same place.

   The interaction map between the different actors is as follows:
   <img src="./contactMap.png" width="190%"></img>

   The sequence diagram of a market order is as follows:
   <img src="./sequenceChart.png" width="190%"></img>

   There is a secondary mode of operation in which the _maker_ flashloans the sold amount to the taker.

   The Mangrove contract is `abstract` and accomodates both modes. Two contracts, `Mangrove` and `InvertedMangrove` inherit from it, one per mode of operation.

   The contract structure is as follows:
   <img src="./modular_mangrove.svg" width="180%"> </img>
 */

pragma solidity ^0.8.10;

<<<<<<< HEAD
pragma abicoder v2;

import {MgvLib, HasMgvEvents, IMgvMonitor, MgvStructs, IERC20} from "./MgvLib.sol";
=======
import {MgvLib, HasMgvEvents, IMgvMonitor, MgvStructs} from "./MgvLib.sol";
>>>>>>> 3a86e263

/* `MgvRoot` contains state variables used everywhere in the operation of Mangrove and their related function. */
contract MgvRoot is HasMgvEvents {
  /* # State variables */
  //+clear+

  /* Global mgv configuration, encoded in a 256 bits word. The information encoded is detailed in [`structs.js`](#structs.js). */
  MgvStructs.GlobalPacked internal internal_global;
  /* Configuration mapping for each token pair of the form `outbound_tkn => inbound_tkn => MgvStructs.LocalPacked`. The structure of each `MgvStructs.LocalPacked` value is detailed in [`structs.js`](#structs.js). It fits in one word. */
  mapping(address => mapping(address => MgvStructs.LocalPacked)) internal locals;

  /* Checking the size of `density` is necessary to prevent overflow when `density` is used in calculations. */
  function checkDensity(uint density) internal pure returns (bool) {
    unchecked {
      return uint112(density) == density;
    }
  }

  /* Checking the size of `gasprice` is necessary to prevent a) data loss when `gasprice` is copied to an `OfferDetail` struct, and b) overflow when `gasprice` is used in calculations. */
  function checkGasprice(uint gasprice) internal pure returns (bool) {
    unchecked {
      return uint16(gasprice) == gasprice;
    }
  }

  /* # Configuration Reads */
  /* Reading the configuration for a pair involves reading the config global to all pairs and the local one. In addition, a global parameter (`gasprice`) and a local one (`density`) may be read from the oracle. */
  function config(address outbound_tkn, address inbound_tkn)
    public
    view
    returns (MgvStructs.GlobalPacked _global, MgvStructs.LocalPacked _local)
  {
    unchecked {
      _global = internal_global;
      _local = locals[outbound_tkn][inbound_tkn];
      if (_global.useOracle()) {
        (uint gasprice, uint density) = IMgvMonitor(_global.monitor()).read(outbound_tkn, inbound_tkn);
        if (checkGasprice(gasprice)) {
          _global = _global.gasprice(gasprice);
        }
        if (checkDensity(density)) {
          _local = _local.density(density);
        }
      }
    }
  }

  /* Returns the configuration in an ABI-compatible struct. Should not be called internally, would be a huge memory copying waste. Use `config` instead. */
  function configInfo(address outbound_tkn, address inbound_tkn)
    external
    view
    returns (MgvStructs.GlobalUnpacked memory global, MgvStructs.LocalUnpacked memory local)
  {
    unchecked {
      (MgvStructs.GlobalPacked _global, MgvStructs.LocalPacked _local) = config(outbound_tkn, inbound_tkn);
      global = _global.to_struct();
      local = _local.to_struct();
    }
  }

  /* Convenience function to check whether given pair is locked */
  function locked(address outbound_tkn, address inbound_tkn) external view returns (bool) {
    MgvStructs.LocalPacked local = locals[outbound_tkn][inbound_tkn];
    return local.lock();
  }

  /*
  # Gatekeeping

  Gatekeeping functions are safety checks called in various places.
  */

  /* `unlockedMarketOnly` protects modifying the market while an order is in progress. Since external contracts are called during orders, allowing reentrancy would, for instance, let a market maker replace offers currently on the book with worse ones. Note that the external contracts _will_ be called again after the order is complete, this time without any lock on the market.  */
  function unlockedMarketOnly(MgvStructs.LocalPacked local) internal pure {
    require(!local.lock(), "mgv/reentrancyLocked");
  }

  /* <a id="Mangrove/definition/liveMgvOnly"></a>
     In case of emergency, Mangrove can be `kill`ed. It cannot be resurrected. When a Mangrove is dead, the following operations are disabled :
       * Executing an offer
       * Sending ETH to Mangrove the normal way. Usual [shenanigans](https://medium.com/@alexsherbuck/two-ways-to-force-ether-into-a-contract-1543c1311c56) are possible.
       * Creating a new offer
   */
  function liveMgvOnly(MgvStructs.GlobalPacked _global) internal pure {
    require(!_global.dead(), "mgv/dead");
  }

  /* When Mangrove is deployed, all pairs are inactive by default (since `locals[outbound_tkn][inbound_tkn]` is 0 by default). Offers on inactive pairs cannot be taken or created. They can be updated and retracted. */
  function activeMarketOnly(MgvStructs.GlobalPacked _global, MgvStructs.LocalPacked _local) internal pure {
    liveMgvOnly(_global);
    require(_local.active(), "mgv/inactive");
  }

  /* # Token transfer functions */
  /* `transferTokenFrom` is adapted from [existing code](https://soliditydeveloper.com/safe-erc20) and in particular avoids the
  "no return value" bug. It never throws and returns true iff the transfer was successful according to `tokenAddress`.

    Note that any spurious exception due to an error in Mangrove code will be falsely blamed on `from`.
  */
  function transferTokenFrom(address tokenAddress, address from, address to, uint value) internal returns (bool) {
    unchecked {
      bytes memory cd = abi.encodeWithSelector(IERC20.transferFrom.selector, from, to, value);
      (bool noRevert, bytes memory data) = tokenAddress.call(cd);
      return (noRevert && (data.length == 0 || abi.decode(data, (bool))));
    }
  }

  function transferToken(address tokenAddress, address to, uint value) internal returns (bool) {
    unchecked {
      bytes memory cd = abi.encodeWithSelector(IERC20.transfer.selector, to, value);
      (bool noRevert, bytes memory data) = tokenAddress.call(cd);
      return (noRevert && (data.length == 0 || abi.decode(data, (bool))));
    }
  }
}<|MERGE_RESOLUTION|>--- conflicted
+++ resolved
@@ -37,13 +37,7 @@
 
 pragma solidity ^0.8.10;
 
-<<<<<<< HEAD
-pragma abicoder v2;
-
-import {MgvLib, HasMgvEvents, IMgvMonitor, MgvStructs, IERC20} from "./MgvLib.sol";
-=======
 import {MgvLib, HasMgvEvents, IMgvMonitor, MgvStructs} from "./MgvLib.sol";
->>>>>>> 3a86e263
 
 /* `MgvRoot` contains state variables used everywhere in the operation of Mangrove and their related function. */
 contract MgvRoot is HasMgvEvents {

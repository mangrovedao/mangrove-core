--- conflicted
+++ resolved
@@ -49,12 +49,7 @@
   function offer_gasbase(LocalPacked local,uint val) internal pure returns (LocalPacked) { unchecked {
     return local.kilo_offer_gasbase(val/1e3);
   }}
-<<<<<<< HEAD
-
-  function tick(LocalPacked local) internal pure returns (Tick) {
-=======
   function bestTick(LocalPacked local) internal pure returns (Tick) {
->>>>>>> 19cf217d
     return TickLib.tickFromBranch(local.tickPosInLeaf(),local.level0(),local.level1(),local.level2());
   }
 }

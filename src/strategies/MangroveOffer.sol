// SPDX-License-Identifier:	BSD-2-Clause

// MangroveOffer.sol

// Copyright (c) 2022 ADDMA. All rights reserved.

// Redistribution and use in source and binary forms, with or without modification, are permitted provided that the following conditions are met:

// 1. Redistributions of source code must retain the above copyright notice, this list of conditions and the following disclaimer.
// 2. Redistributions in binary form must reproduce the above copyright notice, this list of conditions and the following disclaimer in the documentation and/or other materials provided with the distribution.
// THIS SOFTWARE IS PROVIDED BY THE COPYRIGHT HOLDERS AND CONTRIBUTORS "AS IS" AND ANY EXPRESS OR IMPLIED WARRANTIES, INCLUDING, BUT NOT LIMITED TO, THE IMPLIED WARRANTIES OF MERCHANTABILITY AND FITNESS FOR A PARTICULAR PURPOSE ARE DISCLAIMED. IN NO EVENT SHALL THE COPYRIGHT HOLDER OR CONTRIBUTORS BE LIABLE FOR ANY DIRECT, INDIRECT, INCIDENTAL, SPECIAL, EXEMPLARY, OR CONSEQUENTIAL DAMAGES (INCLUDING, BUT NOT LIMITED TO, PROCUREMENT OF SUBSTITUTE GOODS OR SERVICES; LOSS OF USE, DATA, OR PROFITS; OR BUSINESS INTERRUPTION) HOWEVER CAUSED AND ON ANY THEORY OF LIABILITY, WHETHER IN CONTRACT, STRICT LIABILITY, OR TORT (INCLUDING NEGLIGENCE OR OTHERWISE) ARISING IN ANY WAY OUT OF THE USE OF THIS SOFTWARE, EVEN IF ADVISED OF THE POSSIBILITY OF SUCH DAMAGE.
pragma solidity ^0.8.10;

import {AccessControlled} from "mgv_src/strategies/utils/AccessControlled.sol";
import {IOfferLogic} from "mgv_src/strategies/interfaces/IOfferLogic.sol";
import {MgvLib, IERC20, MgvStructs} from "mgv_src/MgvLib.sol";
import {IMangrove} from "mgv_src/IMangrove.sol";
import {AbstractRouter} from "mgv_src/strategies/routers/AbstractRouter.sol";
import {TransferLib} from "mgv_src/strategies/utils/TransferLib.sol";

/// @title This contract is the basic building block for Mangrove strats.
/// @notice It contains the mandatory interface expected by Mangrove (`IOfferLogic` is `IMaker`) and enforces additional functions implementations (via `IOfferLogic`).
/// @dev Naming scheme:
/// `f() public`: can be used, as is, in all descendants of `this` contract
/// `_f() internal`: descendant of this contract should provide a public wrapper for this function, with necessary guards.
/// `__f__() virtual internal`: descendant of this contract should override this function to specialize it to the needs of the strat.

abstract contract MangroveOffer is AccessControlled, IOfferLogic {
  ///@notice Gas requirement when posting offers via this strategy, excluding router requirement.
  uint public immutable OFFER_GASREQ;
  ///@notice The Mangrove deployment that is allowed to call `this` for trade execution and posthook.
  IMangrove public immutable MGV;
  ///@notice constant for no router
  AbstractRouter public constant NO_ROUTER = AbstractRouter(address(0));
  ///@notice The router to use for this strategy.
  AbstractRouter private __router;

<<<<<<< HEAD
  ///@notice The offer was successfully reposted after being partially filled.
  bytes32 internal constant REPOST_SUCCESS = "offer/partialFilled";
  ///@notice New offer successfully created.
=======
  bytes32 internal constant REPOST_SUCCESS = "offer/updated";
>>>>>>> 77a2b03c
  bytes32 internal constant NEW_OFFER_SUCCESS = "offer/created";
  ///@notice The offer was completely filled.
  bytes32 internal constant COMPLETE_FILL = "offer/filled";

  /**
   * @notice The Mangrove deployment that is allowed to call `this` for trade execution and posthook.
   *   @param mgv The Mangrove deployment.
   */
  event Mgv(IMangrove mgv);

  ///@notice Mandatory function to allow `this` to receive native tokens from Mangrove after a call to `MGV.withdraw(...,deprovision:true)`
  ///@dev override this function if `this` contract needs to handle local accounting of user funds.
  receive() external payable virtual {}

  /**
   * @notice `MangroveOffer`'s constructor
   * @param mgv The Mangrove deployment that is allowed to call `this` for trade execution and posthook.
   * @param gasreq Gas requirement when posting offers via this strategy, excluding router requirement.
   */
  constructor(IMangrove mgv, uint gasreq) AccessControlled(msg.sender) {
    require(uint24(gasreq) == gasreq, "mgvOffer/gasreqOverflow");
    MGV = mgv;
    OFFER_GASREQ = gasreq;
    emit Mgv(mgv);
  }

  /// @inheritdoc IOfferLogic
  function router() public view override returns (AbstractRouter) {
    return __router;
  }

  /// @inheritdoc IOfferLogic
  function offerGasreq() public view returns (uint) {
    AbstractRouter router_ = router();
    if (router_ != NO_ROUTER) {
      return OFFER_GASREQ + router_.routerGasreq();
    } else {
      return OFFER_GASREQ;
    }
  }

  ///*****************************
  /// Mandatory callback functions
  ///*****************************

  ///@notice `makerExecute` is the callback function to execute all offers that were posted on Mangrove by `this` contract.
  ///@param order a data structure that recapitulates the taker order and the offer as it was posted on mangrove
  ///@return ret a bytes32 word to pass information (if needed) to the posthook
  ///@dev it may not be overriden although it can be customized using `__lastLook__`, `__put__` and `__get__` hooks.
  /// NB #1: if `makerExecute` reverts, the offer will be considered to be refusing the trade.
  /// NB #2: `makerExecute` may return a `bytes32` word to pass information to posthook w/o using storage reads/writes.
  /// NB #3: Reneging on trade will have the following effects:
  /// * Offer is removed from the Order Book
  /// * Offer bounty will be withdrawn from offer provision and sent to the offer taker. The remaining provision will be credited to the maker account on Mangrove
  function makerExecute(MgvLib.SingleOrder calldata order)
    external
    override
    onlyCaller(address(MGV))
    returns (bytes32 ret)
  {
    // Invoke hook that implements a last look check during execution - it may renege on trade by reverting.
    ret = __lastLook__(order);
    // Invoke hook to put the inbound token, which are brought by the taker, into a specific reserve.
    require(__put__(order.gives, order) == 0, "mgvOffer/abort/putFailed");
    // Invoke hook to fetch the outbound token, which are promised to the taker, from a specific reserve.
    require(__get__(order.wants, order) == 0, "mgvOffer/abort/getFailed");
  }

  /// @notice `makerPosthook` is the callback function that is called by Mangrove *after* the offer execution.
  /// @notice reverting during its execution will not renege on trade. Revert reason (casted to 32 bytes) is then logged by Mangrove in event `PosthookFail`.
  /// @param order a data structure that recapitulates the taker order and the offer as it was posted on mangrove
  /// @param result a data structure that gathers information about trade execution
  /// @dev It cannot be overridden but can be customized via the hooks `__posthookSuccess__` and `__posthookFallback__` (see below).
  function makerPosthook(MgvLib.SingleOrder calldata order, MgvLib.OrderResult calldata result)
    external
    override
    onlyCaller(address(MGV))
  {
    if (result.mgvData == "mgv/tradeSuccess") {
      __posthookSuccess__(order, result.makerData);
    } else {
      // logging what went wrong during `makerExecute`
      emit LogIncident(
        MGV, IERC20(order.outbound_tkn), IERC20(order.inbound_tkn), order.offerId, result.makerData, result.mgvData
        );
      // calling strat specific todos in case of failure
      __posthookFallback__(order, result);
      __handleResidualProvision__(order);
    }
  }

  ///@notice takes care of status for reposting residual offer in case of a partial fill and logging of potential issues.
  ///@param order a recap of the taker order
  ///@param makerData generated during `makerExecute` so as to log it if necessary
  ///@param repostStatus from the posthook that handles residual reposting
  function logRepostStatus(MgvLib.SingleOrder calldata order, bytes32 makerData, bytes32 repostStatus) internal {
    // reposting below density is not considered an incident in order to allow the contract not to check density before posting residual
    if (
      repostStatus == COMPLETE_FILL || repostStatus == REPOST_SUCCESS || repostStatus == "mgv/writeOffer/density/tooLow"
    ) {
      return;
    } else {
      // Offer failed to repost for bad reason, logging the incident
      emit LogIncident(
        MGV, IERC20(order.outbound_tkn), IERC20(order.inbound_tkn), order.offerId, makerData, repostStatus
        );
    }
  }

  /// @inheritdoc IOfferLogic
  function setRouter(AbstractRouter router_) public override onlyAdmin {
    __router = router_;
    emit SetRouter(router_);
  }

  /// @inheritdoc IOfferLogic
  function approve(IERC20 token, address spender, uint amount) public override onlyAdmin returns (bool) {
    return TransferLib.approveToken(token, spender, amount);
  }

  /// @inheritdoc IOfferLogic
  function activate(IERC20[] calldata tokens) external override onlyAdmin {
    for (uint i = 0; i < tokens.length; ++i) {
      __activate__(tokens[i]);
    }
  }

  ///@notice verifies that Mangrove is allowed to pull tokens from this contract.
  ///@inheritdoc IOfferLogic
  function checkList(IERC20[] calldata tokens) external view override {
    for (uint i = 0; i < tokens.length; ++i) {
      __checkList__(tokens[i]);
    }
  }

  ///@notice override conservatively to define strat-specific additional activation steps.
  ///@param token the ERC20 one wishes this contract to trade on.
  ///@custom:hook overrides of this hook should be conservative and call `super.__activate__(token)`
  function __activate__(IERC20 token) internal virtual {
    AbstractRouter router_ = router();
    // all strat require `this` to approve Mangrove for pulling `token` at the end of `makerExecute`
    require(TransferLib.approveToken(token, address(MGV), type(uint).max), "mgvOffer/approveMangrove/Fail");
    if (router_ != NO_ROUTER) {
      // allowing router to pull `token` from this contract (for the `push` function of the router)
      require(TransferLib.approveToken(token, address(router_), type(uint).max), "mgvOffer/approveRouterFail");
      // letting router performs additional necessary approvals (if any)
      // this will only work if `this` is an authorized maker of the router (i.e. `router.bind(address(this))` has been called by router's admin).
      router_.activate(token);
    }
  }

  ///@notice verifies that Mangrove is allowed to pull tokens from this contract and other strat specific verifications.
  ///@param token a token that is traded by this contract
  ///@custom:hook overrides of this hook should be conservative and call `super.__checkList__(token)`
  function __checkList__(IERC20 token) internal view virtual {
    require(token.allowance(address(this), address(MGV)) > 0, "mgvOffer/LogicMustApproveMangrove");
  }

  /// @inheritdoc IOfferLogic
  function withdrawFromMangrove(uint amount, address payable receiver) public onlyAdmin {
    if (amount == type(uint).max) {
      amount = MGV.balanceOf(address(this));
    }
    // the require below is necessary if the `receive()` function is overriden
    require(MGV.withdraw(amount), "mgvOffer/withdrawFail");
    (bool noRevert,) = receiver.call{value: amount}("");
    // if `receiver` is actually not payable
    require(noRevert, "mgvOffer/weiTransferFail");
  }

  ///@notice Hook that implements where the inbound token, which are brought by the Offer Taker, should go during Taker Order's execution.
  ///@param amount of `inbound` tokens that are on `this` contract's balance and still need to be deposited somewhere
  ///@param order is a recall of the taker order that is at the origin of the current trade.
  ///@return missingPut (<=`amount`) is the amount of `inbound` tokens whose deposit location has not been decided (possibly because of a failure) during this function execution
  ///@dev if the last nested call to `__put__` returns a non zero value, trade execution will revert
  ///@custom:hook overrides of this hook should be conservative and call `super.__put__(missing, order)`
  function __put__(uint amount, MgvLib.SingleOrder calldata order) internal virtual returns (uint missingPut);

  ///@notice Hook that implements where the outbound token, which are promised to the taker, should be fetched from, during Taker Order's execution.
  ///@param amount of `outbound` tokens that still needs to be brought to the balance of `this` contract when entering this function
  ///@param order is a recall of the taker order that is at the origin of the current trade.
  ///@return missingGet (<=`amount`), which is the amount of `outbound` tokens still need to be fetched at the end of this function
  ///@dev if the last nested call to `__get__` returns a non zero value, trade execution will revert
  ///@custom:hook overrides of this hook should be conservative and call `super.__get__(missing, order)`
  function __get__(uint amount, MgvLib.SingleOrder calldata order) internal virtual returns (uint missingGet);

  /// @notice Hook that implements a last look check during Taker Order's execution.
  /// @param order is a recall of the taker order that is at the origin of the current trade.
  /// @return data is a message that will be passed to posthook provided `makerExecute` does not revert.
  /// @dev __lastLook__ should revert if trade is to be reneged on. If not, returned `bytes32` are passed to `makerPosthook` in the `makerData` field.
  /// @custom:hook overrides of this hook should be conservative and call `super.__lastLook__(order)`.
  function __lastLook__(MgvLib.SingleOrder calldata order) internal virtual returns (bytes32 data) {
    order; //shh
    data = bytes32(0);
  }

  ///@notice Post-hook that implements fallback behavior when Taker Order's execution failed unexpectedly.
  ///@param order is a recall of the taker order that is at the origin of the current trade.
  ///@param result contains information about trade.
  ///@return data contains verdict and reason about the executed trade.
  ///@dev `result.mgvData` is Mangrove's verdict about trade success
  ///@dev `result.makerData` either contains the first 32 bytes of revert reason if `makerExecute` reverted or the returned `bytes32`.
  /// @custom:hook overrides of this hook should be conservative and call `super.__posthookFallback__(order, result)`
  function __posthookFallback__(MgvLib.SingleOrder calldata order, MgvLib.OrderResult calldata result)
    internal
    virtual
    returns (bytes32 data)
  {
    order;
    result;
    data = bytes32(0);
  }

  ///@notice Given the current taker order that (partially) consumes an offer, this hook is used to declare how much `order.inbound_tkn` the offer wants after it is reposted.
  ///@param order is a recall of the taker order that is being treated.
  ///@return newWants the new volume of `inbound_tkn` the offer will ask for on Mangrove
  ///@dev default is to require the original amount of tokens minus those that have been given by the taker during trade execution.
  function __residualWants__(MgvLib.SingleOrder calldata order) internal virtual returns (uint newWants) {
    newWants = order.offer.wants() - order.gives;
  }

  ///@notice Given the current taker order that (partially) consumes an offer, this hook is used to declare how much `order.outbound_tkn` the offer gives after it is reposted.
  ///@param order is a recall of the taker order that is being treated.
  ///@return newGives the new volume of `outbound_tkn` the offer will give if fully taken.
  ///@dev default is to require the original amount of tokens minus those that have been sent to the taker during trade execution.
  function __residualGives__(MgvLib.SingleOrder calldata order) internal virtual returns (uint newGives) {
    return order.offer.gives() - order.wants;
  }

  ///@notice Hook that defines what needs to be done to the part of an offer provision that was added to the balance of `this` on Mangrove after an offer has failed.
  ///@param order is a recall of the taker order that failed
  function __handleResidualProvision__(MgvLib.SingleOrder calldata order) internal virtual {
    order; // we leave the provision on Mangrove
  }

  ///@notice Post-hook that implements default behavior when Taker Order's execution succeeded.
  ///@param order is a recall of the taker order that is at the origin of the current trade.
  ///@param makerData is the returned value of the `__lastLook__` hook, triggered during trade execution. The special value `"lastLook/retract"` should be treated as an instruction not to repost the offer on the book.
  ///@return data can be:
  /// * `COMPLETE_FILL` when offer was completely filled
  /// * returned data of `_updateOffer` signalling the status of the reposting attempt.
  /// @custom:hook overrides of this hook should be conservative and call `super.__posthookSuccess__(order, maker_data)`
  function __posthookSuccess__(MgvLib.SingleOrder calldata order, bytes32 makerData)
    internal
    virtual
    returns (bytes32 data)
  {
    // now trying to repost residual
    uint new_gives = __residualGives__(order);
    uint new_wants = __residualWants__(order);
    // Density check at each repost would be too gas costly.
    // We only treat the special case of `gives==0` or `wants==0` (total fill).
    // Offer below the density will cause Mangrove to throw so we encapsulate the call to `updateOffer` in order not to revert posthook for posting at dust level.
    if (new_gives == 0 || new_wants == 0) {
      return COMPLETE_FILL;
    }
    data = _updateOffer(
      OfferArgs({
        outbound_tkn: IERC20(order.outbound_tkn),
        inbound_tkn: IERC20(order.inbound_tkn),
        wants: new_wants,
        gives: new_gives,
        gasreq: order.offerDetail.gasreq(),
        gasprice: order.offerDetail.gasprice(),
        pivotId: order.offer.next(), // using next as pivot since this offer is off the book
        noRevert: true,
        fund: 0
      }),
      order.offerId
    );
    // logs if anything went wrong
    logRepostStatus(order, makerData, data);
  }

  ///@notice Updates the offer specified by `offerId` on Mangrove with the parameters in `args`.
  ///@param args A memory struct containing the offer parameters to update.
  ///@param offerId An unsigned integer representing the identifier of the offer to be updated.
  ///@return status a `bytes32` value representing either `REPOST_SUCCESS` if the update is successful, or an error message if an error occurs and `OfferArgs.noRevert` is `true`. If `OfferArgs.noRevert` is `false`, the function reverts with the error message as the reason.
  function _updateOffer(OfferArgs memory args, uint offerId) internal virtual returns (bytes32);

  ///@notice computes the provision that can be redeemed if deprovisioning a certain offer
  ///@param outbound_tkn the outbound token of the offer list
  ///@param inbound_tkn the inbound token of the offer list
  ///@param offerId the id of the offer
  ///@return provision the provision that can be redeemed
  function _provisionOf(IERC20 outbound_tkn, IERC20 inbound_tkn, uint offerId) internal view returns (uint provision) {
    MgvStructs.OfferDetailPacked offerDetail = MGV.offerDetails(address(outbound_tkn), address(inbound_tkn), offerId);
    unchecked {
      provision = offerDetail.gasprice() * 10 ** 9 * (offerDetail.offer_gasbase() + offerDetail.gasreq());
    }
  }
}<|MERGE_RESOLUTION|>--- conflicted
+++ resolved
@@ -35,13 +35,9 @@
   ///@notice The router to use for this strategy.
   AbstractRouter private __router;
 
-<<<<<<< HEAD
   ///@notice The offer was successfully reposted after being partially filled.
-  bytes32 internal constant REPOST_SUCCESS = "offer/partialFilled";
+  bytes32 internal constant REPOST_SUCCESS = "offer/updated";
   ///@notice New offer successfully created.
-=======
-  bytes32 internal constant REPOST_SUCCESS = "offer/updated";
->>>>>>> 77a2b03c
   bytes32 internal constant NEW_OFFER_SUCCESS = "offer/created";
   ///@notice The offer was completely filled.
   bytes32 internal constant COMPLETE_FILL = "offer/filled";

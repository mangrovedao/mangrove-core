// SPDX-License-Identifier:	BSD-2-Clause

// Forwarder.sol

// Copyright (c) 2022 ADDMA. All rights reserved.

// Redistribution and use in source and binary forms, with or without modification, are permitted provided that the following conditions are met:

// 1. Redistributions of source code must retain the above copyright notice, this list of conditions and the following disclaimer.
// 2. Redistributions in binary form must reproduce the above copyright notice, this list of conditions and the following disclaimer in the documentation and/or other materials provided with the distribution.
// THIS SOFTWARE IS PROVIDED BY THE COPYRIGHT HOLDERS AND CONTRIBUTORS "AS IS" AND ANY EXPRESS OR IMPLIED WARRANTIES, INCLUDING, BUT NOT LIMITED TO, THE IMPLIED WARRANTIES OF MERCHANTABILITY AND FITNESS FOR A PARTICULAR PURPOSE ARE DISCLAIMED. IN NO EVENT SHALL THE COPYRIGHT HOLDER OR CONTRIBUTORS BE LIABLE FOR ANY DIRECT, INDIRECT, INCIDENTAL, SPECIAL, EXEMPLARY, OR CONSEQUENTIAL DAMAGES (INCLUDING, BUT NOT LIMITED TO, PROCUREMENT OF SUBSTITUTE GOODS OR SERVICES; LOSS OF USE, DATA, OR PROFITS; OR BUSINESS INTERRUPTION) HOWEVER CAUSED AND ON ANY THEORY OF LIABILITY, WHETHER IN CONTRACT, STRICT LIABILITY, OR TORT (INCLUDING NEGLIGENCE OR OTHERWISE) ARISING IN ANY WAY OUT OF THE USE OF THIS SOFTWARE, EVEN IF ADVISED OF THE POSSIBILITY OF SUCH DAMAGE.
pragma solidity ^0.8.10;

pragma abicoder v2;

import {MangroveOffer} from "src/strategies/MangroveOffer.sol";
import {IForwarder} from "src/strategies/interfaces/IForwarder.sol";
import {AbstractRouter} from "src/strategies/routers/AbstractRouter.sol";
import {IOfferLogic} from "src/strategies/interfaces/IOfferLogic.sol";
import {MgvLib, IERC20, MgvStructs} from "src/MgvLib.sol";
import {IMangrove} from "src/IMangrove.sol";

///@title Class for maker contracts that forward offer makers instructions to Mangrove in a permissionless fashion.
///@notice Each offer posted via this contract are managed by their offer maker, not by this contract's admin.
///@notice This class implements IForwarder, which contains specific Forwarder logic functions in additions to IOfferLogic interface.

abstract contract Forwarder is IForwarder, MangroveOffer {
  // approx of amount of gas units required to complete `__posthookFallback__` when evaluating penalty.
  uint constant GAS_APPROX = 2000;

  ///@notice data associated to each offer published on Mangrove by this contract.
  ///@param owner address of the account that can manage (update or retract) the offer
  ///@param weiBalance fraction of `this` balance on Mangrove that can be retrieved by offer owner.
  ///@dev `OwnerData` packs into one word.
  struct OwnerData {
    address owner;
    uint96 weiBalance;
  }

  ///@notice Owner data mapping.
  ///@dev outbound_tkn => inbound_tkn => offerId => OwnerData
  mapping(IERC20 => mapping(IERC20 => mapping(uint => OwnerData))) internal ownerData;

  ///@notice modifier to enforce function caller to be either Mangrove or offer owner
  modifier mgvOrOwner(IERC20 outbound_tkn, IERC20 inbound_tkn, uint offerId) {
    if (msg.sender != address(MGV)) {
      require(ownerData[outbound_tkn][inbound_tkn][offerId].owner == msg.sender, "Forwarder/unauthorized");
    }
    _;
  }

  ///@notice Forwarder constructor
  ///@param mgv the deployed Mangrove contract on which this contract will post offers.
  ///@param router the router that this contract will use to pull/push liquidity from offer maker's reserve. This must not be `NO_ROUTER`.
  ///@param gasreq Gas requirement when posting offers via this strategy, excluding router requirement.
  constructor(IMangrove mgv, AbstractRouter router, uint gasreq) MangroveOffer(mgv, gasreq) {
    require(router != NO_ROUTER, "Forwarder logics must have a router");
    setRouter(router);
  }

  ///@inheritdoc IForwarder
  function offerOwners(IERC20 outbound_tkn, IERC20 inbound_tkn, uint[] calldata offerIds)
    public
    view
    override
    returns (address[] memory offerOwners_)
  {
    offerOwners_ = new address[](offerIds.length);
    for (uint i = 0; i < offerIds.length; i++) {
      offerOwners_[i] = ownerOf(outbound_tkn, inbound_tkn, offerIds[i]);
    }
  }

  /// @notice grants managing (update/retract) rights on a particular offer.
  /// @param outbound_tkn the outbound token coordinate of the offer list.
  /// @param inbound_tkn the inbound token coordinate of the offer list.
  /// @param offerId the offer identifier in the offer list.
  /// @param owner the address of the offer maker.
  /// @param leftover the fraction of `msg.value` that is not locked in the offer provision due to rounding error (see `_newOffer`).
  function addOwner(IERC20 outbound_tkn, IERC20 inbound_tkn, uint offerId, address owner, uint leftover) internal {
    ownerData[outbound_tkn][inbound_tkn][offerId] = OwnerData({owner: owner, weiBalance: uint96(leftover)});
    emit NewOwnedOffer(MGV, outbound_tkn, inbound_tkn, offerId, owner);
  }

  /// @notice computes the maximum `gasprice` that can be covered by the amount of provision given in argument.
  /// @param gasreq the gas required by the offer
  /// @param provision the amount of native token one wishes to use, to provision the offer on Mangrove.
  /// @param offerGasbase the Mangrove's offer_gasbase.
  /// @return gasprice the gas price that is covered by `provision` - `leftover`.
  /// @return leftover the sub amount of `provision` that is not used to provision the offer.
  /// @dev the returned gasprice is slightly lower than the real gasprice that the provision can cover because of the rounding error due to division
  function deriveGasprice(uint gasreq, uint provision, uint offerGasbase)
    internal
    pure
    returns (uint gasprice, uint leftover)
  {
    unchecked {
      uint num = (offerGasbase + gasreq) * 10 ** 9;
      // pre-check to avoid underflow since 0 is interpreted as "use Mangrove's gasprice"
      require(provision >= num, "mgv/insufficientProvision");
      // Gasprice is eventually a uint16, so too much provision would yield a gasprice overflow
      // Reverting here with a clearer reason
      require(provision < type(uint16).max * num, "Forwarder/provisionTooHigh");
      gasprice = provision / num;

      // computing amount of native tokens that are not going to be locked on Mangrove
      // this amount should still be recoverable by offer maker when retracting the offer
      leftover = provision - (gasprice * 10 ** 9 * (offerGasbase + gasreq));
    }
  }

  ///@inheritdoc IForwarder
  function ownerOf(IERC20 outbound_tkn, IERC20 inbound_tkn, uint offerId) public view override returns (address owner) {
    owner = ownerData[outbound_tkn][inbound_tkn][offerId].owner;
    require(owner != address(0), "Forwarder/unknownOffer");
  }

  /// @notice Inserts a new offer on a Mangrove Offer List.
  /// @dev If inside a hook, one should call `_newOffer` to create a new offer and not directly `MGV.newOffer` to make sure one is correctly dealing with:
  /// * offer ownership
  /// * offer provisions and gasprice
  /// @param args memory location of the function's arguments
  /// @return offerId the identifier of the new offer on the offer list. Can be 0 if posting was rejected by Mangrove and `args.noRevert` is `true`.
  /// Forwarder logic does not manage user funds on Mangrove, as a consequence:
  /// An offer maker's redeemable provisions on Mangrove is just the sum $S_locked(maker)$ of locked provision in all live offers it owns
  /// plus the sum $S_free(maker)$ of `weiBalance`'s in all dead offers it owns (see `OwnerData.weiBalance`).
  /// Notice $\sum_i S_free(maker_i)$ <= MGV.balanceOf(address(this))`.
  /// Any fund of an offer maker on Mangrove that is either not locked on Mangrove or stored in the `OwnerData` free wei's is thus not recoverable by the offer maker.
  /// Therefore we need to make sure that all `msg.value` is either used to provision the offer at `gasprice` or stored in the offer data under `weiBalance`.
  /// To do so, we do not let offer maker fix a gasprice. Rather we derive the gasprice based on `msg.value`.
  /// Because of rounding errors in `deriveGasprice` a small amount of WEIs will accumulate in mangrove's balance of `this` contract
  /// We assign this leftover to the corresponding `weiBalance` of `OwnerData`.
  function _newOffer(OfferArgs memory args) internal returns (uint offerId) {
    (MgvStructs.GlobalPacked global, MgvStructs.LocalPacked local) =
      MGV.config(address(args.outbound_tkn), address(args.inbound_tkn));
    // convention for default gasreq value
    args.gasreq = (args.gasreq > type(uint24).max) ? offerGasreq() : args.gasreq;
    // computing max `gasprice` such that `offData.fund` covers `offData.gasreq` at `gasprice`
    (uint gasprice, uint leftover) = deriveGasprice(args.gasreq, args.fund, local.offer_gasbase());
    // mangrove will take max(`mko.gasprice`, `global.gasprice`)
    // if `mko.gasprice < global.gasprice` Mangrove will use available provision of this contract to provision the offer
    // this would potentially take native tokens that have been released after some offer managed by this contract have failed
    // so one needs to make sure here that only provision of this call will be used to provision the offer on mangrove
    require(gasprice >= global.gasprice(), "mgv/insufficientProvision");
    // the call below cannot revert for lack of provision (by design)
    // it may still revert if `offData.fund` yields a gasprice that is too high (mangrove's gasprice is uint16)
    // or if `offData.gives` is below density (dust)
    try MGV.newOffer{value: args.fund}(
      address(args.outbound_tkn), address(args.inbound_tkn), args.wants, args.gives, args.gasreq, gasprice, args.pivotId
    ) returns (uint offerId_) {
      // assign `offerId_` to caller
      addOwner(args.outbound_tkn, args.inbound_tkn, offerId_, args.caller, leftover);
      offerId = offerId_;
    } catch Error(string memory reason) {
      /// letting revert bubble up unless `noRevert` is positioned.
      require(args.noRevert, reason);
      offerId = 0;
    }
  }

  ///@dev the `gasprice` argument is always ignored in `Forwarder` logic, since it has to be derived from `msg.value` of the call (see `_newOffer`).
  ///@inheritdoc IOfferLogic
  function updateOffer(
    IERC20 outbound_tkn,
    IERC20 inbound_tkn,
    uint wants,
    uint gives,
    uint gasreq,
    uint gasprice, // value ignored but kept to satisfy `Forwarder is IOfferLogic`
    uint pivotId,
    uint offerId
  ) public payable override mgvOrOwner(outbound_tkn, inbound_tkn, offerId) {
    gasprice; // ssh
    OfferArgs memory args;

    // funds to compute new gasprice is msg.value. Will use old gasprice if no funds are given
    // it might be tempting to include `od.weiBalance` here but this will trigger a recomputation of the `gasprice`
    // each time a offer is updated.
    args.fund = msg.value; // if inside a hook (Mangrove is `msg.sender`) this will be 0
    args.outbound_tkn = outbound_tkn;
    args.inbound_tkn = inbound_tkn;
    args.wants = wants;
    args.gives = gives;
    args.gasreq = gasreq;
    args.pivotId = pivotId;
    args.noRevert = false; // will throw if Mangrove reverts
    // weiBalance is used to provision offer
    _updateOffer(args, offerId);
  }

  ///@notice memory allocation for `_updateOffer` variables
  ///@param gasprice derived gasprice of the offer
  ///@param leftover portion of `msg.value` that are not allocated to offer's provision
  struct UpdateOfferVars {
    uint leftover;
    MgvStructs.GlobalPacked global;
    MgvStructs.LocalPacked local;
    MgvStructs.OfferDetailPacked offerDetail;
  }

  ///@notice Internal `updateOffer`, using arguments and variables on memory to avoid stack too deep.
  ///@return 0 if update was rejected by Mangrove and `args.noRevert` is `true`. Returns `args.offerId` otherwise
  function _updateOffer(OfferArgs memory args, uint offerId) internal returns (uint) {
    unchecked {
      UpdateOfferVars memory vars;
      (vars.global, vars.local) = MGV.config(address(args.outbound_tkn), address(args.inbound_tkn));
      vars.offerDetail = MGV.offerDetails(address(args.outbound_tkn), address(args.inbound_tkn), offerId);

      args.gasreq = args.gasreq >= type(uint24).max ? vars.offerDetail.gasreq() : args.gasreq;
      // re-deriving gasprice only if necessary
      if (args.fund != 0) {
        // adding current locked provision to funds (0 if offer is deprovisioned)
        (args.gasprice, vars.leftover) = deriveGasprice(
          args.gasreq,
          args.fund + vars.offerDetail.gasprice() * 10 ** 9 * args.gasreq + vars.local.offer_gasbase(),
          vars.local.offer_gasbase()
        );
        // leftover can be safely cast to uint96 since it's a rounding error
        // adding `leftover` to potential previous value since it was not included in args.fund
        ownerData[args.outbound_tkn][args.inbound_tkn][offerId].weiBalance += uint96(vars.leftover);
      } else {
        // no funds are added so we keep old gasprice
        args.gasprice = vars.offerDetail.gasprice();
      }

      // if `args.fund` is too low, offer gasprice might be below mangrove's gasprice
      // Mangrove will then take its own gasprice for the offer and would possibly tap into `this` contract's pool to cover for the missing provision
      require(args.gasprice >= vars.global.gasprice(), "mgv/insufficientProvision");
      try MGV.updateOffer{value: args.fund}(
        address(args.outbound_tkn),
        address(args.inbound_tkn),
        args.wants,
        args.gives,
        args.gasreq,
        args.gasprice,
        args.pivotId,
        offerId
      ) {
        return offerId;
      } catch Error(string memory reason) {
        require(args.noRevert, reason);
        return 0;
      }
    }
  }

  ///@inheritdoc IOfferLogic
  function provisionOf(IERC20 outbound_tkn, IERC20 inbound_tkn, uint offerId)
    external
    view
    override
    returns (uint provision)
  {
    MgvStructs.OfferDetailPacked offerDetail = MGV.offerDetails(address(outbound_tkn), address(inbound_tkn), offerId);
    (, MgvStructs.LocalPacked local) = MGV.config(address(outbound_tkn), address(inbound_tkn));
    unchecked {
      provision = offerDetail.gasprice() * 10 ** 9 * (local.offer_gasbase() + offerDetail.gasreq());
      provision += ownerData[outbound_tkn][inbound_tkn][offerId].weiBalance;
    }
  }

  ///@inheritdoc IOfferLogic
  function retractOffer(IERC20 outbound_tkn, IERC20 inbound_tkn, uint offerId, bool deprovision)
    public
    override
    mgvOrOwner(outbound_tkn, inbound_tkn, offerId)
    returns (uint freeWei)
  {
    OwnerData storage od = ownerData[outbound_tkn][inbound_tkn][offerId];
    freeWei = deprovision ? od.weiBalance : 0; // (a)
    freeWei += MGV.retractOffer(address(outbound_tkn), address(inbound_tkn), offerId, deprovision); // (b)
    if (freeWei > 0) {
      // pulling free wei from Mangrove to `this`
      require(MGV.withdraw(freeWei), "Forwarder/withdrawFail");
      // resetting pending returned provision
      od.weiBalance = 0;
      // That the call below could occur nested inside a call to `makerExecute` originating from Mangrove
      // this is still safe because WEI's are being sent to offer owner who has no incentive to make current trade fail or waste gas.
      // w.r.t reentrancy:
      // * `od.weiBalance` is set to 0 (storage write) prior to this call, so a reentrant call to `retractOffer` would give `freeWei = 0` at (a)
      // * further call to `MGV.retractOffer` will yield no more WEIs so `freeWei += 0` at (b)
      // * (a /\ b) imply that the above call to `MGV.withdraw` will be done with `freeWeil == 0`.
      // * `retractOffer` is the only function that allows non admin users to withdraw WEIs from Mangrove.
      (bool noRevert,) = od.owner.call{value: freeWei}("");
      require(noRevert, "Forwarder/weiTransferFail");
    }
  }

  ///@inheritdoc IOfferLogic
  function withdrawToken(IERC20 token, address receiver, uint amount) external override returns (bool success) {
    require(receiver != address(0), "mgvOffer/withdrawToken/0xReceiver");
    if (amount == 0) {
      success = true;
    }
    success = router().withdrawToken(token, reserve(msg.sender), receiver, amount);
  }

  ///@dev put received inbound tokens on offer maker's reserve during `makerExecute`
  /// if nothing is done at that stage then it could still be done during `makerPosthook`.
  /// However one would then need to pay attention to the following fact:
  /// if `order.inbound_tkn` is not pushed to reserve during `makerExecute`, in the posthook of this offer execution, the `order.inbound_tkn` balance of this contract would then contain
  /// the sum of all payments of offers managed by `this` that are in a better position in the offer list (because posthook is called in the call stack order).
  /// here we maintain an invariant that `this` balance is empty (both for `order.inbound_tkn` and `order.outbound_tkn`) at the end of `makerExecute`.
  ///@inheritdoc MangroveOffer
  function __put__(uint amount, MgvLib.SingleOrder calldata order) internal virtual override returns (uint) {
    IERC20 outTkn = IERC20(order.outbound_tkn);
    IERC20 inTkn = IERC20(order.inbound_tkn);
    address owner = ownerOf(outTkn, inTkn, order.offerId);
<<<<<<< HEAD
    router().push(inTkn, reserve(owner), amount);
    return 0;
=======
    address target = _reserve(owner);
    uint pushed = router().push(inTkn, target == address(0) ? owner : target, amount);
    return amount - pushed;
>>>>>>> 78b49744
  }

  ///@dev get outbound tokens from offer owner reserve
  ///@inheritdoc MangroveOffer
  function __get__(uint amount, MgvLib.SingleOrder calldata order) internal virtual override returns (uint) {
    IERC20 outTkn = IERC20(order.outbound_tkn);
    IERC20 inTkn = IERC20(order.inbound_tkn);
    address owner = ownerOf(outTkn, inTkn, order.offerId);
    // telling router one is requiring `amount` of `outTkn` for `owner`.
    // because `pull` is strict, `pulled <= amount` (cannot be greater)
    // we do not check local balance here because multi user contracts do not keep more balance than what has been pulled
    uint pulled = router().pull(outTkn, reserve(owner), amount, true);
    return amount - pulled; // this will make trade fail if `amount != pulled`
  }

  ///@dev if offer failed to execute, Mangrove retracts and deprovisions it after the posthook call.
  /// As a consequence if `__posthookFallback__` is reached, `this` balance on Mangrove *will* increase, after the posthook,
  /// of some amount $n$ of native tokens. We evaluate here an underapproximation $~n$ in order to credit the offer maker in a pull based manner:
  /// failed offer owner can retrieve $~n$ by calling `retractOffer` on the failed offer.
  /// because $~n<n$ a small amount of WEIs will accumulate on the balance of `this` on Mangrove over time.
  /// Note that these WEIs are not burnt since they can be admin retrieved using `withdrawFromMangrove`.
  /// @inheritdoc MangroveOffer
  function __posthookFallback__(MgvLib.SingleOrder calldata order, MgvLib.OrderResult calldata result)
    internal
    virtual
    override
    returns (bytes32)
  {
    result; // ssh
    mapping(uint => OwnerData) storage semiBookOwnerData =
      ownerData[IERC20(order.outbound_tkn)][IERC20(order.inbound_tkn)];
    // NB if several offers of `this` contract have failed during the market order, the balance of this contract on Mangrove will contain cumulated free provision

    // computing an under approximation of returned provision because of this offer's failure
    (MgvStructs.GlobalPacked global, MgvStructs.LocalPacked local) = MGV.config(order.outbound_tkn, order.inbound_tkn);
    uint provision =
      10 ** 9 * order.offerDetail.gasprice() * (order.offerDetail.gasreq() + order.offerDetail.offer_gasbase());

    // gasUsed estimate to complete posthook and penalize this offer is ~1750 (empirical estimate)
    uint approxBounty =
      (order.offerDetail.gasreq() - (gasleft() - GAS_APPROX) + local.offer_gasbase()) * global.gasprice() * 10 ** 9;
    uint approxReturnedProvision = approxBounty >= provision ? 0 : provision - approxBounty;

    // storing the portion of this contract's balance on Mangrove that should be attributed back to the failing offer's owner
    // those free WEIs can be retrieved by offer owner, by calling `retractOffer` with the `deprovision` flag.
    semiBookOwnerData[order.offerId].weiBalance += uint96(approxReturnedProvision);
    return "";
  }
}<|MERGE_RESOLUTION|>--- conflicted
+++ resolved
@@ -306,14 +306,8 @@
     IERC20 outTkn = IERC20(order.outbound_tkn);
     IERC20 inTkn = IERC20(order.inbound_tkn);
     address owner = ownerOf(outTkn, inTkn, order.offerId);
-<<<<<<< HEAD
-    router().push(inTkn, reserve(owner), amount);
-    return 0;
-=======
-    address target = _reserve(owner);
-    uint pushed = router().push(inTkn, target == address(0) ? owner : target, amount);
+    uint pushed = router().push(inTkn, reserve(owner), amount);
     return amount - pushed;
->>>>>>> 78b49744
   }
 
   ///@dev get outbound tokens from offer owner reserve

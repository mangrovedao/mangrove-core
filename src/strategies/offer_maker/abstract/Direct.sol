--- conflicted
+++ resolved
@@ -50,18 +50,10 @@
     }
   }
 
-<<<<<<< HEAD
-  function push(IERC20 token, uint amount) internal returns (uint pushed) {
-    AbstractRouter router_ = router();
-    if (router_ == NO_ROUTER) {
-      require(TransferLib.transferToken(token, reserve(admin()), amount), "Direct/push/transferFail");
-      pushed = amount;
-=======
   function push(IERC20 token, uint amount) internal returns (uint) {
     AbstractRouter router_ = router();
     if (router_ == NO_ROUTER) {
       return amount; // nothing to do
->>>>>>> 74120b9c
     } else {
       // noop if reserve == address(this)
       return router_.push(token, reserve(admin()), amount);
@@ -176,14 +168,9 @@
     if (amount_ >= amount) {
       return 0;
     }
-<<<<<<< HEAD
-    uint pulled = pull(IERC20(order.outbound_tkn), amount - local_balance, false /*not strict*/ );
-    missing = pulled >= amount - local_balance ? 0 : amount - local_balance - pulled;
-=======
     amount_ = amount - amount_;
     uint pulled = pull(IERC20(order.outbound_tkn), amount_, false);
     missing = pulled >= amount_ ? 0 : amount_ - pulled;
->>>>>>> 74120b9c
   }
 
   function __posthookSuccess__(MgvLib.SingleOrder calldata order, bytes32 makerData)

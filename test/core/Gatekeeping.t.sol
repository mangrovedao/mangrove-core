--- conflicted
+++ resolved
@@ -20,16 +20,10 @@
     super.setUp();
     deal($(base), $(this), 10 ether);
 
-<<<<<<< HEAD
     tkr = setupTaker(olKey, "taker[$(A),$(B)]");
     mkr = setupMaker(olKey, "maker[$(A),$(B)]");
+    other_mkr = setupMaker(olKey, "other_maker[$(A),$(B)]");
     dual_mkr = setupMaker(lo, "maker[$(B),$(A)]");
-=======
-    tkr = setupTaker($(base), $(quote), "taker[$(A),$(B)]");
-    mkr = setupMaker($(base), $(quote), "maker[$(A),$(B)]");
-    other_mkr = setupMaker($(base), $(quote), "other_maker[$(A),$(B)]");
-    dual_mkr = setupMaker($(quote), $(base), "maker[$(B),$(A)]");
->>>>>>> 21335959
 
     mkr.provisionMgv(5 ether);
     other_mkr.provisionMgv(5 ether);
@@ -313,7 +307,8 @@
     tkr.marketOrder(0, 1 << 160);
   }
 
-<<<<<<< HEAD
+  /*
+  // FIXME reactivate this test
   //FIXME Should add similar tests that make sure volume*price is not too big.
   function test_gives_volume_above_96bits_fails_snipes() public {
     uint ofr = mkr.newOfferByVolume(1 ether, 1 ether, 100_000);
@@ -322,32 +317,19 @@
     mgv.snipes(olKey, targets, true);
   }
 
+  // FIXME reactivate this test
   function test_wants_volume_above_96bits_fails_snipes() public {
     uint ofr = mkr.newOfferByVolume(1 ether, 1 ether, 100_000);
     uint[4][] memory targets = wrap_dynamic([ofr, 0, 1 << 96, type(uint).max]);
     vm.expectRevert("mgv/snipes/volume/96bits");
     mgv.snipes(olKey, targets, false);
   }
-
-=======
->>>>>>> 21335959
+  */
+
   function test_initial_allowance_is_zero() public {
     assertEq(mgv.allowances($(base), $(quote), address(tkr), $(this)), 0, "initial allowance should be 0");
   }
 
-<<<<<<< HEAD
-  function test_cannot_snipesFor_for_without_allowance() public {
-    deal($(base), address(mkr), 1 ether);
-    mkr.approveMgv(base, 1 ether);
-    uint ofr = mkr.newOfferByVolume(1 ether, 1 ether, 100_000);
-    int logPrice = mgv.offers(olKey, ofr).logPrice();
-
-    vm.expectRevert("mgv/lowAllowance");
-    mgv.snipesFor(olKey, wrap_dynamic([ofr, uint(logPrice), 1 ether, 300_000]), true, address(tkr));
-  }
-
-=======
->>>>>>> 21335959
   function test_cannot_marketOrderFor_for_without_allowance() public {
     deal($(base), address(mkr), 1 ether);
     mkr.approveMgv(base, 1 ether);
@@ -374,285 +356,167 @@
 
   function newOfferKO() external {
     vm.expectRevert("mgv/reentrancyLocked");
-<<<<<<< HEAD
-    mgv.newOfferByVolume(olKey, 1 ether, 1 ether, 30_000, 0);
+    mkr.newOfferByVolume(olKey, 1 ether, 1 ether, 30_000);
   }
 
   function test_newOffer_on_reentrancy_fails() public {
-    uint ofr = mgv.newOfferByVolume(olKey, 1 ether, 1 ether, 100_000, 0);
-    trade_cb = abi.encodeCall(this.newOfferKO, ());
-    assertTrue(tkr.take(ofr, 1 ether), "take must succeed or test is void");
-=======
-    mkr.newOfferByVolume($(base), $(quote), 1 ether, 1 ether, 30_000);
-  }
-
-  function test_newOffer_on_reentrancy_fails() public {
-    mkr.approveMgv(base, 1 ether);
-    deal($(base), $(mkr), 1 ether);
-
-    uint ofr = mkr.newOfferByVolume($(base), $(quote), 1 ether, 1 ether, 100_000);
+    mkr.approveMgv(base, 1 ether);
+    deal($(base), $(mkr), 1 ether);
+
+    uint ofr = mkr.newOfferByVolume(olKey, 1 ether, 1 ether, 100_000);
     mkr.setTradeCallback($(this), abi.encodeCall(this.newOfferKO, ()));
     assertTrue(tkr.marketOrderWithSuccess(1 ether), "take must succeed or test is void");
     assertTrue(mkr.makerExecuteWasCalled(ofr), "ofr must be executed or test is void");
->>>>>>> 21335959
   }
 
   /* New Offer success */
 
   // ! may be called with inverted _base and _quote
-<<<<<<< HEAD
   function newOfferOK(OLKey memory olKey) external {
-    mgv.newOfferByVolume(olKey, 1 ether, 1 ether, 30_000, 0);
+    mkr.newOfferByVolume(olKey, 1 ether, 1 ether, 30_000);
   }
 
   function test_newOffer_on_reentrancy_succeeds() public {
-    uint ofr = mgv.newOfferByVolume(olKey, 1 ether, 1 ether, 200_000, 0);
-    trade_cb = abi.encodeCall(this.newOfferOK, (lo));
-    assertTrue(tkr.take(ofr, 1 ether), "take must succeed or test is void");
+    mkr.approveMgv(base, 1 ether);
+    deal($(base), $(mkr), 1 ether);
+
+    uint ofr = mkr.newOfferByVolume(olKey, 1 ether, 1 ether, 200_000);
+    mkr.setTradeCallback($(this), abi.encodeCall(this.newOfferOK, (lo)));
+
+    assertTrue(tkr.marketOrderWithSuccess(1 ether), "take must succeed or test is void");
+    assertTrue(mkr.makerExecuteWasCalled(ofr), "ofr must be executed or test is void");
     assertTrue(mgv.best(lo) == 1, "newOfferByVolume on swapped offerList must work");
   }
 
   function test_newOffer_on_posthook_succeeds() public {
-    uint ofr = mgv.newOfferByVolume(olKey, 1 ether, 1 ether, 200_000, 0);
-    posthook_cb = abi.encodeCall(this.newOfferOK, (olKey));
-    assertTrue(tkr.take(ofr, 1 ether), "take must succeed or test is void");
+    mkr.approveMgv(base, 1 ether);
+    deal($(base), $(mkr), 1 ether);
+    uint ofr = mkr.newOfferByVolume(olKey, 1 ether, 1 ether, 200_000);
+
+    mkr.setPosthookCallback($(this), abi.encodeCall(this.newOfferOK, (olKey)));
+    assertTrue(tkr.marketOrderWithSuccess(1 ether), "take must succeed or test is void");
+    assertTrue(mkr.makerExecuteWasCalled(ofr), "ofr must be executed or test is void");
     assertTrue(mgv.best(olKey) == 2, "newOfferByVolume on posthook must work");
-=======
-  function newOfferOK(address _base, address _quote) external {
-    mkr.newOfferByVolume(_base, _quote, 1 ether, 1 ether, 30_000);
-  }
-
-  function test_newOffer_on_reentrancy_succeeds() public {
-    mkr.approveMgv(base, 1 ether);
-    deal($(base), $(mkr), 1 ether);
-
-    uint ofr = mkr.newOfferByVolume($(base), $(quote), 1 ether, 1 ether, 200_000);
-    mkr.setTradeCallback($(this), abi.encodeCall(this.newOfferOK, ($(quote), $(base))));
-    assertTrue(tkr.marketOrderWithSuccess(1 ether), "take must succeed or test is void");
-    assertTrue(mkr.makerExecuteWasCalled(ofr), "ofr must be executed or test is void");
-    assertTrue(mgv.best($(quote), $(base)) == 1, "newOfferByVolume on swapped pair must work");
-  }
-
-  function test_newOffer_on_posthook_succeeds() public {
-    mkr.approveMgv(base, 1 ether);
-    deal($(base), $(mkr), 1 ether);
-
-    uint ofr = mkr.newOfferByVolume($(base), $(quote), 1 ether, 1 ether, 200_000);
-    mkr.setPosthookCallback($(this), abi.encodeCall(this.newOfferOK, ($(base), $(quote))));
-    assertTrue(tkr.marketOrderWithSuccess(1 ether), "take must succeed or test is void");
-    assertTrue(mkr.makerExecuteWasCalled(ofr), "ofr must be executed or test is void");
-    assertTrue(mgv.best($(base), $(quote)) == 2, "newOfferByVolume on posthook must work");
->>>>>>> 21335959
   }
 
   /* Update offer failure */
 
   function updateOfferKO(uint ofr) external {
     vm.expectRevert("mgv/reentrancyLocked");
-<<<<<<< HEAD
-    mgv.updateOfferByVolume(olKey, 1 ether, 2 ether, 35_000, 0, ofr);
+    mkr.updateOfferByVolume(olKey, 1 ether, 2 ether, 35_000, ofr);
   }
 
   function test_updateOffer_on_reentrancy_fails() public {
-    uint ofr = mgv.newOfferByVolume(olKey, 1 ether, 1 ether, 100_000, 0);
-    trade_cb = abi.encodeCall(this.updateOfferKO, (ofr));
-    assertTrue(tkr.take(ofr, 1 ether), "take must succeed or test is void");
-=======
-    mkr.updateOfferByVolume($(base), $(quote), 1 ether, 2 ether, 35_000, ofr);
-  }
-
-  function test_updateOffer_on_reentrancy_fails() public {
-    mkr.approveMgv(base, 1 ether);
-    deal($(base), $(mkr), 1 ether);
-
-    uint ofr = mkr.newOfferByVolume($(base), $(quote), 1 ether, 1 ether, 100_000);
+    mkr.approveMgv(base, 1 ether);
+    deal($(base), $(mkr), 1 ether);
+    uint ofr = mkr.newOfferByVolume(olKey, 1 ether, 1 ether, 100_000);
     mkr.setTradeCallback($(this), abi.encodeCall(this.updateOfferKO, (ofr)));
     assertTrue(tkr.marketOrderWithSuccess(1 ether), "take must succeed or test is void");
     assertTrue(mkr.makerExecuteWasCalled(ofr), "ofr must be executed or test is void");
->>>>>>> 21335959
   }
 
   /* Update offer success */
 
   // ! may be called with inverted _base and _quote
-<<<<<<< HEAD
   function updateOfferOK(OLKey memory olKey, uint ofr) external {
-    mgv.updateOfferByVolume(olKey, 1 ether, 2 ether, 35_000, 0, ofr);
+    mkr.updateOfferByVolume(olKey, 1 ether, 2 ether, 35_000, ofr);
   }
 
   function test_updateOffer_on_reentrancy_succeeds() public {
-    uint other_ofr = mgv.newOfferByVolume(lo, 1 ether, 1 ether, 100_000, 0);
-
-    trade_cb = abi.encodeCall(this.updateOfferOK, (lo, other_ofr));
-    uint ofr = mgv.newOfferByVolume(olKey, 1 ether, 1 ether, 400_000, 0);
-    assertTrue(tkr.take(ofr, 1 ether), "take must succeed or test is void");
+    mkr.approveMgv(base, 1 ether);
+    deal($(base), $(mkr), 1 ether);
+
+    uint other_ofr = mkr.newOfferByVolume(lo, 1 ether, 1 ether, 100_000);
+
+    mkr.setTradeCallback($(this), abi.encodeCall(this.updateOfferOK, (lo, other_ofr)));
+    uint ofr = mkr.newOfferByVolume(olKey, 1 ether, 1 ether, 400_000);
+    assertTrue(tkr.marketOrderWithSuccess(1 ether), "market order must succeed or test is void");
+    assertTrue(mkr.makerExecuteWasCalled(ofr), "ofr must be executed or test is void");
     assertTrue(mgv.offerDetails(lo, other_ofr).gasreq() == 35_000, "updateOffer on swapped offerList must work");
   }
 
   function test_updateOffer_on_posthook_succeeds() public {
-    uint other_ofr = mgv.newOfferByVolume(olKey, 1 ether, 1 ether, 100_000, 0);
-    posthook_cb = abi.encodeCall(this.updateOfferOK, (olKey, other_ofr));
-    uint ofr = mgv.newOfferByVolume(olKey, 1 ether, 1 ether, 300_000, 0);
-    assertTrue(tkr.take(ofr, 1 ether), "take must succeed or test is void");
+    mkr.approveMgv(base, 1 ether);
+    deal($(base), $(mkr), 1 ether);
+
+    uint other_ofr = mkr.newOfferByLogPrice(olKey, 1, 1 ether, 100_000);
+    mkr.setPosthookCallback($(this), abi.encodeCall(this.updateOfferOK, (olKey, other_ofr)));
+    uint ofr = mkr.newOfferByLogPrice(olKey, 0, 1 ether, 300_000);
+    assertTrue(tkr.marketOrderWithSuccess(1 ether), "market order must succeed or test is void");
+    assertTrue(mkr.makerExecuteWasCalled(ofr), "ofr must be executed or test is void");
     assertTrue(mgv.offerDetails(olKey, other_ofr).gasreq() == 35_000, "updateOffer on posthook must work");
-=======
-  function updateOfferOK(address _base, address _quote, uint ofr) external {
-    mkr.updateOfferByVolume(_base, _quote, 1 ether, 2 ether, 35_000, ofr);
-  }
-
-  function test_updateOffer_on_reentrancy_succeeds() public {
-    mkr.approveMgv(base, 1 ether);
-    deal($(base), $(mkr), 1 ether);
-
-    uint other_ofr = mkr.newOfferByVolume($(quote), $(base), 1 ether, 1 ether, 100_000);
-    mkr.setTradeCallback($(this), abi.encodeCall(this.updateOfferOK, ($(quote), $(base), other_ofr)));
-
-    uint ofr = mkr.newOfferByVolume($(base), $(quote), 1 ether, 1 ether, 400_000);
-    assertTrue(tkr.marketOrderWithSuccess(1 ether), "market order must succeed or test is void");
-    assertTrue(mkr.makerExecuteWasCalled(ofr), "ofr must be executed or test is void");
-    assertEq(mgv.offerDetails($(quote), $(base), other_ofr).gasreq(), 35_000, "updateOffer on swapped pair must work");
-  }
-
-  function test_updateOffer_on_posthook_succeeds() public {
-    mkr.approveMgv(base, 1 ether);
-    deal($(base), $(mkr), 1 ether);
-
-    uint other_ofr = mkr.newOfferByTick($(base), $(quote), 1, 1 ether, 100_000);
-    mkr.setPosthookCallback($(this), abi.encodeCall(this.updateOfferOK, ($(base), $(quote), other_ofr)));
-
-    uint ofr = mkr.newOfferByTick($(base), $(quote), 0, 1 ether, 300_000);
-    assertTrue(tkr.marketOrderWithSuccess(1 ether), "market order must succeed or test is void");
-    assertTrue(mkr.makerExecuteWasCalled(ofr), "ofr must be executed or test is void");
-    assertEq(mgv.offerDetails($(base), $(quote), other_ofr).gasreq(), 35_000, "updateOffer on posthook must work");
->>>>>>> 21335959
   }
 
   /* Cancel Offer failure */
 
   function retractOfferKO(uint id) external {
     vm.expectRevert("mgv/reentrancyLocked");
-<<<<<<< HEAD
     mgv.retractOffer(olKey, id, false);
   }
 
   function test_retractOffer_on_reentrancy_fails() public {
-    uint ofr = mgv.newOfferByVolume(olKey, 1 ether, 1 ether, 100_000, 0);
-    trade_cb = abi.encodeCall(this.retractOfferKO, (ofr));
-    assertTrue(tkr.take(ofr, 1 ether), "take must succeed or test is void");
-=======
-    mkr.retractOffer(id);
-  }
-
-  function test_retractOffer_on_reentrancy_fails() public {
-    mkr.approveMgv(base, 1 ether);
-    deal($(base), $(mkr), 1 ether);
-
-    uint ofr = mkr.newOfferByVolume($(base), $(quote), 1 ether, 1 ether, 100_000);
+    mkr.approveMgv(base, 1 ether);
+    deal($(base), $(mkr), 1 ether);
+
+    uint ofr = mkr.newOfferByVolume(olKey, 1 ether, 1 ether, 100_000);
     mkr.setTradeCallback($(this), abi.encodeCall(this.retractOfferKO, (ofr)));
     assertTrue(tkr.marketOrderWithSuccess(1 ether), "market order must succeed or test is void");
     assertTrue(mkr.makerExecuteWasCalled(ofr), "ofr must be executed or test is void");
->>>>>>> 21335959
   }
 
   /* Cancel Offer success */
 
-<<<<<<< HEAD
   function retractOfferOK(OLKey memory olKey, uint id) external {
-    uint collected = mgv.retractOffer(olKey, id, false);
-=======
-  function retractOfferOK(address _base, address _quote, uint id) external {
-    uint collected = mkr.retractOffer(_base, _quote, id);
->>>>>>> 21335959
+    uint collected = mkr.retractOffer(olKey, id);
     assertEq(collected, 0, "Unexpected collected provision after retract w/o deprovision");
   }
 
   function test_retractOffer_on_reentrancy_succeeds() public {
-<<<<<<< HEAD
-    uint other_ofr = mgv.newOfferByVolume(lo, 1 ether, 1 ether, 90_000, 0);
-    trade_cb = abi.encodeCall(this.retractOfferOK, (lo, other_ofr));
-
-    uint ofr = mgv.newOfferByVolume(olKey, 1 ether, 1 ether, 90_000, 0);
-    assertTrue(tkr.take(ofr, 1 ether), "take must succeed or test is void");
+    mkr.approveMgv(base, 1 ether);
+    deal($(base), $(mkr), 1 ether);
+
+    uint other_ofr = mkr.newOfferByVolume(lo, 1 ether, 1 ether, 90_000);
+    mkr.setTradeCallback($(this), abi.encodeCall(this.retractOfferOK, (lo, other_ofr)));
+
+    uint ofr = mkr.newOfferByVolume(olKey, 1 ether, 1 ether, 90_000);
+    assertTrue(tkr.marketOrderWithSuccess(1 ether), "market order must succeed or test is void");
+    assertTrue(mkr.makerExecuteWasCalled(ofr), "ofr must be executed or test is void");
     assertTrue(mgv.best(lo) == 0, "retractOffer on swapped offerList must work");
   }
 
   function test_retractOffer_on_posthook_succeeds() public {
-    uint other_ofr = mgv.newOfferByVolume(olKey, 1 ether, 1 ether, 190_000, 0);
-    posthook_cb = abi.encodeCall(this.retractOfferOK, (olKey, other_ofr));
-
-    uint ofr = mgv.newOfferByVolume(olKey, 1 ether, 1 ether, 90_000, 0);
-    assertTrue(tkr.take(ofr, 1 ether), "take must succeed or test is void");
+    mkr.approveMgv(base, 1 ether);
+    deal($(base), $(mkr), 1 ether);
+
+    uint other_ofr = mkr.newOfferByLogPrice(olKey, 1, 1 ether, 290_000);
+    mkr.setPosthookCallback($(this), abi.encodeCall(this.retractOfferOK, (olKey, other_ofr)));
+
+    uint ofr = mkr.newOfferByLogPrice(olKey, 0, 1 ether, 190_000);
+    assertTrue(tkr.marketOrderWithSuccess(1 ether), "market order must succeed or test is void");
+    assertTrue(mkr.makerExecuteWasCalled(ofr), "ofr must be executed or test is void");
     assertEq(mgv.best(olKey), 0, "retractOffer on posthook must work");
-=======
-    mkr.approveMgv(base, 1 ether);
-    deal($(base), $(mkr), 1 ether);
-
-    uint other_ofr = mkr.newOfferByVolume($(quote), $(base), 1 ether, 1 ether, 90_000);
-    mkr.setTradeCallback($(this), abi.encodeCall(this.retractOfferOK, ($(quote), $(base), other_ofr)));
-
-    uint ofr = mkr.newOfferByVolume($(base), $(quote), 1 ether, 1 ether, 90_000);
-    assertTrue(tkr.marketOrderWithSuccess(1 ether), "market order must succeed or test is void");
-    assertTrue(mkr.makerExecuteWasCalled(ofr), "ofr must be executed or test is void");
-    assertTrue(mgv.best($(quote), $(base)) == 0, "retractOffer on swapped pair must work");
-  }
-
-  function test_retractOffer_on_posthook_succeeds() public {
-    mkr.approveMgv(base, 1 ether);
-    deal($(base), $(mkr), 1 ether);
-
-    uint other_ofr = mkr.newOfferByTick($(base), $(quote), 1, 1 ether, 190_000);
-    mkr.setPosthookCallback($(this), abi.encodeCall(this.retractOfferOK, ($(base), $(quote), other_ofr)));
-
-    uint ofr = mkr.newOfferByTick($(base), $(quote), 0, 1 ether, 90_000);
-    assertTrue(tkr.marketOrderWithSuccess(1 ether), "market order must succeed or test is void");
-    assertTrue(mkr.makerExecuteWasCalled(ofr), "ofr must be executed or test is void");
-    assertEq(mgv.best($(base), $(quote)), 0, "retractOffer on posthook must work");
->>>>>>> 21335959
   }
 
   /* Market Order failure */
 
   function marketOrderKO() external {
     vm.expectRevert("mgv/reentrancyLocked");
-<<<<<<< HEAD
-    mgv.marketOrderByVolume(olKey, 0.2 ether, 0.2 ether, true);
+    mkr.marketOrderByVolume(olKey, 0.2 ether, 0.2 ether);
   }
 
   function test_marketOrder_on_reentrancy_fails() public {
-    uint ofr = mgv.newOfferByVolume(olKey, 1 ether, 1 ether, 100_000, 0);
-    trade_cb = abi.encodeCall(this.marketOrderKO, ());
-    assertTrue(tkr.take(ofr, 0.1 ether), "take must succeed or test is void");
-=======
-    mkr.marketOrderByVolume($(base), $(quote), 0.2 ether, 0.2 ether);
-  }
-
-  function test_marketOrder_on_reentrancy_fails() public {
-    mkr.approveMgv(base, 1 ether);
-    deal($(base), $(mkr), 1 ether);
-
-    uint ofr = mkr.newOfferByVolume($(base), $(quote), 1 ether, 1 ether, 100_000);
+    mkr.approveMgv(base, 1 ether);
+    deal($(base), $(mkr), 1 ether);
+    uint ofr = mkr.newOfferByVolume(olKey, 1 ether, 1 ether, 100_000);
     mkr.setTradeCallback($(this), abi.encodeCall(this.marketOrderKO, ()));
     assertTrue(tkr.marketOrderWithSuccess(0.1 ether), "market order must succeed or test is void");
     assertTrue(mkr.makerExecuteWasCalled(ofr), "ofr must be executed or test is void");
->>>>>>> 21335959
   }
 
   /* Market Order Success */
 
-<<<<<<< HEAD
-  function marketOrderOK(OLKey memory olKey) external {
-    mgv.marketOrderByVolume(olKey, uint(0.5 ether), 0.5 ether, true);
-  }
-
-  function test_marketOrder_on_reentrancy_succeeds() public {
-    dual_mkr.newOfferByVolume(0.5 ether, 0.5 ether, 30_000, 0);
-    uint ofr = mgv.newOfferByVolume(olKey, 1 ether, 1 ether, 392_000, 0);
-    trade_cb = abi.encodeCall(this.marketOrderOK, (lo));
-    assertTrue(tkr.take(ofr, 0.1 ether), "take must succeed or test is void");
-    assertTrue(mgv.best(lo) == 0, "2nd market order must have emptied mgv");
-=======
-  function marketOrderOK(address _base, address _quote) external {
-    (uint got,) = mkr.marketOrderByVolume(_base, _quote, 0.5 ether, 0.5 ether);
+  function marketOrderOK(OLKey memory _olKey) external {
+    (uint got,) = mkr.marketOrderByVolume(_olKey, 0.5 ether, 0.5 ether);
     assertGt(got, 0, "market order should have succeeded");
   }
 
@@ -664,14 +528,13 @@
     deal($(quote), $(dual_mkr), 1 ether);
 
     uint dual_ofr = dual_mkr.newOfferByVolume(0.5 ether, 0.5 ether, 300_000);
-    uint ofr = mkr.newOfferByVolume($(base), $(quote), 1 ether, 1 ether, 1_000_000);
-    mkr.setTradeCallback($(this), abi.encodeCall(this.marketOrderOK, ($(quote), $(base))));
+    uint ofr = mkr.newOfferByVolume(olKey, 1 ether, 1 ether, 1_000_000);
+    mkr.setTradeCallback($(this), abi.encodeCall(this.marketOrderOK, (lo)));
 
     assertTrue(tkr.marketOrderWithSuccess(0.1 ether), "market order must succeed or test is void");
     assertTrue(mkr.makerExecuteWasCalled(ofr), "ofr must be executed or test is void");
     assertTrue(dual_mkr.makerExecuteWasCalled(dual_ofr), "dual_ofr must be executed or test is void");
-    assertTrue(mgv.best($(quote), $(base)) == 0, "2nd market order must have emptied mgv");
->>>>>>> 21335959
+    assertTrue(mgv.best(lo) == 0, "2nd market order must have emptied mgv");
   }
 
   function test_marketOrder_on_posthook_succeeds() public {
@@ -682,21 +545,13 @@
     deal($(base), $(other_mkr), 1 ether);
 
     mgv.setGasmax(10_000_000);
-<<<<<<< HEAD
-    uint ofr = mgv.newOfferByVolume(olKey, 0.5 ether, 0.5 ether, 3500_000, 0);
-    mgv.newOfferByVolume(olKey, 0.5 ether, 0.5 ether, 1800_000, 0);
-    posthook_cb = abi.encodeCall(this.marketOrderOK, (olKey));
-    assertTrue(tkr.take(ofr, 0.6 ether), "take must succeed or test is void");
+    uint ofr = mkr.newOfferByVolume(olKey, 0.5 ether, 0.5 ether, 3500_000);
+    uint ofr2 = other_mkr.newOfferByVolume(olKey, 0.5 ether, 0.5 ether, 1800_000);
+    mkr.setPosthookCallback($(this), abi.encodeCall(this.marketOrderOK, (olKey)));
+    assertTrue(tkr.marketOrderWithSuccess(0.5 ether), "market order must succeed or test is void");
+    assertTrue(mkr.makerExecuteWasCalled(ofr), "ofr must be executed or test is void");
+    assertTrue(other_mkr.makerExecuteWasCalled(ofr2), "ofr2 must be executed or test is void");
     assertTrue(mgv.best(olKey) == 0, "2nd market order must have emptied mgv");
-=======
-    uint ofr = mkr.newOfferByVolume($(base), $(quote), 0.5 ether, 0.5 ether, 3_500_000);
-    uint ofr2 = other_mkr.newOfferByVolume($(base), $(quote), 0.5 ether, 0.5 ether, 1_800_000);
-    mkr.setPosthookCallback($(this), abi.encodeCall(this.marketOrderOK, ($(base), $(quote))));
-    assertTrue(tkr.marketOrderWithSuccess(0.5 ether), "market order must succeed or test is void");
-    assertTrue(mkr.makerExecuteWasCalled(ofr), "ofr must be executed or test is void");
-    assertTrue(other_mkr.makerExecuteWasCalled(ofr2), "ofr2 must be executed or test is void");
-    assertTrue(mgv.best($(base), $(quote)) == 0, "2nd market order must have emptied mgv");
->>>>>>> 21335959
   }
 
   // not gatekeeping! move me.
@@ -705,30 +560,17 @@
     deal($(base), $(mkr), 1 ether);
 
     mgv.setGasmax(10_000_000);
-<<<<<<< HEAD
-    uint ofr = mgv.newOfferByVolume(olKey, 0.5 ether, 0.5 ether, 3500_000, 0);
-=======
-    uint ofr = mkr.newOfferByVolume($(base), $(quote), 0.5 ether, 0.5 ether, 3500_000);
-
->>>>>>> 21335959
+    uint ofr = mkr.newOfferByVolume(olKey, 0.5 ether, 0.5 ether, 3500_000);
     (uint takerGot, uint takerGave) = tkr.marketOrder(0.5 ether, 0.3 ether);
     // assertGt(takerGot,0,"mo should work");
     // should execute 0 offers due to price mismatch
     assertEq(takerGot, 0, "mo should fail");
-<<<<<<< HEAD
     assertTrue(mgv.offers(olKey, ofr).gives() > 0, "offer should still be live");
+    assertFalse(mkr.makerExecuteWasCalled(ofr), "ofr must not be executed or test is void");
     (takerGot, takerGave) = tkr.marketOrder(0.5 ether, 0.6 ether);
     assertGt(takerGot, 0, "mo should work");
+    assertTrue(mkr.makerExecuteWasCalled(ofr), "ofr must be executed or test is void");
     assertTrue(mgv.best(olKey) == 0, "2nd market order must have emptied mgv");
-=======
-    assertTrue(pair.offers(ofr).isLive(), "offer should still be live");
-    assertFalse(mkr.makerExecuteWasCalled(ofr), "ofr must not be executed or test is void");
-
-    (takerGot, takerGave) = tkr.marketOrder(0.5 ether, 0.6 ether);
-    assertGt(takerGot, 0, "mo should work");
-    assertTrue(mkr.makerExecuteWasCalled(ofr), "ofr must be executed or test is void");
-    assertTrue(mgv.best($(base), $(quote)) == 0, "2nd market order must have emptied mgv");
->>>>>>> 21335959
   }
 
   // not gatekeeping! move me.
@@ -737,30 +579,19 @@
     deal($(base), $(mkr), 1 ether);
 
     mgv.setGasmax(10_000_000);
-<<<<<<< HEAD
-    mgv.newOfferByVolume(olKey, 0.05 ether, 0.05 ether, 3500_000, 0);
-    uint ofr2 = mgv.newOfferByVolume(olKey, 0.1 ether, 0.05 ether, 3500_000, 0);
+    uint ofr = mkr.newOfferByVolume(olKey, 0.05 ether, 0.05 ether, 3500_000);
+    uint ofr2 = mkr.newOfferByVolume(olKey, 0.1 ether, 0.05 ether, 3500_000);
+
     (uint takerGot, uint takerGave) = tkr.marketOrder(0.1 ether, 0.1 ether);
     assertEq(takerGot, 0.05 ether, "mo should only take ofr");
     assertGt(mgv.offers(olKey, ofr2).gives(), 0, "ofr2 should still be live");
-    (takerGot, takerGave) = tkr.marketOrder(0.06 ether, 0.2 ether);
-    assertGt(takerGot, 0, "mo should work");
-    assertTrue(mgv.best(olKey) == 0, "2nd market order must have emptied mgv");
-=======
-    uint ofr = mkr.newOfferByVolume($(base), $(quote), 0.05 ether, 0.05 ether, 3500_000);
-    uint ofr2 = mkr.newOfferByVolume($(base), $(quote), 0.1 ether, 0.05 ether, 3500_000);
-
-    (uint takerGot, uint takerGave) = tkr.marketOrder(0.1 ether, 0.1 ether);
-    assertEq(takerGot, 0.05 ether, "mo should only take ofr");
-    assertTrue(pair.offers(ofr2).isLive(), "ofr2 should still be live");
     assertTrue(mkr.makerExecuteWasCalled(ofr), "ofr must be executed or test is void");
     assertFalse(mkr.makerExecuteWasCalled(ofr2), "ofr2 must not be executed or test is void");
 
     (takerGot, takerGave) = tkr.marketOrder(0.06 ether, 0.2 ether);
     assertGt(takerGot, 0, "mo should work");
     assertTrue(mkr.makerExecuteWasCalled(ofr2), "ofr2 must be executed or test is void");
-    assertTrue(mgv.best($(base), $(quote)) == 0, "2nd market order must have emptied mgv");
->>>>>>> 21335959
+    assertTrue(mgv.best(olKey) == 0, "2nd market order must have emptied mgv");
   }
 
   // not gatekeeping! move me.
@@ -814,19 +645,6 @@
 
   /* Clean failure */
 
-<<<<<<< HEAD
-  function snipesKO(uint id) external {
-    uint[4][] memory targets =
-      wrap_dynamic([id, uint(mgv.offers(olKey, id).logPrice()), type(uint96).max, type(uint48).max]);
-    vm.expectRevert("mgv/reentrancyLocked");
-    mgv.snipes(olKey, targets, true);
-  }
-
-  function test_snipe_on_reentrancy_fails() public {
-    uint ofr = mgv.newOfferByVolume(olKey, 1 ether, 1 ether, 60_000, 0);
-    trade_cb = abi.encodeCall(this.snipesKO, (ofr));
-    assertTrue(tkr.take(ofr, 0.1 ether), "take must succeed or test is void");
-=======
   function cleanKO(uint id) external {
     assertFalse(mkr.clean(id, 1 ether), "clean should fail");
   }
@@ -835,55 +653,30 @@
     mkr.approveMgv(base, 1 ether);
     deal($(base), $(mkr), 1 ether);
 
-    uint ofr = mkr.newOfferByVolume($(base), $(quote), 1 ether, 1 ether, 60_000);
+    uint ofr = mkr.newOfferByVolume(olKey, 1 ether, 1 ether, 160_000);
     mkr.setTradeCallback($(this), abi.encodeCall(this.cleanKO, (ofr)));
     assertTrue(tkr.marketOrderWithSuccess(0.1 ether), "market order must succeed or test is void");
     assertTrue(mkr.makerExecuteWasCalled(ofr), "ofr must be executed or test is void");
->>>>>>> 21335959
   }
 
   /* Clean success */
 
-<<<<<<< HEAD
-  function snipesOK(OLKey memory olKey, uint id) external {
-    int logPrice = mgv.offers(olKey, id).logPrice();
-    uint[4][] memory targets = wrap_dynamic([id, uint(logPrice), type(uint96).max, type(uint48).max]);
-    mgv.snipes(olKey, targets, true);
-  }
-
-  function test_snipes_on_reentrancy_succeeds() public {
-    uint other_ofr = dual_mkr.newOfferByVolume(1 ether, 1 ether, 30_000);
-    trade_cb = abi.encodeCall(this.snipesOK, (lo, other_ofr));
-
-    uint ofr = mgv.newOfferByVolume(olKey, 1 ether, 1 ether, 190_000, 0);
-    assertTrue(tkr.take(ofr, 0.1 ether), "take must succeed or test is void");
-    assertTrue(mgv.best(lo) == 0, "snipe in swapped offerList must work");
-  }
-
-  function test_snipes_on_posthook_succeeds() public {
-    uint other_ofr = mkr.newOfferByVolume(1 ether, 1 ether, 30_000);
-    posthook_cb = abi.encodeCall(this.snipesOK, (olKey, other_ofr));
-
-    uint ofr = mgv.newOfferByVolume(olKey, 1 ether, 1 ether, 190_000, 0);
-    assertTrue(tkr.take(ofr, 1 ether), "take must succeed or test is void");
-    assertTrue(mgv.best(olKey) == 0, "snipe in posthook must work");
-=======
-  function cleanOK(address _base, address _quote, uint id) external {
-    assertTrue(mkr.clean(_base, _quote, id, 0.5 ether), "clean should succeed");
+  function cleanOK(OLKey memory _olKey, uint id) external {
+    assertTrue(mkr.clean(_olKey, id, 0.5 ether), "clean should succeed");
   }
 
   function test_clean_on_reentrancy_in_swapped_pair_succeeds() public {
     mkr.approveMgv(base, 1 ether);
     deal($(base), $(mkr), 1 ether);
 
-    uint dual_ofr = dual_mkr.newOfferByVolume(1 ether, 1 ether, 100_000);
-
-    mkr.setTradeCallback($(this), abi.encodeCall(this.cleanOK, ($(quote), $(base), dual_ofr)));
-    uint ofr = mkr.newOfferByVolume($(base), $(quote), 1 ether, 1 ether, 350_000);
+    uint dual_ofr = dual_mkr.newOfferByVolume(1 ether, 1 ether, 200_000);
+
+    mkr.setTradeCallback($(this), abi.encodeCall(this.cleanOK, (lo, dual_ofr)));
+    uint ofr = mkr.newOfferByVolume(olKey, 1 ether, 1 ether, 450_000);
 
     assertTrue(tkr.marketOrderWithSuccess(0.1 ether), "market order must succeed or test is void");
     assertTrue(mkr.makerExecuteWasCalled(ofr), "ofr must be executed or test is void");
-    assertTrue(mgv.best($(quote), $(base)) == 0, "clean in swapped pair must work");
+    assertTrue(mgv.best(lo) == 0, "clean in swapped pair must work");
   }
 
   function test_clean_on_posthook_succeeds() public {
@@ -893,13 +686,12 @@
 
     uint other_ofr = other_mkr.newOfferByVolume(2 ether, 1 ether, 200_000);
 
-    mkr.setPosthookCallback($(this), abi.encodeCall(this.cleanOK, ($(base), $(quote), other_ofr)));
-    uint ofr = mkr.newOfferByVolume($(base), $(quote), 1 ether, 1 ether, 450_000);
+    mkr.setPosthookCallback($(this), abi.encodeCall(this.cleanOK, (olKey, other_ofr)));
+    uint ofr = mkr.newOfferByVolume(olKey, 1 ether, 1 ether, 450_000);
 
     assertTrue(tkr.marketOrderWithSuccess(1 ether), "take must succeed or test is void");
     assertTrue(mkr.makerExecuteWasCalled(ofr), "ofr must be executed or test is void");
-    assertTrue(mgv.best($(base), $(quote)) == 0, "clean in posthook must work");
->>>>>>> 21335959
+    assertTrue(mgv.best(olKey) == 0, "clean in posthook must work");
   }
 
   /* # Mangrove closed/inactive */
@@ -911,11 +703,7 @@
   }
 
   function test_take_on_closed_fails() public {
-<<<<<<< HEAD
-    uint ofr = mgv.newOfferByVolume(olKey, 1 ether, 1 ether, 0, 0);
-=======
-    mgv.newOfferByVolume($(base), $(quote), 1 ether, 1 ether, 0, 0);
->>>>>>> 21335959
+    mgv.newOfferByVolume(olKey, 1 ether, 1 ether, 0, 0);
 
     mgv.kill();
     vm.expectRevert("mgv/dead");
@@ -952,7 +740,7 @@
   }
 
   function test_clean_on_inactive_fails() public {
-    mgv.deactivate($(base), $(quote));
+    mgv.deactivate(olKey);
     assertEq(tkr.clean(0, 1 ether), false, "clean should fail on closed market");
   }
 

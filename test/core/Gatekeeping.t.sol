// SPDX-License-Identifier:	AGPL-3.0

pragma solidity ^0.8.10;

import "mgv_test/lib/MangroveTest.sol";
import {MgvStructs, MAX_TICK, MIN_TICK} from "mgv_src/MgvLib.sol";
import {DensityLib} from "mgv_lib/DensityLib.sol";

// In these tests, the testing contract is the market maker.
contract GatekeepingTest is IMaker, MangroveTest {
  receive() external payable {}

  TestTaker tkr;
  TestMaker mkr;
  TestMaker dual_mkr;
  address notAdmin;

  function setUp() public override {
    super.setUp();
    deal($(base), $(this), 10 ether);

    tkr = setupTaker($(base), $(quote), "taker[$(A),$(B)]");
    mkr = setupMaker($(base), $(quote), "maker[$(A),$(B)]");
    dual_mkr = setupMaker($(quote), $(base), "maker[$(B),$(A)]");

    mkr.provisionMgv(5 ether);
    dual_mkr.provisionMgv(5 ether);

    deal($(quote), address(tkr), 1 ether);
    deal($(quote), address(mkr), 1 ether);
    deal($(base), address(dual_mkr), 1 ether);

    tkr.approveMgv(quote, 1 ether);

    notAdmin = freshAddress();
  }

  /* # Test Config */

  function test_gov_is_not_sender() public {
    mgv = new Mangrove({governance: notAdmin, gasprice: 0, gasmax: 0});
    assertEq(mgv.governance(), notAdmin, "governance should not be msg.sender");
  }

  function test_gov_cant_be_zero() public {
    vm.expectRevert("mgv/config/gov/not0");
    mgv.setGovernance(address(0));
  }

  function test_gov_can_transfer_rights() public {
    expectFrom($(mgv));
    emit SetGovernance(notAdmin);
    mgv.setGovernance(notAdmin);

    vm.expectRevert("mgv/unauthorized");
    mgv.setFee($(base), $(quote), 0);

    expectFrom($(mgv));
    emit SetFee($(base), $(quote), 1);
    vm.prank(notAdmin);
    mgv.setFee($(base), $(quote), 1);
  }

  function test_only_gov_can_set_fee() public {
    vm.expectRevert("mgv/unauthorized");
    vm.prank(notAdmin);
    mgv.setFee($(base), $(quote), 0);
  }

  function test_only_gov_can_set_density() public {
    vm.expectRevert("mgv/unauthorized");
    vm.prank(notAdmin);
    mgv.setDensityFixed($(base), $(quote), 0);
  }

  function test_set_zero_density() public {
    expectFrom($(mgv));
    emit SetDensityFixed($(base), $(quote), 0);
    mgv.setDensityFixed($(base), $(quote), 0);
  }

  function test_only_gov_can_kill() public {
    vm.expectRevert("mgv/unauthorized");
    vm.prank(notAdmin);
    mgv.kill();
  }

  function test_killing_updates_config() public {
    (MgvStructs.GlobalPacked global,) = mgv.config(address(0), address(0));
    assertTrue(!global.dead(), "mgv should not be dead ");
    expectFrom($(mgv));
    emit Kill();
    mgv.kill();
    (global,) = mgv.config(address(0), address(0));
    assertTrue(global.dead(), "mgv should be dead ");
  }

  function test_kill_is_idempotent() public {
    (MgvStructs.GlobalPacked global,) = mgv.config(address(0), address(0));
    assertTrue(!global.dead(), "mgv should not be dead ");
    expectFrom($(mgv));
    emit Kill();
    mgv.kill();
    (global,) = mgv.config(address(0), address(0));
    assertTrue(global.dead(), "mgv should be dead");
    expectFrom($(mgv));
    emit Kill();
    mgv.kill();
    (global,) = mgv.config(address(0), address(0));
    assertTrue(global.dead(), "mgv should still be dead");
  }

  function test_only_gov_can_set_monitor() public {
    vm.expectRevert("mgv/unauthorized");
    vm.prank(notAdmin);
    mgv.setMonitor($(this));
  }

  function test_only_gov_can_set_active() public {
    vm.expectRevert("mgv/unauthorized");
    vm.prank(notAdmin);
    mgv.activate($(quote), $(base), 0, 100, 0);
  }

  function test_only_gov_can_setGasprice() public {
    vm.expectRevert("mgv/unauthorized");
    vm.prank(notAdmin);
    mgv.setGasprice(0);
  }

  function test_only_gov_can_setGasmax() public {
    vm.expectRevert("mgv/unauthorized");
    vm.prank(notAdmin);
    mgv.setGasmax(0);
  }

  function test_only_gov_can_setGasbase() public {
    vm.expectRevert("mgv/unauthorized");
    vm.prank(notAdmin);
    mgv.setGasbase($(base), $(quote), 0);
  }

  function test_empty_mgv_ok() public {
    tkr.marketOrder(0, 0);
  }

  function test_set_fee_ceiling() public {
    vm.expectRevert("mgv/config/fee/8bits");
    mgv.setFee($(base), $(quote), uint(type(uint8).max) + 1);
  }

  function test_set_density_ceiling() public {
    vm.expectRevert("mgv/config/density/128bits");
    mgv.setDensityFixed($(base), $(quote), uint(type(uint128).max) + 1);
  }

  function test_setGasprice_ceiling() public {
    vm.expectRevert("mgv/config/gasprice/16bits");
    mgv.setGasprice(uint(type(uint16).max) + 1);
  }

  function test_set_zero_gasbase() public {
    mgv.setGasbase($(base), $(quote), 0);
  }

  function test_setGasbase_ceiling() public {
    vm.expectRevert("mgv/config/kilo_offer_gasbase/10bits");
    mgv.setGasbase($(base), $(quote), 1e3 * (1 << 10));
  }

  function test_setGasmax_ceiling() public {
    vm.expectRevert("mgv/config/gasmax/24bits");
    mgv.setGasmax(uint(type(uint24).max) + 1);
  }

  function test_makerWants_too_big_fails_newOfferByVolume() public {
    vm.expectRevert("mgv/writeOffer/wants/96bits");
    mkr.newOfferByVolume((1 << 96) + 1e28, 1 ether, 10_000, 0);
  }

  function test_makerTick_wider_than_24_bits_fails_newOfferByTick() public {
    vm.expectRevert("mgv/writeOffer/tick/outOfRange");
    mkr.newOfferByTick(1 << 23, 1 ether, 10_000, 0);
  }

  function test_retractOffer_wrong_owner_fails() public {
    uint ofr = mkr.newOfferByVolume(1 ether, 1 ether, 10_000, 0);
    vm.expectRevert("mgv/retractOffer/unauthorized");
    mgv.retractOffer($(base), $(quote), ofr, false);
  }

  function test_updateOffer_wrong_owner_fails() public {
    uint ofr = mkr.newOfferByVolume(1 ether, 1 ether, 100_000, 0);
    vm.expectRevert("mgv/updateOffer/unauthorized");
    mgv.updateOfferByVolume($(base), $(quote), 1 ether, 1 ether, 0, 0, ofr);
  }

  function test_gives_0_rejected() public {
    vm.expectRevert("mgv/writeOffer/gives/tooLow");
    mkr.newOfferByTick(0, 0 ether, 100_000, 0);
  }

  function test_idOverflow_reverts(address tout, address tin) public {
    mgv.activate(tout, tin, 0, 0, 0);

    // To test overflow, we surgically set 'last offer id' in mangrove storage
    // to uint32.max.
    //
    // We use locked(out,in) as a proxy for getting the storage slot of
    // locals[out][in]
    vm.record();
    mgv.locked(tout, tin);
    (bytes32[] memory reads,) = vm.accesses(address(mgv));
    bytes32 slot = reads[0];
    bytes32 data = vm.load(address(mgv), slot);
    MgvStructs.LocalPacked local = MgvStructs.LocalPacked.wrap(uint(data));
    local = local.last(type(uint32).max);
    vm.store(address(mgv), slot, bytes32(MgvStructs.LocalPacked.unwrap(local)));

    // try new offer now that we set the last id to uint32.max
    vm.expectRevert("mgv/offerIdOverflow");
    mgv.newOfferByVolume(tout, tin, 1 ether, 1 ether, 0, 0);
  }

  function test_makerGives_wider_than_96_bits_fails_newOfferByVolume() public {
    // formerly:
    // vm.expectRevert("mgv/writeOffer/gives/96bits");
    vm.expectRevert("mgv/priceFromTick/outOfRange");
    mkr.newOfferByVolume(1, 1 << 96, 10_000);
  }

  function test_makerGasreq_wider_than_24_bits_fails_newOfferByVolume() public {
    vm.expectRevert("mgv/writeOffer/gasreq/tooHigh");
    mkr.newOfferByVolume(1, 1, 1 << 24);
  }

  function test_makerGasreq_bigger_than_gasmax_fails_newOfferByVolume() public {
    (MgvStructs.GlobalPacked cfg,) = mgv.config($(base), $(quote));
    vm.expectRevert("mgv/writeOffer/gasreq/tooHigh");
    mkr.newOfferByVolume(1, 1, cfg.gasmax() + 1);
  }

  function test_makerGasreq_at_gasmax_succeeds_newOfferByVolume() public {
    (MgvStructs.GlobalPacked cfg,) = mgv.config($(base), $(quote));
    // Logging tests
    expectFrom($(mgv));
    emit OfferWrite(
      $(base),
      $(quote),
      address(mkr),
      0, //tick
      1 ether, //quote
      cfg.gasprice(), //gasprice
      cfg.gasmax(), //gasreq
      1 //ofrId
    );
    expectFrom($(mgv));
<<<<<<< HEAD
    emit Debit(address(mkr), reader.getProvision($(base), $(quote), cfg.gasmax(), 0), 1);
    uint ofr = mkr.newOffer(1 ether, 1 ether, cfg.gasmax());
=======
    emit Debit(address(mkr), reader.getProvision($(base), $(quote), cfg.gasmax(), 0));
    uint ofr = mkr.newOfferByVolume(1 ether, 1 ether, cfg.gasmax());
>>>>>>> c9afa982
    assertTrue(mgv.offers($(base), $(quote), ofr).isLive(), "Offer should have been inserted");
  }

  function test_makerGasreq_lower_than_density_fails_newOfferByVolume() public {
    mgv.setDensityFixed($(base), $(quote), 100 << DensityLib.FIXED_FRACTIONAL_BITS);
    (, MgvStructs.LocalPacked cfg) = mgv.config($(base), $(quote));
    uint amount = cfg.density().multiply(1 + cfg.offer_gasbase());
    vm.expectRevert("mgv/writeOffer/density/tooLow");
    mkr.newOfferByVolume(amount - 1, amount - 1, 1);
  }

  function test_makerGasreq_at_density_suceeds() public {
    mgv.setDensityFixed($(base), $(quote), 100 << DensityLib.FIXED_FRACTIONAL_BITS);
    (MgvStructs.GlobalPacked glob, MgvStructs.LocalPacked cfg) = mgv.config($(base), $(quote));
    uint amount = cfg.density().multiply(1 + cfg.offer_gasbase());
    // Logging tests
    expectFrom($(mgv));
    emit OfferWrite(
      $(base),
      $(quote),
      address(mkr),
      0, //tick
      amount, //quote
      glob.gasprice(), //gasprice
      1, //gasreq
      1 //ofrId
    );
    expectFrom($(mgv));
<<<<<<< HEAD
    emit Debit(address(mkr), reader.getProvision($(base), $(quote), 1, 0), 1);
    uint ofr = mkr.newOffer(amount, amount, 1);
=======
    emit Debit(address(mkr), reader.getProvision($(base), $(quote), 1, 0));
    uint ofr = mkr.newOfferByVolume(amount, amount, 1);
>>>>>>> c9afa982
    assertTrue(mgv.offers($(base), $(quote), ofr).isLive(), "Offer should have been inserted");
  }

  function test_makerGasprice_wider_than_16_bits_fails_newOfferByVolume() public {
    vm.expectRevert("mgv/writeOffer/gasprice/16bits");
    mkr.newOfferByVolume(1, 1, 1, 1 << 16);
  }

  function test_takerWants_wider_than_160_bits_fails_marketOrder() public {
    vm.expectRevert("mgv/mOrder/takerWants/160bits");
    tkr.marketOrder(1 << 160, 0);
  }

  function test_takerGives_wider_than_160_bits_fails_marketOrder() public {
    vm.expectRevert("mgv/mOrder/takerGives/160bits");
    tkr.marketOrder(0, 1 << 160);
  }

  //FIXME Should add similar tests that make sure volume*price is not too big.
  function test_gives_volume_above_96bits_fails_snipes() public {
    uint ofr = mkr.newOfferByVolume(1 ether, 1 ether, 100_000);
    uint[4][] memory targets = wrap_dynamic([ofr, 0, 1 << 96, type(uint).max]);
    vm.expectRevert("mgv/snipes/volume/96bits");
    mgv.snipes($(base), $(quote), targets, true);
  }

  function test_wants_volume_above_96bits_fails_snipes() public {
    uint ofr = mkr.newOfferByVolume(1 ether, 1 ether, 100_000);
    uint[4][] memory targets = wrap_dynamic([ofr, 0, 1 << 96, type(uint).max]);
    vm.expectRevert("mgv/snipes/volume/96bits");
    mgv.snipes($(base), $(quote), targets, false);
  }

  function test_initial_allowance_is_zero() public {
    assertEq(mgv.allowances($(base), $(quote), address(tkr), $(this)), 0, "initial allowance should be 0");
  }

  function test_cannot_snipesFor_for_without_allowance() public {
    deal($(base), address(mkr), 1 ether);
    mkr.approveMgv(base, 1 ether);
    uint ofr = mkr.newOfferByVolume(1 ether, 1 ether, 100_000);
    Tick offerTick = pair.offers(ofr).tick();

    vm.expectRevert("mgv/lowAllowance");
    mgv.snipesFor(
      $(base), $(quote), wrap_dynamic([ofr, uint(Tick.unwrap(offerTick)), 1 ether, 300_000]), true, address(tkr)
    );
  }

  function test_cannot_marketOrderFor_for_without_allowance() public {
    deal($(base), address(mkr), 1 ether);
    mkr.approveMgv(base, 1 ether);
    mkr.newOfferByVolume(1 ether, 1 ether, 100_000);
    vm.expectRevert("mgv/lowAllowance");
    mgv.marketOrderForByVolume($(base), $(quote), 1 ether, 1 ether, true, address(tkr));
  }

  function test_can_marketOrderFor_for_with_allowance() public {
    deal($(base), address(mkr), 1 ether);
    mkr.approveMgv(base, 1 ether);
    mkr.newOfferByVolume(1 ether, 1 ether, 100_000);
    tkr.approveSpender($(this), 1.2 ether);
    uint takerGot;
    (takerGot,,,) = mgv.marketOrderForByVolume($(base), $(quote), 1 ether, 1 ether, true, address(tkr));
    assertEq(
      mgv.allowances($(base), $(quote), address(tkr), $(this)), 0.2 ether, "allowance should have correctly reduced"
    );
  }

  /* # Internal IMaker setup */

  bytes trade_cb;
  bytes posthook_cb;

  // maker's trade fn for the mgv
  function makerExecute(MgvLib.SingleOrder calldata) external override returns (bytes32 ret) {
    ret; // silence unused function parameter
    bool success;
    if (trade_cb.length > 0) {
      (success,) = $(this).call(trade_cb);
      assertTrue(success, "makerExecute callback must work");
    }
    return "";
  }

  function makerPosthook(MgvLib.SingleOrder calldata order, MgvLib.OrderResult calldata result) external override {
    bool success;
    order; // silence compiler warning
    if (posthook_cb.length > 0) {
      (success,) = $(this).call(posthook_cb);
      bool tradeResult = (result.mgvData == "mgv/tradeSuccess");
      assertTrue(success == tradeResult, "makerPosthook callback must work");
    }
  }

  /* # Reentrancy */

  /* New Offer failure */

  function newOfferKO() external {
    vm.expectRevert("mgv/reentrancyLocked");
    mgv.newOfferByVolume($(base), $(quote), 1 ether, 1 ether, 30_000, 0);
  }

  function test_newOffer_on_reentrancy_fails() public {
    uint ofr = mgv.newOfferByVolume($(base), $(quote), 1 ether, 1 ether, 100_000, 0);
    trade_cb = abi.encodeCall(this.newOfferKO, ());
    assertTrue(tkr.take(ofr, 1 ether), "take must succeed or test is void");
  }

  /* New Offer success */

  // ! may be called with inverted _base and _quote
  function newOfferOK(address _base, address _quote) external {
    mgv.newOfferByVolume(_base, _quote, 1 ether, 1 ether, 30_000, 0);
  }

  function test_newOffer_on_reentrancy_succeeds() public {
    uint ofr = mgv.newOfferByVolume($(base), $(quote), 1 ether, 1 ether, 200_000, 0);
    trade_cb = abi.encodeCall(this.newOfferOK, ($(quote), $(base)));
    assertTrue(tkr.take(ofr, 1 ether), "take must succeed or test is void");
    assertTrue(mgv.best($(quote), $(base)) == 1, "newOfferByVolume on swapped pair must work");
  }

  function test_newOffer_on_posthook_succeeds() public {
    uint ofr = mgv.newOfferByVolume($(base), $(quote), 1 ether, 1 ether, 200_000, 0);
    posthook_cb = abi.encodeCall(this.newOfferOK, ($(base), $(quote)));
    assertTrue(tkr.take(ofr, 1 ether), "take must succeed or test is void");
    assertTrue(mgv.best($(base), $(quote)) == 2, "newOfferByVolume on posthook must work");
  }

  /* Update offer failure */

  function updateOfferKO(uint ofr) external {
    vm.expectRevert("mgv/reentrancyLocked");
    mgv.updateOfferByVolume($(base), $(quote), 1 ether, 2 ether, 35_000, 0, ofr);
  }

  function test_updateOffer_on_reentrancy_fails() public {
    uint ofr = mgv.newOfferByVolume($(base), $(quote), 1 ether, 1 ether, 100_000, 0);
    trade_cb = abi.encodeCall(this.updateOfferKO, (ofr));
    assertTrue(tkr.take(ofr, 1 ether), "take must succeed or test is void");
  }

  /* Update offer success */

  // ! may be called with inverted _base and _quote
  function updateOfferOK(address _base, address _quote, uint ofr) external {
    mgv.updateOfferByVolume(_base, _quote, 1 ether, 2 ether, 35_000, 0, ofr);
  }

  function test_updateOffer_on_reentrancy_succeeds() public {
    uint other_ofr = mgv.newOfferByVolume($(quote), $(base), 1 ether, 1 ether, 100_000, 0);

    trade_cb = abi.encodeCall(this.updateOfferOK, ($(quote), $(base), other_ofr));
    uint ofr = mgv.newOfferByVolume($(base), $(quote), 1 ether, 1 ether, 400_000, 0);
    assertTrue(tkr.take(ofr, 1 ether), "take must succeed or test is void");
    assertTrue(
      mgv.offerDetails($(quote), $(base), other_ofr).gasreq() == 35_000, "updateOffer on swapped pair must work"
    );
  }

  function test_updateOffer_on_posthook_succeeds() public {
    uint other_ofr = mgv.newOfferByVolume($(base), $(quote), 1 ether, 1 ether, 100_000, 0);
    posthook_cb = abi.encodeCall(this.updateOfferOK, ($(base), $(quote), other_ofr));
    uint ofr = mgv.newOfferByVolume($(base), $(quote), 1 ether, 1 ether, 300_000, 0);
    assertTrue(tkr.take(ofr, 1 ether), "take must succeed or test is void");
    assertTrue(mgv.offerDetails($(base), $(quote), other_ofr).gasreq() == 35_000, "updateOffer on posthook must work");
  }

  /* Cancel Offer failure */

  function retractOfferKO(uint id) external {
    vm.expectRevert("mgv/reentrancyLocked");
    mgv.retractOffer($(base), $(quote), id, false);
  }

  function test_retractOffer_on_reentrancy_fails() public {
    uint ofr = mgv.newOfferByVolume($(base), $(quote), 1 ether, 1 ether, 100_000, 0);
    trade_cb = abi.encodeCall(this.retractOfferKO, (ofr));
    assertTrue(tkr.take(ofr, 1 ether), "take must succeed or test is void");
  }

  /* Cancel Offer success */

  function retractOfferOK(address _base, address _quote, uint id) external {
    uint collected = mgv.retractOffer(_base, _quote, id, false);
    assertEq(collected, 0, "Unexpected collected provision after retract w/o deprovision");
  }

  function test_retractOffer_on_reentrancy_succeeds() public {
    uint other_ofr = mgv.newOfferByVolume($(quote), $(base), 1 ether, 1 ether, 90_000, 0);
    trade_cb = abi.encodeCall(this.retractOfferOK, ($(quote), $(base), other_ofr));

    uint ofr = mgv.newOfferByVolume($(base), $(quote), 1 ether, 1 ether, 90_000, 0);
    assertTrue(tkr.take(ofr, 1 ether), "take must succeed or test is void");
    assertTrue(mgv.best($(quote), $(base)) == 0, "retractOffer on swapped pair must work");
  }

  function test_retractOffer_on_posthook_succeeds() public {
    uint other_ofr = mgv.newOfferByVolume($(base), $(quote), 1 ether, 1 ether, 190_000, 0);
    posthook_cb = abi.encodeCall(this.retractOfferOK, ($(base), $(quote), other_ofr));

    uint ofr = mgv.newOfferByVolume($(base), $(quote), 1 ether, 1 ether, 90_000, 0);
    assertTrue(tkr.take(ofr, 1 ether), "take must succeed or test is void");
    assertEq(mgv.best($(base), $(quote)), 0, "retractOffer on posthook must work");
  }

  /* Market Order failure */

  function marketOrderKO() external {
    vm.expectRevert("mgv/reentrancyLocked");
    mgv.marketOrderByVolume($(base), $(quote), 0.2 ether, 0.2 ether, true);
  }

  function test_marketOrder_on_reentrancy_fails() public {
    uint ofr = mgv.newOfferByVolume($(base), $(quote), 1 ether, 1 ether, 100_000, 0);
    trade_cb = abi.encodeCall(this.marketOrderKO, ());
    assertTrue(tkr.take(ofr, 0.1 ether), "take must succeed or test is void");
  }

  /* Market Order Success */

  function marketOrderOK(address _base, address _quote) external {
    mgv.marketOrderByVolume(_base, _quote, uint(0.5 ether), 0.5 ether, true);
  }

  function test_marketOrder_on_reentrancy_succeeds() public {
    dual_mkr.newOfferByVolume(0.5 ether, 0.5 ether, 30_000, 0);
    uint ofr = mgv.newOfferByVolume($(base), $(quote), 1 ether, 1 ether, 392_000, 0);
    trade_cb = abi.encodeCall(this.marketOrderOK, ($(quote), $(base)));
    assertTrue(tkr.take(ofr, 0.1 ether), "take must succeed or test is void");
    assertTrue(mgv.best($(quote), $(base)) == 0, "2nd market order must have emptied mgv");
  }

  function test_marketOrder_on_posthook_succeeds() public {
    mgv.setGasmax(10_000_000);
    uint ofr = mgv.newOfferByVolume($(base), $(quote), 0.5 ether, 0.5 ether, 3500_000, 0);
    mgv.newOfferByVolume($(base), $(quote), 0.5 ether, 0.5 ether, 1800_000, 0);
    posthook_cb = abi.encodeCall(this.marketOrderOK, ($(base), $(quote)));
    assertTrue(tkr.take(ofr, 0.6 ether), "take must succeed or test is void");
    assertTrue(mgv.best($(base), $(quote)) == 0, "2nd market order must have emptied mgv");
  }

  // not gatekeeping! move me.
  function test_no_execution_keeps_ticktree_ok() public {
    mgv.setGasmax(10_000_000);
    uint ofr = mgv.newOfferByVolume($(base), $(quote), 0.5 ether, 0.5 ether, 3500_000, 0);
    (uint takerGot, uint takerGave) = tkr.marketOrder(0.5 ether, 0.3 ether);
    // assertGt(takerGot,0,"mo should work");
    // should execute 0 offers due to price mismatch
    assertEq(takerGot, 0, "mo should fail");
    assertTrue(pair.offers(ofr).gives() > 0, "offer should still be live");
    (takerGot, takerGave) = tkr.marketOrder(0.5 ether, 0.6 ether);
    assertGt(takerGot, 0, "mo should work");
    assertTrue(mgv.best($(base), $(quote)) == 0, "2nd market order must have emptied mgv");
  }

  // not gatekeeping! move me.
  function test_only_one_exec_keeps_ticktree_ok() public {
    mgv.setGasmax(10_000_000);
    mgv.newOfferByVolume($(base), $(quote), 0.05 ether, 0.05 ether, 3500_000, 0);
    uint ofr2 = mgv.newOfferByVolume($(base), $(quote), 0.1 ether, 0.05 ether, 3500_000, 0);
    (uint takerGot, uint takerGave) = tkr.marketOrder(0.1 ether, 0.1 ether);
    assertEq(takerGot, 0.05 ether, "mo should only take ofr");
    assertGt(pair.offers(ofr2).gives(), 0, "ofr2 should still be live");
    (takerGot, takerGave) = tkr.marketOrder(0.06 ether, 0.2 ether);
    assertGt(takerGot, 0, "mo should work");
    assertTrue(mgv.best($(base), $(quote)) == 0, "2nd market order must have emptied mgv");
  }

  // not gatekeeping! move me.
  function test_leaf_is_flushed_case1() public {
    mgv.setGasmax(10_000_000);
    uint id = mgv.newOfferByVolume($(base), $(quote), 0.05 ether, 0.05 ether, 3500_000, 0);
    MgvStructs.OfferPacked ofr = pair.offers(id);
    // FIXME increasing tick by 2 because tick->price->tick does not round up currently
    // when that is fixed, should replace with tick+1
    Tick nextTick = Tick.wrap(Tick.unwrap(ofr.tick()) + 2);
    uint gives = nextTick.outboundFromInbound(5 ether);
    uint id2 = mgv.newOfferByVolume($(base), $(quote), 5 ether, gives, 3500_000, 0);
    tkr.marketOrder(0.05 ether, 0.05 ether);
    // low-level check
    assertEq(pair.leafs(ofr.tick().leafIndex()).getNextOfferId(), id2);
    // high-level check
    assertTrue(mgv.best($(base), $(quote)) == id2, "2nd market order must have emptied mgv");
  }

  // not gatekeeping! move me.
  // Check that un-caching a nonempty level0 works
  function test_remove_with_new_best_saves_previous_level0() public {
    // make a great offer so its level0 is cached
    uint ofr0 = mgv.newOfferByVolume($(base), $(quote), 0.01 ether, 1 ether, 1000000, 0);
    // store some information in another level0 (a worse one)
    uint ofr1 = mgv.newOfferByVolume($(base), $(quote), 0.02 ether, 0.05 ether, 1000000, 0);
    Tick tick1 = pair.offers(ofr1).tick();
    int index1 = tick1.level0Index();
    // make ofr1 the best offer (ofr1.level0 is now cached, but it also lives in its slot)
    mgv.retractOffer($(base), $(quote), ofr0, true);
    // make an offer worse than ofr1
    uint ofr2 = mgv.newOfferByVolume($(base), $(quote), 0.05 ether, 0.05 ether, 1000000, 0);
    Tick tick2 = pair.offers(ofr2).tick();
    int index2 = tick2.level0Index();

    // ofr2 is now best again. ofr1.level0 is not cached anymore.
    // the question is: is ofr1.level0 in storage updated or not?
    // (if it had originally been empty, the test would always succeed)
    mgv.retractOffer($(base), $(quote), ofr1, true);
    assertTrue(index1 != index2, "test should construct ofr1/ofr2 so they are on different level0 nodes");
    assertEq(pair.level0(index1), FieldLib.EMPTY, "ofr1's level0 should be empty");
  }

  // FIXME Not Gatekeeping!
  function test_leaf_update_both_first_and_last() public {
    uint ofr0 = mgv.newOfferByVolume($(base), $(quote), 0.01 ether, 1 ether, 1000000, 0);
    Tick tick0 = pair.offers(ofr0).tick();
    mgv.retractOffer($(base), $(quote), ofr0, true);
    assertEq(pair.leafs(tick0.leafIndex()), LeafLib.EMPTY, "leaf should be empty");
  }

  /* Snipe failure */

  function snipesKO(uint id) external {
    Tick tick = pair.offers(id).tick();
    uint[4][] memory targets = wrap_dynamic([id, uint(Tick.unwrap(tick)), type(uint96).max, type(uint48).max]);
    vm.expectRevert("mgv/reentrancyLocked");
    mgv.snipes($(base), $(quote), targets, true);
  }

  function test_snipe_on_reentrancy_fails() public {
    uint ofr = mgv.newOfferByVolume($(base), $(quote), 1 ether, 1 ether, 60_000, 0);
    trade_cb = abi.encodeCall(this.snipesKO, (ofr));
    assertTrue(tkr.take(ofr, 0.1 ether), "take must succeed or test is void");
  }

  /* Snipe success */

  function snipesOK(address _base, address _quote, uint id) external {
    Tick tick = mgv.offers(_base, _quote, id).tick();
    uint[4][] memory targets = wrap_dynamic([id, uint(Tick.unwrap(tick)), type(uint96).max, type(uint48).max]);
    mgv.snipes(_base, _quote, targets, true);
  }

  function test_snipes_on_reentrancy_succeeds() public {
    uint other_ofr = dual_mkr.newOfferByVolume(1 ether, 1 ether, 30_000);
    trade_cb = abi.encodeCall(this.snipesOK, ($(quote), $(base), other_ofr));

    uint ofr = mgv.newOfferByVolume($(base), $(quote), 1 ether, 1 ether, 190_000, 0);
    assertTrue(tkr.take(ofr, 0.1 ether), "take must succeed or test is void");
    assertTrue(mgv.best($(quote), $(base)) == 0, "snipe in swapped pair must work");
  }

  function test_snipes_on_posthook_succeeds() public {
    uint other_ofr = mkr.newOfferByVolume(1 ether, 1 ether, 30_000);
    posthook_cb = abi.encodeCall(this.snipesOK, ($(base), $(quote), other_ofr));

    uint ofr = mgv.newOfferByVolume($(base), $(quote), 1 ether, 1 ether, 190_000, 0);
    assertTrue(tkr.take(ofr, 1 ether), "take must succeed or test is void");
    assertTrue(mgv.best($(base), $(quote)) == 0, "snipe in posthook must work");
  }

  function test_newOffer_on_closed_fails() public {
    mgv.kill();
    vm.expectRevert("mgv/dead");
    mgv.newOfferByVolume($(base), $(quote), 1 ether, 1 ether, 0, 0);
  }

  /* # Mangrove closed/inactive */

  function test_take_on_closed_fails() public {
    uint ofr = mgv.newOfferByVolume($(base), $(quote), 1 ether, 1 ether, 0, 0);

    mgv.kill();
    vm.expectRevert("mgv/dead");
    tkr.take(ofr, 1 ether);
  }

  function test_newOffer_on_inactive_fails() public {
    mgv.deactivate($(base), $(quote));
    vm.expectRevert("mgv/inactive");
    mgv.newOfferByVolume($(base), $(quote), 1 ether, 1 ether, 0, 0);
  }

  function test_receive_on_closed_fails() public {
    mgv.kill();

    (bool success, bytes memory retdata) = $(mgv).call{value: 10 ether}("");
    if (success) {
      fail("receive() should fail on closed market");
    } else {
      string memory r = getReason(retdata);
      assertEq(r, "mgv/dead", "wrong revert reason");
    }
  }

  function test_marketOrder_on_closed_fails() public {
    mgv.kill();
    vm.expectRevert("mgv/dead");
    tkr.marketOrder(1 ether, 1 ether);
  }

  function test_snipe_on_closed_fails() public {
    mgv.kill();
    vm.expectRevert("mgv/dead");
    tkr.take(0, 1 ether);
  }

  function test_withdraw_on_closed_ok() public {
    mgv.kill();
    mgv.withdraw(0.1 ether);
  }

  function test_retractOffer_on_closed_ok() public {
    uint ofr = mgv.newOfferByVolume($(base), $(quote), 1 ether, 1 ether, 0, 0);
    mgv.kill();
    mgv.retractOffer($(base), $(quote), ofr, false);
  }

  function test_updateOffer_on_closed_fails() public {
    uint ofr = mgv.newOfferByVolume($(base), $(quote), 1 ether, 1 ether, 0, 0);
    mgv.kill();
    vm.expectRevert("mgv/dead");
    mgv.updateOfferByVolume($(base), $(quote), 1 ether, 1 ether, 0, 0, ofr);
  }

  function test_activation_emits_events_in_order() public {
    expectFrom($(mgv));
    emit SetActive($(quote), $(base), true);
    expectFrom($(mgv));
    emit SetFee($(quote), $(base), 7);
    expectFrom($(mgv));
    emit SetDensityFixed($(quote), $(base), 0);
    expectFrom($(mgv));
    emit SetGasbase($(quote), $(base), 3);
    mgv.activate($(quote), $(base), 7, 0, 3);
  }

  function test_updateOffer_on_inactive_fails() public {
    uint ofr = mgv.newOfferByVolume($(base), $(quote), 1 ether, 1 ether, 0, 0);
    expectFrom($(mgv));
    emit SetActive($(base), $(quote), false);
    mgv.deactivate($(base), $(quote));
    vm.expectRevert("mgv/inactive");
    mgv.updateOfferByVolume($(base), $(quote), 1 ether, 1 ether, 0, 0, ofr);
  }

  function test_inverted_mangrove_flashloan_fail_if_not_self(address caller) public {
    InvertedMangrove imgv = new InvertedMangrove(address(this),0,0);
    vm.assume(caller != address(imgv));
    MgvLib.SingleOrder memory sor;
    vm.prank(caller);
    vm.expectRevert("mgv/invertedFlashloan/protected");
    imgv.flashloan(sor, address(0));
  }

  function test_mangrove_flashloan_fail_if_not_self(address caller) public {
    vm.assume(caller != address(mgv));
    MgvLib.SingleOrder memory sor;
    vm.prank(caller);
    vm.expectRevert("mgv/flashloan/protected");
    mgv.flashloan(sor, address(0));
  }

  function test_configInfo(address tout, address tin, address monitor, uint128 densityFixed) public {
    mgv.activate(tout, tin, 0, densityFixed, 0);
    mgv.setMonitor(monitor);
    (MgvStructs.GlobalUnpacked memory g, MgvStructs.LocalUnpacked memory l) = mgv.configInfo(tout, tin);
    assertEq(g.monitor, monitor, "wrong monitor");
    assertEq(l.density.toFixed(), DensityLib.fromFixed(densityFixed).toFixed(), "wrong density");
  }

  function test_nonadmin_cannot_withdrawERC20(address from, address token, uint amount) public {
    vm.assume(from != mgv.governance());
    vm.assume(from != address(mgv));
    vm.expectRevert("mgv/unauthorized");
    vm.prank(from);
    mgv.withdrawERC20(token, amount);
  }

  function test_admin_can_withdrawERC20(uint amount) public {
    TestToken token = new TestToken(address(this),"Withdrawable","WDBL",18);
    deal(address(token), address(mgv), amount);
    mgv.withdrawERC20(address(token), amount);
  }

  function test_withdraw_failure_message(uint amount) public {
    TestToken token = new TestToken(address(this),"Withdrawable","WDBL",18);
    vm.assume(amount > 0);
    deal(address(token), address(mgv), amount - 1);
    vm.expectRevert("mgv/withdrawERC20Fail");
    mgv.withdrawERC20(address(token), amount);
  }

  function test_marketOrderByPrice_extrema() public {
    vm.expectRevert("mgv/mOrder/maxPrice/tooHigh");
    mgv.marketOrderByPrice($(base), $(quote), TickLib.MAX_PRICE_E18 + 1, 100, true);
    vm.expectRevert("mgv/mOrder/maxPrice/tooLow");
    mgv.marketOrderByPrice($(base), $(quote), TickLib.MIN_PRICE_E18 - 1, 100, true);
  }

  function test_marketOrderByTick_extrema() public {
    vm.expectRevert("mgv/mOrder/maxTick/outOfRange");
    mgv.marketOrderByTick($(base), $(quote), MAX_TICK + 1, 100, true);
    vm.expectRevert("mgv/mOrder/maxTick/outOfRange");
    mgv.marketOrderByTick($(base), $(quote), MIN_TICK - 1, 100, true);
  }

  function test_marketOrderForByPrice_extrema() public {
    vm.expectRevert("mgv/mOrder/maxPrice/tooHigh");
    mgv.marketOrderForByPrice($(base), $(quote), TickLib.MAX_PRICE_E18 + 1, 100, true, address(this));
    vm.expectRevert("mgv/mOrder/maxPrice/tooLow");
    mgv.marketOrderForByPrice($(base), $(quote), TickLib.MIN_PRICE_E18 - 1, 100, true, address(this));
  }

  function test_marketOrderForByTick_extrema() public {
    vm.expectRevert("mgv/mOrder/maxTick/outOfRange");
    mgv.marketOrderForByTick($(base), $(quote), MAX_TICK + 1, 100, true, address(this));
    vm.expectRevert("mgv/mOrder/maxTick/outOfRange");
    mgv.marketOrderForByTick($(base), $(quote), MIN_TICK - 1, 100, true, address(this));
  }
}<|MERGE_RESOLUTION|>--- conflicted
+++ resolved
@@ -255,13 +255,8 @@
       1 //ofrId
     );
     expectFrom($(mgv));
-<<<<<<< HEAD
-    emit Debit(address(mkr), reader.getProvision($(base), $(quote), cfg.gasmax(), 0), 1);
-    uint ofr = mkr.newOffer(1 ether, 1 ether, cfg.gasmax());
-=======
     emit Debit(address(mkr), reader.getProvision($(base), $(quote), cfg.gasmax(), 0));
     uint ofr = mkr.newOfferByVolume(1 ether, 1 ether, cfg.gasmax());
->>>>>>> c9afa982
     assertTrue(mgv.offers($(base), $(quote), ofr).isLive(), "Offer should have been inserted");
   }
 
@@ -290,13 +285,8 @@
       1 //ofrId
     );
     expectFrom($(mgv));
-<<<<<<< HEAD
-    emit Debit(address(mkr), reader.getProvision($(base), $(quote), 1, 0), 1);
-    uint ofr = mkr.newOffer(amount, amount, 1);
-=======
     emit Debit(address(mkr), reader.getProvision($(base), $(quote), 1, 0));
     uint ofr = mkr.newOfferByVolume(amount, amount, 1);
->>>>>>> c9afa982
     assertTrue(mgv.offers($(base), $(quote), ofr).isLive(), "Offer should have been inserted");
   }
 

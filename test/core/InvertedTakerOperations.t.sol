--- conflicted
+++ resolved
@@ -96,15 +96,9 @@
     uint ofr = mkr.newOfferByVolume(1 ether, 1 ether, 50_000, 0);
     uint mgvQuoteBal = quote.balanceOf(address(mgv));
 
-<<<<<<< HEAD
     int logPrice = mgv.offers(olKey, ofr).logPrice();
-    (uint successes,,,,) = mgv.snipes(olKey, wrap_dynamic([ofr, uint(logPrice), 1 ether, 50_000]), true);
-    assertTrue(successes == 1, "Trade should succeed");
-=======
-    Tick tick = mgv.offers($(base), $(quote), ofr).tick();
-    mgv.marketOrderByTick($(base), $(quote), Tick.unwrap(tick), 1 ether, true);
+    mgv.marketOrderByLogPrice(olKey, logPrice, 1 ether, true);
     assertTrue(mkr.makerExecuteWasCalled(ofr), "ofr must be executed or test is void");
->>>>>>> 21335959
     assertEq(quote.balanceOf(address(mgv)) - mgvQuoteBal, 1 ether, "Mgv balance should have increased");
   }
 
@@ -114,16 +108,9 @@
     _takerTrade = noop;
     skipCheck = true;
     uint ofr = 2;
-<<<<<<< HEAD
     int logPrice = mgv.offers(olKey, ofr).logPrice();
-    (uint successes, uint totalGot, uint totalGave,,) =
-      mgv.snipes(olKey, wrap_dynamic([ofr, uint(logPrice), 0.1 ether, 100_000]), true);
-    assertTrue(successes == 1, "Snipe on reentrancy should succeed");
-=======
-    Tick tick = mgv.offers(_base, _quote, ofr).tick();
-    (uint totalGot, uint totalGave,,) = mgv.marketOrderByTick(_base, _quote, Tick.unwrap(tick), 0.1 ether, true);
+    (uint totalGot, uint totalGave,,) = mgv.marketOrderByLogPrice(olKey, logPrice, 0.1 ether, true);
     assertTrue(mkr.makerExecuteWasCalled(ofr), "ofr must be executed or test is void");
->>>>>>> 21335959
     assertEq(totalGot, 0.1 ether, "Incorrect totalGot");
     assertEq(totalGave, 0.1 ether, "Incorrect totalGave");
   }
@@ -133,19 +120,12 @@
     uint ofr2 = mkr.newOfferByVolume(0.1 ether, 0.1 ether, 100_000, 0);
     _takerTrade = reenter;
     expectFrom($(mgv));
-<<<<<<< HEAD
-    emit OfferSuccess(olKey.hash(), 1, $(this), 0.1 ether, 0.1 ether);
+    emit OfferSuccess(olKey.hash(), ofr1, $(this), 0.1 ether, 0.1 ether);
     expectFrom($(mgv));
-    emit OfferSuccess(olKey.hash(), 2, $(this), 0.1 ether, 0.1 ether);
+    emit OfferSuccess(olKey.hash(), ofr2, $(this), 0.1 ether, 0.1 ether);
     (uint got, uint gave,,) = mgv.marketOrderByVolume(olKey, 0.1 ether, 0.1 ether, true);
-=======
-    emit OfferSuccess($(base), $(quote), ofr1, $(this), 0.1 ether, 0.1 ether);
-    expectFrom($(mgv));
-    emit OfferSuccess($(base), $(quote), ofr2, $(this), 0.1 ether, 0.1 ether);
-    (uint got, uint gave,,) = mgv.marketOrderByVolume($(base), $(quote), 0.1 ether, 0.1 ether, true);
     assertTrue(mkr.makerExecuteWasCalled(ofr1), "ofr1 must be executed or test is void");
     assertTrue(mkr.makerExecuteWasCalled(ofr2), "ofr2 must be executed or test is void");
->>>>>>> 21335959
     assertEq(quoteBalance - gave - 0.1 ether, quote.balanceOf($(this)), "Incorrect transfer (gave) during reentrancy");
     assertEq(baseBalance + got + 0.1 ether, base.balanceOf($(this)), "Incorrect transfer (got) during reentrancy");
   }
@@ -155,12 +135,8 @@
     int logPrice = mgv.offers(olKey, ofr).logPrice();
     uint bal = quote.balanceOf($(this));
     _takerTrade = noop;
-<<<<<<< HEAD
-    mgv.snipes(olKey, wrap_dynamic([ofr, uint(logPrice), 0.05 ether, 100_000]), true);
-=======
-    mgv.marketOrderByTick($(base), $(quote), Tick.unwrap(tick), 0.05 ether, true);
+    mgv.marketOrderByLogPrice(olKey, logPrice, 0.05 ether, true);
     assertTrue(mkr.makerExecuteWasCalled(ofr), "ofr must be executed or test is void");
->>>>>>> 21335959
     assertEq(quote.balanceOf($(this)), bal - 0.05 ether, "wrong taker balance");
   }
 
@@ -169,12 +145,8 @@
     int logPrice = mgv.offers(olKey, ofr).logPrice();
     uint bal = quote.balanceOf($(this));
     _takerTrade = noop;
-<<<<<<< HEAD
-    mgv.snipes(olKey, wrap_dynamic([ofr, uint(logPrice), 0.02 ether, 100_000]), true);
-=======
-    mgv.marketOrderByTick($(base), $(quote), Tick.unwrap(tick), 0.02 ether, true);
+    mgv.marketOrderByLogPrice(olKey, logPrice, 0.02 ether, true);
     assertTrue(mkr.makerExecuteWasCalled(ofr), "ofr must be executed or test is void");
->>>>>>> 21335959
     assertEq(quote.balanceOf($(this)), bal - 0.02 ether, "wrong taker balance");
   }
 }
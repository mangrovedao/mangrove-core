--- conflicted
+++ resolved
@@ -120,15 +120,9 @@
     uint ofr2 = mkr.newOfferByVolume(0.1 ether, 0.1 ether, 100_000, 0);
     _takerTrade = reenter;
     expectFrom($(mgv));
-<<<<<<< HEAD
-    emit OfferSuccess($(mkr), 1, 0.1 ether, 0.1 ether);
-    expectFrom($(mgv));
-    emit OfferSuccess($(mkr), 2, 0.1 ether, 0.1 ether);
-=======
     emit OfferSuccess(olKey.hash(), ofr2, 0.1 ether, 0.1 ether);
     expectFrom($(mgv));
     emit OfferSuccess(olKey.hash(), ofr1, 0.1 ether, 0.1 ether);
->>>>>>> 2fbebdc1
     (uint got, uint gave,,) = mgv.marketOrderByVolume(olKey, 0.1 ether, 0.1 ether, true);
     assertTrue(mkr.makerExecuteWasCalled(ofr1), "ofr1 must be executed or test is void");
     assertTrue(mkr.makerExecuteWasCalled(ofr2), "ofr2 must be executed or test is void");

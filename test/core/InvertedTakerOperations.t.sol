// SPDX-License-Identifier:	AGPL-3.0

pragma solidity ^0.8.10;

import "mgv_test/lib/MangroveTest.sol";

/* The following constructs an ERC20 with a transferFrom callback method,
   and a TestTaker which throws away any funds received upon getting
   a callback.*/
contract InvertedTakerOperationsTest is ITaker, MangroveTest {
  TestMaker mkr;
  uint baseBalance;
  uint quoteBalance;

  function setUp() public override {
    options.invertedMangrove = true;
    super.setUp();

    deal($(quote), $(this), 10 ether);

    mkr = setupMaker($(base), $(quote), "maker");

    deal($(base), address(mkr), 5 ether);
    mkr.provisionMgv(1 ether);
    mkr.approveMgv(base, 10 ether);

    baseBalance = base.balanceOf($(this));
    quoteBalance = quote.balanceOf($(this));
  }

  uint toPay;

  function checkPay(address, address, uint totalGives) internal {
    assertEq(toPay, totalGives, "totalGives should be the sum of taker flashborrows");
  }

  bool skipCheck;

  function(address, address, uint) internal _takerTrade; // stored function pointer

  function takerTrade(address _$base, address _$quote, uint totalGot, uint totalGives) public override {
    require(msg.sender == $(mgv));
    if (!skipCheck) {
      assertEq(baseBalance + totalGot, base.balanceOf($(this)), "totalGot should be sum of maker flashloans");
    }
    _takerTrade(_$base, _$quote, totalGives);
    // require(false);
  }

  function test_taker_gets_sum_of_borrows_in_execute() public {
    mkr.newOfferByVolume(0.1 ether, 0.1 ether, 100_000, 0);
    mkr.newOfferByVolume(0.1 ether, 0.1 ether, 100_000, 0);
    _takerTrade = checkPay;
    toPay = 0.2 ether;
    (, uint gave,,) = mgv.marketOrderByVolume($(base), $(quote), 0.2 ether, 0.2 ether, true);
    assertEq(quoteBalance - gave, quote.balanceOf($(this)), "totalGave should be sum of taker flashborrows");
  }

  string constant REVERT_TRADE_REASON = "InvertedTakerOperationsTest/TradeFail";

  function revertTrade(address, address, uint) internal pure {
    revert(REVERT_TRADE_REASON);
  }

  function test_taker_reverts_during_trade() public {
    uint ofr = mkr.newOfferByVolume(0.1 ether, 0.1 ether, 100_000, 0);
    uint _ofr = mkr.newOfferByVolume(0.1 ether, 0.1 ether, 100_000, 0);
    _takerTrade = revertTrade;
    skipCheck = true;
    try mgv.marketOrderByVolume($(base), $(quote), 0.2 ether, 0.2 ether, true) {
      fail("Market order should have reverted");
    } catch Error(string memory reason) {
      assertEq(REVERT_TRADE_REASON, reason, "Unexpected throw");
      assertTrue(mgv.offers($(base), $(quote), ofr).isLive(), "Offer 1 should be present");
      assertTrue(mgv.offers($(base), $(quote), _ofr).isLive(), "Offer 2 should be present");
    }
  }

  function refuseFeeTrade(address _base, address, uint) external {
    IERC20(_base).approve($(mgv), 0);
  }

  function refusePayTrade(address, address _quote, uint) internal {
    IERC20(_quote).approve($(mgv), 0);
  }

  function test_taker_refuses_to_deliver_during_trade() public {
    mkr.newOfferByVolume(0.1 ether, 0.1 ether, 100_000, 0);
    _takerTrade = refusePayTrade;
    try mgv.marketOrderByVolume($(base), $(quote), 0.2 ether, 0.2 ether, true) {
      fail("Market order should have reverted");
    } catch Error(string memory reason) {
      assertEq(reason, "mgv/takerFailToPayTotal", "Unexpected throw message");
    }
  }

  function test_mgv_keeps_quote_tokens_if_maker_is_blacklisted_for_quote() public {
    _takerTrade = noop;
    quote.blacklists(address(mkr));
    uint ofr = mkr.newOfferByVolume(1 ether, 1 ether, 50_000, 0);
    uint mgvQuoteBal = quote.balanceOf(address(mgv));

    Tick tick = mgv.offers($(base), $(quote), ofr).tick();
    (uint successes,,,,) =
      mgv.snipes($(base), $(quote), wrap_dynamic([ofr, uint(Tick.unwrap(tick)), 1 ether, 50_000]), true);
    assertTrue(successes == 1, "Trade should succeed");
    assertEq(quote.balanceOf(address(mgv)) - mgvQuoteBal, 1 ether, "Mgv balance should have increased");
  }

  function noop(address, address, uint) internal {}

  function reenter(address _base, address _quote, uint) internal {
    _takerTrade = noop;
    skipCheck = true;
    uint ofr = 2;
    Tick tick = mgv.offers(_base, _quote, ofr).tick();
    (uint successes, uint totalGot, uint totalGave,,) =
      mgv.snipes(_base, _quote, wrap_dynamic([ofr, uint(Tick.unwrap(tick)), 0.1 ether, 100_000]), true);
    assertTrue(successes == 1, "Snipe on reentrancy should succeed");
    assertEq(totalGot, 0.1 ether, "Incorrect totalGot");
    assertEq(totalGave, 0.1 ether, "Incorrect totalGave");
  }

  function test_taker_snipe_mgv_during_trade() public {
    mkr.newOfferByVolume(0.1 ether, 0.1 ether, 100_000, 0);
    mkr.newOfferByVolume(0.1 ether, 0.1 ether, 100_000, 0);
    _takerTrade = reenter;
    expectFrom($(mgv));
    emit OfferSuccess($(base), $(quote), 1, $(this), 0.1 ether, 0.1 ether);
    expectFrom($(mgv));
    emit OfferSuccess($(base), $(quote), 2, $(this), 0.1 ether, 0.1 ether);
    (uint got, uint gave,,) = mgv.marketOrderByVolume($(base), $(quote), 0.1 ether, 0.1 ether, true);
    assertEq(quoteBalance - gave - 0.1 ether, quote.balanceOf($(this)), "Incorrect transfer (gave) during reentrancy");
    assertEq(baseBalance + got + 0.1 ether, base.balanceOf($(this)), "Incorrect transfer (got) during reentrancy");
  }

  function test_taker_pays_back_correct_amount_1() public {
<<<<<<< HEAD
    uint ofr = mkr.newOffer(0.1 ether, 0.1 ether, 100_000, 0);
    Tick tick = mgv.offers($(base), $(quote), ofr).tick();
=======
    uint ofr = mkr.newOfferByVolume(0.1 ether, 0.1 ether, 100_000, 0);
>>>>>>> 28246441
    uint bal = quote.balanceOf($(this));
    _takerTrade = noop;
    mgv.snipes($(base), $(quote), wrap_dynamic([ofr, uint(Tick.unwrap(tick)), 0.05 ether, 100_000]), true);
    assertEq(quote.balanceOf($(this)), bal - 0.05 ether, "wrong taker balance");
  }

  function test_taker_pays_back_correct_amount_2() public {
<<<<<<< HEAD
    uint ofr = mkr.newOffer(0.1 ether, 0.1 ether, 100_000, 0);
    Tick tick = mgv.offers($(base), $(quote), ofr).tick();
=======
    uint ofr = mkr.newOfferByVolume(0.1 ether, 0.1 ether, 100_000, 0);
>>>>>>> 28246441
    uint bal = quote.balanceOf($(this));
    _takerTrade = noop;
    mgv.snipes($(base), $(quote), wrap_dynamic([ofr, uint(Tick.unwrap(tick)), 0.02 ether, 100_000]), true);
    assertEq(quote.balanceOf($(this)), bal - 0.02 ether, "wrong taker balance");
  }
}<|MERGE_RESOLUTION|>--- conflicted
+++ resolved
@@ -135,12 +135,8 @@
   }
 
   function test_taker_pays_back_correct_amount_1() public {
-<<<<<<< HEAD
-    uint ofr = mkr.newOffer(0.1 ether, 0.1 ether, 100_000, 0);
+    uint ofr = mkr.newOfferByVolume(0.1 ether, 0.1 ether, 100_000, 0);
     Tick tick = mgv.offers($(base), $(quote), ofr).tick();
-=======
-    uint ofr = mkr.newOfferByVolume(0.1 ether, 0.1 ether, 100_000, 0);
->>>>>>> 28246441
     uint bal = quote.balanceOf($(this));
     _takerTrade = noop;
     mgv.snipes($(base), $(quote), wrap_dynamic([ofr, uint(Tick.unwrap(tick)), 0.05 ether, 100_000]), true);
@@ -148,12 +144,8 @@
   }
 
   function test_taker_pays_back_correct_amount_2() public {
-<<<<<<< HEAD
-    uint ofr = mkr.newOffer(0.1 ether, 0.1 ether, 100_000, 0);
+    uint ofr = mkr.newOfferByVolume(0.1 ether, 0.1 ether, 100_000, 0);
     Tick tick = mgv.offers($(base), $(quote), ofr).tick();
-=======
-    uint ofr = mkr.newOfferByVolume(0.1 ether, 0.1 ether, 100_000, 0);
->>>>>>> 28246441
     uint bal = quote.balanceOf($(this));
     _takerTrade = noop;
     mgv.snipes($(base), $(quote), wrap_dynamic([ofr, uint(Tick.unwrap(tick)), 0.02 ether, 100_000]), true);

// SPDX-License-Identifier:	AGPL-3.0

// those tests should be run with -vv so correct gas estimates are shown

pragma solidity ^0.8.10;

// import "mgv_test/lib/MangroveTest.sol";
import "mgv_lib/Test2.sol";
// import "abdk-libraries-solidity/ABDKMathQuad.sol";
import "mgv_src/MgvLib.sol";
import "mgv_lib/LogPriceConversionLib.sol";

// In these tests, the testing contract is the market maker.
contract LeafTest is Test2 {
  function assertStr(Leaf leaf, string memory str) internal {
    assertEq(toString(leaf), str);
  }

  function test_index_edit() public {
    Leaf leaf = LeafLib.EMPTY;
    assertStr(leaf, "[0,0][0,0][0,0][0,0]");
    leaf = leaf.setIndexFirstOrLast(0, 32, false);
    assertStr(leaf, "[32,0][0,0][0,0][0,0]");
    leaf = leaf.setIndexFirstOrLast(0, 31, true);
    assertStr(leaf, "[32,31][0,0][0,0][0,0]");
    leaf = leaf.setIndexFirstOrLast(3, 12, true);
    assertStr(leaf, "[32,31][0,0][0,0][0,12]");
    leaf = leaf.setIndexFirstOrLast(0, 0, true);
    assertStr(leaf, "[32,0][0,0][0,0][0,12]");
    leaf = leaf.setIndexFirstOrLast(2, 0, true);
    assertStr(leaf, "[32,0][0,0][0,0][0,12]");
    leaf = leaf.setIndexFirstOrLast(2, 1, true);
    assertStr(leaf, "[32,0][0,0][0,1][0,12]");
    leaf = leaf.setIndexFirstOrLast(2, 4, false);
    assertStr(leaf, "[32,0][0,0][4,1][0,12]");
    leaf = leaf.setIndexFirstOrLast(3, 1208, true);
    assertStr(leaf, "[32,0][0,0][4,1][0,1208]");
    leaf = leaf.setIndexFirstOrLast(1, 19992, false);
    assertStr(leaf, "[32,0][19992,0][4,1][0,1208]");
    leaf = leaf.setIndexFirstOrLast(1, 711, true);
    assertStr(leaf, "[32,0][19992,711][4,1][0,1208]");
  }

  function test_firstOfferPosition_invalid_leaf_half_1s_lsb() public {
    Leaf leaf = Leaf.wrap((1 << 128) - 1);
    assertEq(leaf.firstOfferPosition(), 2);
  }

  function test_firstOfferPosition_leaf_quarter_1s_lsb() public {
    Leaf leaf;
    leaf = Leaf.wrap((1 << 64) - 1);
    assertEq(leaf.firstOfferPosition(), 3);

    leaf = Leaf.wrap(((1 << 64) - 1) << 64);
    assertEq(leaf.firstOfferPosition(), 2);

    leaf = Leaf.wrap(((1 << 64) - 1) << 128);
    assertEq(leaf.firstOfferPosition(), 1);

    leaf = Leaf.wrap(((1 << 64) - 1) << 192);
    assertEq(leaf.firstOfferPosition(), 0);
  }

  function test_firstOfferPosition() public {
    Leaf leaf = LeafLib.EMPTY;
    leaf = leaf.setTickFirst(Tick.wrap(1), 31);
    leaf = leaf.setTickFirst(Tick.wrap(2), 14);
    leaf = leaf.setTickFirst(Tick.wrap(3), 122);
    assertEq(leaf.firstOfferPosition(), 1, "should be 1");
    leaf = leaf.setTickFirst(Tick.wrap(0), 89);
    assertEq(leaf.firstOfferPosition(), 0, "should be 0");
    leaf = LeafLib.EMPTY;
    leaf = leaf.setTickFirst(Tick.wrap(3), 91);
    assertEq(leaf.firstOfferPosition(), 3, "should be 3");
  }

  int constant BP = 1.0001 * 1e18;
  // current max tick with solady fixedpoint lib 1353127

  function test_x_of_index(uint index, uint32 firstId, uint32 lastId) public {
    Leaf leaf = LeafLib.EMPTY;
    index = bound(index, 0, 3);
    leaf = leaf.setIndexFirstOrLast(index, firstId, false);
    leaf = leaf.setIndexFirstOrLast(index, lastId, true);
    assertEq(leaf.firstOfIndex(index), firstId, "first id");
    assertEq(leaf.lastOfIndex(index), lastId, "last id");
  }

  function test_firstOfferPosition_on_invalid_leaf() public {
    Leaf leaf = LeafLib.EMPTY;
    leaf = leaf.setIndexFirstOrLast(0, 1, true);
    leaf = leaf.setIndexFirstOrLast(1, 2, false);
    assertEq(leaf.firstOfferPosition(), 0, "first offer position should be 0 (despite leaf being invalid)");
  }

  function test_next_offer_id() public {
    Leaf leaf = LeafLib.EMPTY;
    assertEq(leaf.getNextOfferId(), 0);
    Leaf leaf2 = leaf.setIndexFirstOrLast(0, 32, false);
    checkFirstOffer(leaf2, 32);
    leaf2 = leaf.setIndexFirstOrLast(0, 12, true);
    checkFirstOffer(leaf2, 0);
    leaf2 = leaf.setIndexFirstOrLast(1, 27, false);
    checkFirstOffer(leaf2, 27);
    leaf2 = leaf.setIndexFirstOrLast(1, 823, false);
    leaf2 = leaf.setIndexFirstOrLast(0, 13, true);
    checkFirstOffer(leaf2, 0);
    leaf = leaf.setIndexFirstOrLast(3, 2113, false);
    checkFirstOffer(leaf, 2113);
    leaf = leaf.setIndexFirstOrLast(3, 2, false);
    checkFirstOffer(leaf, 2);
    leaf = leaf.setIndexFirstOrLast(2, 909, false);
    checkFirstOffer(leaf, 909);
    leaf = leaf.setIndexFirstOrLast(2, 0, false);
    checkFirstOffer(leaf, 2);
  }

  /* Leaf dirty/clean */

  function test_clean_leaf_idempotent(DirtyLeaf leaf) public {
    Leaf cleaned = leaf.clean();
    assertTrue(cleaned.eq(DirtyLeaf.wrap(Leaf.unwrap(cleaned)).clean()));
  }

  function test_dirty_leaf_idempotent(Leaf leaf) public {
    DirtyLeaf dirtied = leaf.dirty();
    assertTrue(dirtied.eq(Leaf.wrap(DirtyLeaf.unwrap(dirtied)).dirty()));
  }

  function test_dirty_clean_inverse(DirtyLeaf leaf) public {
    vm.assume(DirtyLeaf.unwrap(leaf) != 0);
    DirtyLeaf inv = leaf.clean().dirty();
    assertTrue(inv.eq(leaf));
  }

  function test_dirty_invariant_under_clean(uint leaf) public {
    DirtyLeaf under = DirtyLeaf.wrap(leaf).clean().dirty();
    assertTrue(under.eq(Leaf.wrap(leaf).dirty()));
  }

  function test_clean_dirty_inverse(Leaf leaf) public {
    vm.assume(Leaf.unwrap(leaf) != 1);
    Leaf inv = leaf.dirty().clean();
    assertTrue(inv.eq(leaf));
  }

  function test_clean_invariant_under_dirty(uint leaf) public {
    Leaf under = Leaf.wrap(leaf).dirty().clean();
    assertTrue(under.eq(DirtyLeaf.wrap(leaf).clean()));
  }

  function test_clean_leaf_on_0() public {
    uint uleaf = Leaf.unwrap(DirtyLeaf.wrap(0).clean());
    assertEq(uleaf, 0);
  }

  function test_clean_leaf_on_1() public {
    uint uleaf = Leaf.unwrap(DirtyLeaf.wrap(1).clean());
    assertEq(uleaf, 0);
  }

  function test_clean_leaf_fuzz(uint leaf) public {
    vm.assume(leaf != 1);
    assertEq(Leaf.unwrap(DirtyLeaf.wrap(leaf).clean()), leaf);
  }

  function test_dirty_leaf_on_0() public {
    uint uleaf = DirtyLeaf.unwrap(Leaf.wrap(0).dirty());
    assertEq(uleaf, 1);
  }

  function test_dirty_leaf_on_1() public {
    uint uleaf = DirtyLeaf.unwrap(Leaf.wrap(1).dirty());
    assertEq(uleaf, 1);
  }

  function test_dirty_leaf_fuzz(uint leaf) public {
    vm.assume(leaf != 0);
    assertEq(DirtyLeaf.unwrap(Leaf.wrap(leaf).dirty()), leaf);
  }

  function leaf_isDirty(DirtyLeaf leaf) public {
    assertEq(leaf.isDirty(), DirtyLeaf.unwrap(leaf) == ONE);
  }

  // HELPER FUNCTIONS
  function checkFirstOffer(Leaf leaf, uint id) internal {
    assertEq(leaf.getNextOfferId(), id, toString(leaf));
  }
}

contract TickTest is Test {
  function test_posInLeaf_auto(int tick) public {
    tick = bound(tick, MIN_TICK, MAX_TICK);
    int tn = NUM_TICKS / 2 + tick; // normalize to positive
    assertEq(int(Tick.wrap(tick).posInLeaf()), tn % LEAF_SIZE);
  }

  function test_posInLevel0_auto(int tick) public {
    tick = bound(tick, MIN_TICK, MAX_TICK);
    int tn = NUM_TICKS / 2 + tick; // normalize to positive
    assertEq(int(Tick.wrap(tick).posInLevel0()), tn / LEAF_SIZE % LEVEL0_SIZE);
  }
  // TODO test_posInLevel1_manual

  function test_posInLevel1_auto(int tick) public {
    tick = bound(tick, MIN_TICK, MAX_TICK);
    int tn = NUM_TICKS / 2 + tick; // normalize to positive
    assertEq(int(Tick.wrap(tick).posInLevel1()), tn / (LEAF_SIZE * LEVEL0_SIZE) % LEVEL1_SIZE);
  }
  // TODO test_posInLevel2_manual

  function test_posInLevel2_auto(int tick) public {
    tick = bound(tick, MIN_TICK, MAX_TICK);
    int tn = NUM_TICKS / 2 + tick; // normalize to positive
    assertEq(
      int(Tick.wrap(tick).posInLevel2()),
      tn / (LEAF_SIZE * LEVEL0_SIZE * LEVEL1_SIZE) % LEVEL2_SIZE,
      "wrong posInLevel2"
    );
  }

  // note that tick(p) is max {t | price(t) <= p}
  function test_logPriceFromVolumes() public {
    assertEq(LogPriceConversionLib.logPriceFromVolumes(1, 1), 0);
    assertEq(LogPriceConversionLib.logPriceFromVolumes(2, 1), 6931);
    assertEq(LogPriceConversionLib.logPriceFromVolumes(1, 2), -6932);
    assertEq(LogPriceConversionLib.logPriceFromVolumes(1e18, 1), 414486);
    assertEq(LogPriceConversionLib.logPriceFromVolumes(type(uint96).max, 1), 665454);
    assertEq(LogPriceConversionLib.logPriceFromVolumes(1, type(uint96).max), -665455);
    assertEq(LogPriceConversionLib.logPriceFromVolumes(type(uint72).max, 1), 499090);
    assertEq(LogPriceConversionLib.logPriceFromVolumes(1, type(uint72).max), -499091);
    assertEq(LogPriceConversionLib.logPriceFromVolumes(999999, 1000000), -1);
    assertEq(LogPriceConversionLib.logPriceFromVolumes(1000000, 999999), 0);
    assertEq(LogPriceConversionLib.logPriceFromVolumes(1000000 * 1e18, 999999 * 1e18), 0);
  }

  function test_priceFromLogPrice() public {
    inner_test_priceFromLogPrice({
      tick: 2 ** 20 - 1,
      expected_sig: 3441571814221581909035848501253497354125574144,
      expected_exp: 0
    });

    inner_test_priceFromLogPrice({
      tick: 138162,
      expected_sig: 5444510673556857440102348422228887810808479744,
      expected_exp: 132
    });

    //FIXME
    // Do -1,0,1,max
  }

  function inner_test_priceFromLogPrice(int tick, uint expected_sig, uint expected_exp) internal {
    (uint sig, uint exp) = LogPriceConversionLib.priceFromLogPrice(tick);
    assertEq(expected_sig, sig, "wrong sig");
    assertEq(expected_exp, exp, "wrong exp");
  }

  function showLogPriceApprox(uint wants, uint gives) internal pure {
    int logPrice = LogPriceConversionLib.logPriceFromVolumes(wants, gives);
    uint wants2 = LogPriceLib.inboundFromOutbound(logPrice, gives);
    uint gives2 = LogPriceLib.outboundFromInbound(logPrice, wants);
    console.log("logPrice  ", logPriceToString(logPrice));
    console.log("wants ", wants);
    console.log("wants2", wants2);
    console.log("--------------");
    console.log(wants < wants2);
    console.log(wants > wants2);
    console.log(gives < gives2);
    console.log(gives > gives2);
    console.log("===========");
  }

  function logPriceShifting() public pure {
    showLogPriceApprox(30 ether, 1 ether);
    showLogPriceApprox(30 ether, 30 * 30 ether);
    showLogPriceApprox(1 ether, 1 ether);
  }

  // int constant min_tick_abs = int(2**(TICK_BITS-1));
  function test_leafIndex_auto(int tick) public {
    tick = bound(tick, MIN_TICK, MAX_TICK);
    int tn = NUM_TICKS / 2 + tick; // normalize to positive
    int index = tn / LEAF_SIZE - NUM_LEAFS / 2;
    assertEq(Tick.wrap(tick).leafIndex(), index);
  }

  function test_level0Index_auto(int tick) public {
    tick = bound(tick, MIN_TICK, MAX_TICK);
    int tn = NUM_TICKS / 2 + tick; // normalize to positive
    int index = tn / (LEAF_SIZE * LEVEL0_SIZE) - NUM_LEVEL0 / 2;
    assertEq(Tick.wrap(tick).level0Index(), index);
  }

  function test_level1Index_auto(int tick) public {
    tick = bound(tick, MIN_TICK, MAX_TICK);
    int tn = NUM_TICKS / 2 + tick; // normalize to positive
    int index = tn / (LEAF_SIZE * LEVEL0_SIZE * LEVEL1_SIZE) - NUM_LEVEL1 / 2;
    assertEq(Tick.wrap(tick).level1Index(), index);
  }

  function test_bestTickFromBranch_matches_positions_accessor(
    uint tickPosInLeaf,
    uint _level0,
    uint _level1,
    uint _level2,
    uint _level3
  ) public {
    tickPosInLeaf = bound(tickPosInLeaf, 0, 3);
    Field level0 = Field.wrap(bound(_level0, 1, uint(LEVEL0_SIZE) - 1));
    Field level1 = Field.wrap(bound(_level1, 1, uint(LEVEL1_SIZE) - 1));
    Field level2 = Field.wrap(bound(_level2, 1, uint(LEVEL2_SIZE) - 1));
    Field level3 = Field.wrap(bound(_level3, 1, uint(LEVEL3_SIZE) - 1));
    MgvStructs.LocalPacked local;
    local = local.tickPosInLeaf(tickPosInLeaf);
    local = local.level0(level0);
    local = local.level1(level1);
    local = local.level2(level2);
    local = local.level3(level3);
    Tick tick = TickLib.bestTickFromLocal(local);
    assertEq(tick.posInLeaf(), tickPosInLeaf, "wrong pos in leaf");
    assertEq(tick.posInLevel0(), BitLib.ctz64(Field.unwrap(level0)), "wrong pos in level0");
    assertEq(tick.posInLevel1(), BitLib.ctz64(Field.unwrap(level1)), "wrong pos in level1");
    assertEq(tick.posInLevel2(), BitLib.ctz64(Field.unwrap(level2)), "wrong pos in level2");
    assertEq(tick.posInLevel3(), BitLib.ctz64(Field.unwrap(level3)), "wrong pos in level3");
  }

  // HELPER FUNCTIONS
  function assertEq(Tick tick, int ticknum) internal {
    assertEq(Tick.unwrap(tick), ticknum);
  }
}

contract FieldTest is Test {
  function test_flipBit0(uint _field, uint8 posInLevel) public {
    posInLevel = uint8(bound(posInLevel, 0, uint(LEVEL0_SIZE - 1)));
    bytes32 field = bytes32(_field);
    Field base = Field.wrap(uint(field));
    Tick tick = Tick.wrap(LEAF_SIZE * int(uint(posInLevel)));
    Field flipped = base.flipBitAtLevel0(tick);
    assertEq((Field.unwrap(base) ^ Field.unwrap(flipped)), 1 << posInLevel);
  }

  function test_flipBit1(uint _field, uint8 posInLevel) public {
    posInLevel = uint8(bound(posInLevel, 0, uint(LEVEL1_SIZE - 1)));
    bytes32 field = bytes32(_field);
    Field base = Field.wrap(uint(field));
    Tick tick = Tick.wrap(LEAF_SIZE * LEVEL0_SIZE * int(uint(posInLevel)));
    Field flipped = base.flipBitAtLevel1(tick);
    assertEq((Field.unwrap(base) ^ Field.unwrap(flipped)), 1 << posInLevel);
  }

  function test_flipBit2(uint _field, uint8 posInLevel) public {
    posInLevel = uint8(bound(posInLevel, 0, uint(LEVEL2_SIZE - 1)));
    bytes32 field = bytes32(_field);
    Field base = Field.wrap(uint(field));
    Tick tick = Tick.wrap(LEAF_SIZE * LEVEL0_SIZE * LEVEL1_SIZE * int(uint(posInLevel)));
    Field flipped = base.flipBitAtLevel2(tick);
    assertEq((Field.unwrap(base) ^ Field.unwrap(flipped)), 1 << posInLevel);
  }

  function test_flipBit3(uint _field, uint8 posInLevel) public {
    posInLevel = uint8(bound(posInLevel, 0, uint(LEVEL3_SIZE - 1)));
    bytes32 field = bytes32(_field);
    Field base = Field.wrap(uint(field));
    int adjustedPos = int(uint(posInLevel)) - LEVEL3_SIZE / 2;
    Tick tick = Tick.wrap(LEAF_SIZE * LEVEL0_SIZE * LEVEL1_SIZE * LEVEL2_SIZE * adjustedPos);
    Field flipped = base.flipBitAtLevel3(tick);
    assertEq((Field.unwrap(base) ^ Field.unwrap(flipped)), 1 << posInLevel);
  }

  function test_firstOnePosition_manual() public {
    assertFirstOnePosition(1, 0);
    assertFirstOnePosition(1 << 1, 1);
    assertFirstOnePosition(1 << 3, 3);
  }

  function test_firstOnePosition_auto(uint _b) public {
    vm.assume(_b != 0);
    bytes32 b = bytes32(_b);
    uint i;
    for (; i < 256; i++) {
      if (uint(b >> i) % 2 == 1) break;
    }
    assertFirstOnePosition(uint(b), i > MAX_LEVEL_SIZE ? MAX_LEVEL_SIZE : i);
  }

  function assertFirstOnePosition(uint field, uint pos) internal {
    assertEq(Field.wrap(field).firstOnePosition(), pos);
  }

  //FIXME move constants-related tests to a separate contract and test them all
  function test_constants_min_max_price() public {
    (uint man, uint exp) = LogPriceConversionLib.priceFromLogPrice(MIN_LOG_PRICE);
    assertEq(man, MIN_PRICE_MANTISSA);
    assertEq(int(exp), MIN_PRICE_EXP);
    (man, exp) = LogPriceConversionLib.priceFromLogPrice(MAX_LOG_PRICE);
    assertEq(man, MAX_PRICE_MANTISSA);
    assertEq(int(exp), MAX_PRICE_EXP);
  }

  function price_priceFromVolumes_not_zero_div() public {
    // should not revert
    (uint man,) = LogPriceConversionLib.priceFromVolumes(1, type(uint).max);
    assertTrue(man != 0, "mantissa cannot be 0");
  }

  function price_priceFromVolumes_not_zero_div_fuzz(uint inbound, uint outbound) public {
    vm.assume(inbound != 0);
    vm.assume(outbound != 0);
    // should not revert
    (uint man,) = LogPriceConversionLib.priceFromVolumes(inbound, outbound);
    assertTrue(man != 0, "mantissa cannot be 0");
  }

  // Make sure no field is so big that the empty marker (top bit) would corrupt data
  // Must be updated manually if new field sizes appear
  function test_field_sizes() public {
    assertLt(LEVEL0_SIZE, 256, "level0 too big");
    assertLt(LEVEL1_SIZE, 256, "level1 too big");
    assertLt(LEVEL2_SIZE, 256, "level2 too big");
  }

  // Since "Only direct number constants and references to such constants are supported by inline assembly", NOT_TOPBIT is not defined in terms of TOPBIT. Here we check that its definition is correct.
  function test_not_topbit_is_negation_of_topbit() public {
    assertEq(TOPBIT, ~NOT_TOPBIT, "TOPBIT != ~NOT_TOPBIT");
  }

  /* Field dirty/clean */

  function test_clean_field_idempotent(DirtyField field) public {
    Field cleaned = field.clean();
    assertTrue(cleaned.eq(DirtyField.wrap(Field.unwrap(cleaned)).clean()));
  }

  function test_dirty_field_idempotent(Field field) public {
    // field = Field.wrap(Field.unwrap(field)& NOT_TOPBIT);
    DirtyField dirtied = field.dirty();
    assertTrue(dirtied.eq(Field.wrap(DirtyField.unwrap(dirtied)).dirty()));
  }

  function test_dirty_clean_inverse(uint field) public {
    vm.assume(DirtyField.wrap(field).isDirty());
    DirtyField inv = DirtyField.wrap(field).clean().dirty();
    assertTrue(inv.eq(DirtyField.wrap(field)));
  }

  function test_dirty_invariant_under_clean(uint field) public {
    DirtyField under = DirtyField.wrap(field).clean().dirty();
    assertTrue(under.eq(Field.wrap(field).dirty()));
  }

  function test_clean_dirty_inverse(uint field) public {
    vm.assume(!DirtyField.wrap(field).isDirty());
    Field inv = Field.wrap(field).dirty().clean();
    assertTrue(inv.eq(Field.wrap(field)));
  }

  function test_clean_invariant_under_dirty(uint field) public {
    Field under = Field.wrap(field).dirty().clean();
    assertTrue(under.eq(DirtyField.wrap(field).clean()));
  }

  function test_clean_field_on_0() public {
    uint ufield = Field.unwrap(DirtyField.wrap(0).clean());
    assertEq(ufield, 0);
  }

  function test_clean_field_on_topbit() public {
    uint ufield = Field.unwrap(DirtyField.wrap(TOPBIT).clean());
    assertEq(ufield, 0);
  }

  function test_clean_field_fuzz(uint field) public {
    vm.assume(!DirtyField.wrap(field).isDirty());
    assertEq(Field.unwrap(DirtyField.wrap(field).clean()), field);
  }

  function test_dirty_field_on_0() public {
    uint ufield = DirtyField.unwrap(Field.wrap(0).dirty());
    assertEq(ufield, TOPBIT);
  }

  function test_dirty_field_on_topbit() public {
    uint ufield = DirtyField.unwrap(Field.wrap(TOPBIT).dirty());
    assertEq(ufield, TOPBIT);
  }

  function test_dirty_field_fuzz(uint field) public {
    vm.assume(DirtyField.wrap(field).isDirty());
    assertEq(DirtyField.unwrap(Field.wrap(field).dirty()), field);
  }

  function field_isDirty(DirtyField field) public {
    assertEq(field.isDirty(), DirtyField.unwrap(field) & TOPBIT == TOPBIT);
  }

<<<<<<< HEAD
  // Some BitLib.ctz64 relies on specific level sizes
  function test_level_sizes() public {
    assertLe(LEVEL3_SIZE, int(MAX_LEVEL_SIZE), "bad level3 size");
    assertGt(LEVEL3_SIZE, 0);
    assertLe(LEVEL2_SIZE, int(MAX_LEVEL_SIZE), "bad level2 size");
    assertGt(LEVEL2_SIZE, 0);
    assertLe(LEVEL1_SIZE, int(MAX_LEVEL_SIZE), "bad level1 size");
    assertGt(LEVEL1_SIZE, 0);
    assertLe(LEVEL0_SIZE, int(MAX_LEVEL_SIZE), "bad level0 size");
    assertGt(LEVEL0_SIZE, 0);
=======
  // checks that there is no overflow
  function test_maxSafeVolumeIsSafeLowLevel() public {
    assertGt(MAX_SAFE_VOLUME * ((1 << MANTISSA_BITS) - 1), 0);
  }

  // non-optimized divExpUp
  function divExpUp_spec(uint a, uint exp) public returns (uint) {
    if (a == 0) return 0;
    if (exp > 255) return 1;
    uint den = 2 ** exp;
    uint carry = a % den == 0 ? 0 : 1;
    return a / den + carry;
  }

  function test_inboundFromOutboundUp_and_converse(int logPrice, uint amt) public {
    amt = bound(amt, 0, MAX_SAFE_VOLUME);
    logPrice = bound(logPrice, MIN_LOG_PRICE, MAX_LOG_PRICE);

    uint sig;
    uint exp;

    //inboundFromOutboundUp
    (sig, exp) = LogPriceConversionLib.nonNormalizedPriceFromLogPrice(logPrice);
    assertEq(LogPriceLib.inboundFromOutboundUp(logPrice, amt), divExpUp_spec(sig * amt, exp));

    //outboundFromInboundUp
    (sig, exp) = LogPriceConversionLib.nonNormalizedPriceFromLogPrice(-logPrice);
    assertEq(LogPriceLib.outboundFromInboundUp(logPrice, amt), divExpUp_spec(sig * amt, exp));
  }

  function test_divExpUp(uint a, uint exp) public {
    assertEq(divExpUp(a, exp), divExpUp_spec(a, exp));
>>>>>>> 39b57b05
  }
}<|MERGE_RESOLUTION|>--- conflicted
+++ resolved
@@ -497,7 +497,6 @@
     assertEq(field.isDirty(), DirtyField.unwrap(field) & TOPBIT == TOPBIT);
   }
 
-<<<<<<< HEAD
   // Some BitLib.ctz64 relies on specific level sizes
   function test_level_sizes() public {
     assertLe(LEVEL3_SIZE, int(MAX_LEVEL_SIZE), "bad level3 size");
@@ -508,7 +507,8 @@
     assertGt(LEVEL1_SIZE, 0);
     assertLe(LEVEL0_SIZE, int(MAX_LEVEL_SIZE), "bad level0 size");
     assertGt(LEVEL0_SIZE, 0);
-=======
+  }
+
   // checks that there is no overflow
   function test_maxSafeVolumeIsSafeLowLevel() public {
     assertGt(MAX_SAFE_VOLUME * ((1 << MANTISSA_BITS) - 1), 0);
@@ -541,6 +541,5 @@
 
   function test_divExpUp(uint a, uint exp) public {
     assertEq(divExpUp(a, exp), divExpUp_spec(a, exp));
->>>>>>> 39b57b05
   }
 }
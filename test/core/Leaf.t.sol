// SPDX-License-Identifier:	AGPL-3.0

// those tests should be run with -vv so correct gas estimates are shown

pragma solidity ^0.8.10;

// import "mgv_test/lib/MangroveTest.sol";
import "mgv_lib/Test2.sol";
// import "abdk-libraries-solidity/ABDKMathQuad.sol";
import "mgv_src/MgvLib.sol";
import "mgv_lib/LogPriceConversionLib.sol";

// In these tests, the testing contract is the market maker.
contract LeafTest is Test2 {
  function assertStr(Leaf leaf, string memory str) internal {
    assertEq(toString(leaf), str);
  }

  function test_pos_edit() public {
    Leaf leaf = LeafLib.EMPTY;
    assertStr(leaf, "[0,0][0,0][0,0][0,0]");
    leaf = leaf.setPosFirstOrLast(0, 32, false);
    assertStr(leaf, "[32,0][0,0][0,0][0,0]");
    leaf = leaf.setPosFirstOrLast(0, 31, true);
    assertStr(leaf, "[32,31][0,0][0,0][0,0]");
    leaf = leaf.setPosFirstOrLast(3, 12, true);
    assertStr(leaf, "[32,31][0,0][0,0][0,12]");
    leaf = leaf.setPosFirstOrLast(0, 0, true);
    assertStr(leaf, "[32,0][0,0][0,0][0,12]");
    leaf = leaf.setPosFirstOrLast(2, 0, true);
    assertStr(leaf, "[32,0][0,0][0,0][0,12]");
    leaf = leaf.setPosFirstOrLast(2, 1, true);
    assertStr(leaf, "[32,0][0,0][0,1][0,12]");
    leaf = leaf.setPosFirstOrLast(2, 4, false);
    assertStr(leaf, "[32,0][0,0][4,1][0,12]");
    leaf = leaf.setPosFirstOrLast(3, 1208, true);
    assertStr(leaf, "[32,0][0,0][4,1][0,1208]");
    leaf = leaf.setPosFirstOrLast(1, 19992, false);
    assertStr(leaf, "[32,0][19992,0][4,1][0,1208]");
    leaf = leaf.setPosFirstOrLast(1, 711, true);
    assertStr(leaf, "[32,0][19992,711][4,1][0,1208]");
  }

  function test_firstOfferPosition_invalid_leaf_half_1s_lsb() public {
    Leaf leaf = Leaf.wrap((1 << 128) - 1);
    assertEq(leaf.firstOfferPosition(), 2);
  }

  function test_firstOfferPosition_leaf_quarter_1s_lsb() public {
    Leaf leaf;
    leaf = Leaf.wrap((1 << 64) - 1);
    assertEq(leaf.firstOfferPosition(), 3);

    leaf = Leaf.wrap(((1 << 64) - 1) << 64);
    assertEq(leaf.firstOfferPosition(), 2);

    leaf = Leaf.wrap(((1 << 64) - 1) << 128);
    assertEq(leaf.firstOfferPosition(), 1);

    leaf = Leaf.wrap(((1 << 64) - 1) << 192);
    assertEq(leaf.firstOfferPosition(), 0);
  }

  function test_firstOfferPosition() public {
    Leaf leaf = LeafLib.EMPTY;
    leaf = leaf.setTickFirst(Tick.wrap(1), 31);
    leaf = leaf.setTickFirst(Tick.wrap(2), 14);
    leaf = leaf.setTickFirst(Tick.wrap(3), 122);
    assertEq(leaf.firstOfferPosition(), 1, "should be 1");
    leaf = leaf.setTickFirst(Tick.wrap(0), 89);
    assertEq(leaf.firstOfferPosition(), 0, "should be 0");
    leaf = LeafLib.EMPTY;
    leaf = leaf.setTickFirst(Tick.wrap(3), 91);
    assertEq(leaf.firstOfferPosition(), 3, "should be 3");
  }

  int constant BP = 1.0001 * 1e18;
  // current max tick with solady fixedpoint lib 1353127

  function test_x_of_pos(uint pos, uint32 firstId, uint32 lastId) public {
    Leaf leaf = LeafLib.EMPTY;
    pos = bound(pos, 0, 3);
    leaf = leaf.setPosFirstOrLast(pos, firstId, false);
    leaf = leaf.setPosFirstOrLast(pos, lastId, true);
    assertEq(leaf.firstOfPos(pos), firstId, "first id");
    assertEq(leaf.lastOfPos(pos), lastId, "last id");
  }

  function test_firstOfferPosition_on_invalid_leaf() public {
    Leaf leaf = LeafLib.EMPTY;
    leaf = leaf.setPosFirstOrLast(0, 1, true);
    leaf = leaf.setPosFirstOrLast(1, 2, false);
    assertEq(leaf.firstOfferPosition(), 0, "first offer position should be 0 (despite leaf being invalid)");
  }

  function test_firstOfferPosition_on_invalid_leaf() public {
    Leaf leaf = LeafLib.EMPTY;
    leaf = leaf.setIndexFirstOrLast(0, 1, true);
    leaf = leaf.setIndexFirstOrLast(1, 2, false);
    assertEq(leaf.firstOfferPosition(), 0, "first offer position should be 0 (despite leaf being invalid)");
  }

  function test_next_offer_id() public {
    Leaf leaf = LeafLib.EMPTY;
    assertEq(leaf.getNextOfferId(), 0);
    Leaf leaf2 = leaf.setPosFirstOrLast(0, 32, false);
    checkFirstOffer(leaf2, 32);
    leaf2 = leaf.setPosFirstOrLast(0, 12, true);
    checkFirstOffer(leaf2, 0);
    leaf2 = leaf.setPosFirstOrLast(1, 27, false);
    checkFirstOffer(leaf2, 27);
<<<<<<< HEAD
    leaf2 = leaf.setPosFirstOrLast(1, 823, false);
    leaf2 = leaf.setPosFirstOrLast(0, 13, true);
    checkFirstOffer(leaf2, 0);
    leaf = leaf.setPosFirstOrLast(3, 2113, false);
=======
    leaf2 = leaf.setIndexFirstOrLast(1, 823, false);
    leaf2 = leaf.setIndexFirstOrLast(0, 13, true);
    checkFirstOffer(leaf2, 0);
    leaf = leaf.setIndexFirstOrLast(3, 2113, false);
>>>>>>> 0d78f9ab
    checkFirstOffer(leaf, 2113);
    leaf = leaf.setPosFirstOrLast(3, 2, false);
    checkFirstOffer(leaf, 2);
    leaf = leaf.setPosFirstOrLast(2, 909, false);
    checkFirstOffer(leaf, 909);
    leaf = leaf.setPosFirstOrLast(2, 0, false);
    checkFirstOffer(leaf, 2);
  }

  /* Leaf dirty/clean */

  function test_clean_leaf_idempotent(DirtyLeaf leaf) public {
    Leaf cleaned = leaf.clean();
    assertTrue(cleaned.eq(DirtyLeaf.wrap(Leaf.unwrap(cleaned)).clean()));
  }

  function test_dirty_leaf_idempotent(Leaf leaf) public {
    DirtyLeaf dirtied = leaf.dirty();
    assertTrue(dirtied.eq(Leaf.wrap(DirtyLeaf.unwrap(dirtied)).dirty()));
  }

  function test_dirty_clean_inverse(DirtyLeaf leaf) public {
    vm.assume(DirtyLeaf.unwrap(leaf) != 0);
    DirtyLeaf inv = leaf.clean().dirty();
    assertTrue(inv.eq(leaf));
  }

  function test_dirty_invariant_under_clean(uint leaf) public {
    DirtyLeaf under = DirtyLeaf.wrap(leaf).clean().dirty();
    assertTrue(under.eq(Leaf.wrap(leaf).dirty()));
  }

  function test_clean_dirty_inverse(Leaf leaf) public {
    vm.assume(Leaf.unwrap(leaf) != 1);
    Leaf inv = leaf.dirty().clean();
    assertTrue(inv.eq(leaf));
  }

  function test_clean_invariant_under_dirty(uint leaf) public {
    Leaf under = Leaf.wrap(leaf).dirty().clean();
    assertTrue(under.eq(DirtyLeaf.wrap(leaf).clean()));
  }

  function test_clean_leaf_on_0() public {
    uint uleaf = Leaf.unwrap(DirtyLeaf.wrap(0).clean());
    assertEq(uleaf, 0);
  }

  function test_clean_leaf_on_1() public {
    uint uleaf = Leaf.unwrap(DirtyLeaf.wrap(1).clean());
    assertEq(uleaf, 0);
  }

  function test_clean_leaf_fuzz(uint leaf) public {
    vm.assume(leaf != 1);
    assertEq(Leaf.unwrap(DirtyLeaf.wrap(leaf).clean()), leaf);
  }

  function test_dirty_leaf_on_0() public {
    uint uleaf = DirtyLeaf.unwrap(Leaf.wrap(0).dirty());
    assertEq(uleaf, 1);
  }

  function test_dirty_leaf_on_1() public {
    uint uleaf = DirtyLeaf.unwrap(Leaf.wrap(1).dirty());
    assertEq(uleaf, 1);
  }

  function test_dirty_leaf_fuzz(uint leaf) public {
    vm.assume(leaf != 0);
    assertEq(DirtyLeaf.unwrap(Leaf.wrap(leaf).dirty()), leaf);
  }

  function leaf_isDirty(DirtyLeaf leaf) public {
    assertEq(leaf.isDirty(), DirtyLeaf.unwrap(leaf) == ONE);
  }

  // HELPER FUNCTIONS
  function checkFirstOffer(Leaf leaf, uint id) internal {
    assertEq(leaf.getNextOfferId(), id, toString(leaf));
  }
}

contract TickTest is Test {
  function test_posInLeaf_auto(int tick) public {
    tick = bound(tick, MIN_TICK, MAX_TICK);
    int tn = NUM_TICKS / 2 + tick; // normalize to positive
    assertEq(int(Tick.wrap(tick).posInLeaf()), tn % LEAF_SIZE);
  }

  function test_posInLevel0_auto(int tick) public {
    tick = bound(tick, MIN_TICK, MAX_TICK);
    int tn = NUM_TICKS / 2 + tick; // normalize to positive
    assertEq(int(Tick.wrap(tick).posInLevel0()), tn / LEAF_SIZE % LEVEL0_SIZE);
  }
  // TODO test_posInLevel1_manual

  function test_posInLevel1_auto(int tick) public {
    tick = bound(tick, MIN_TICK, MAX_TICK);
    int tn = NUM_TICKS / 2 + tick; // normalize to positive
    assertEq(int(Tick.wrap(tick).posInLevel1()), tn / (LEAF_SIZE * LEVEL0_SIZE) % LEVEL1_SIZE);
  }
  // TODO test_posInLevel2_manual

  function test_posInLevel2_auto(int tick) public {
    tick = bound(tick, MIN_TICK, MAX_TICK);
    int tn = NUM_TICKS / 2 + tick; // normalize to positive
    assertEq(
      int(Tick.wrap(tick).posInLevel2()),
      tn / (LEAF_SIZE * LEVEL0_SIZE * LEVEL1_SIZE) % LEVEL2_SIZE,
      "wrong posInLevel2"
    );
  }

  // note that tick(p) is max {t | price(t) <= p}
  function test_logPriceFromVolumes() public {
    assertEq(LogPriceConversionLib.logPriceFromVolumes(1, 1), 0);
    assertEq(LogPriceConversionLib.logPriceFromVolumes(2, 1), 6931);
    assertEq(LogPriceConversionLib.logPriceFromVolumes(1, 2), -6932);
    assertEq(LogPriceConversionLib.logPriceFromVolumes(1e18, 1), 414486);
    assertEq(LogPriceConversionLib.logPriceFromVolumes(type(uint96).max, 1), 665454);
    assertEq(LogPriceConversionLib.logPriceFromVolumes(1, type(uint96).max), -665455);
    assertEq(LogPriceConversionLib.logPriceFromVolumes(type(uint72).max, 1), 499090);
    assertEq(LogPriceConversionLib.logPriceFromVolumes(1, type(uint72).max), -499091);
    assertEq(LogPriceConversionLib.logPriceFromVolumes(999999, 1000000), -1);
    assertEq(LogPriceConversionLib.logPriceFromVolumes(1000000, 999999), 0);
    assertEq(LogPriceConversionLib.logPriceFromVolumes(1000000 * 1e18, 999999 * 1e18), 0);
  }

  function test_priceFromLogPrice() public {
    inner_test_priceFromLogPrice({
      tick: 2 ** 20 - 1,
      expected_sig: 3441571814221581909035848501253497354125574144,
      expected_exp: 0
    });

    inner_test_priceFromLogPrice({
      tick: 138162,
      expected_sig: 5444510673556857440102348422228887810808479744,
      expected_exp: 132
    });

    //FIXME
    // Do -1,0,1,max
  }

  function inner_test_priceFromLogPrice(int tick, uint expected_sig, uint expected_exp) internal {
    (uint sig, uint exp) = LogPriceConversionLib.priceFromLogPrice(tick);
    assertEq(expected_sig, sig, "wrong sig");
    assertEq(expected_exp, exp, "wrong exp");
  }

  function showLogPriceApprox(uint wants, uint gives) internal pure {
    int logPrice = LogPriceConversionLib.logPriceFromVolumes(wants, gives);
    uint wants2 = LogPriceLib.inboundFromOutbound(logPrice, gives);
    uint gives2 = LogPriceLib.outboundFromInbound(logPrice, wants);
    console.log("logPrice  ", logPriceToString(logPrice));
    console.log("wants ", wants);
    console.log("wants2", wants2);
    console.log("--------------");
    console.log(wants < wants2);
    console.log(wants > wants2);
    console.log(gives < gives2);
    console.log(gives > gives2);
    console.log("===========");
  }

  function logPriceShifting() public pure {
    showLogPriceApprox(30 ether, 1 ether);
    showLogPriceApprox(30 ether, 30 * 30 ether);
    showLogPriceApprox(1 ether, 1 ether);
  }

  // int constant min_tick_abs = int(2**(TICK_BITS-1));
  function test_leafIndex_auto(int tick) public {
    tick = bound(tick, MIN_TICK, MAX_TICK);
    int tn = NUM_TICKS / 2 + tick; // normalize to positive
    int index = tn / LEAF_SIZE - NUM_LEAFS / 2;
    assertEq(Tick.wrap(tick).leafIndex(), index);
  }

  function test_level0Index_auto(int tick) public {
    tick = bound(tick, MIN_TICK, MAX_TICK);
    int tn = NUM_TICKS / 2 + tick; // normalize to positive
    int index = tn / (LEAF_SIZE * LEVEL0_SIZE) - NUM_LEVEL0 / 2;
    assertEq(Tick.wrap(tick).level0Index(), index);
  }

  function test_level1Index_auto(int tick) public {
    tick = bound(tick, MIN_TICK, MAX_TICK);
    int tn = NUM_TICKS / 2 + tick; // normalize to positive
    int index = tn / (LEAF_SIZE * LEVEL0_SIZE * LEVEL1_SIZE) - NUM_LEVEL1 / 2;
    assertEq(Tick.wrap(tick).level1Index(), index);
  }

<<<<<<< HEAD
  function test_bestTickFromLocal_matches_positions_accessor(
=======
  function test_bestTickFromBranch_matches_positions_accessor(
>>>>>>> 0d78f9ab
    uint tickPosInLeaf,
    uint _level0,
    uint _level1,
    uint _level2,
    uint _level3
  ) public {
    tickPosInLeaf = bound(tickPosInLeaf, 0, 3);
    Field level0 = Field.wrap(bound(_level0, 1, uint(LEVEL0_SIZE) - 1));
    Field level1 = Field.wrap(bound(_level1, 1, uint(LEVEL1_SIZE) - 1));
    Field level2 = Field.wrap(bound(_level2, 1, uint(LEVEL2_SIZE) - 1));
    Field level3 = Field.wrap(bound(_level3, 1, uint(LEVEL3_SIZE) - 1));
    MgvStructs.LocalPacked local;
    local = local.tickPosInLeaf(tickPosInLeaf);
    local = local.level0(level0);
    local = local.level1(level1);
    local = local.level2(level2);
    local = local.level3(level3);
    Tick tick = TickLib.bestTickFromLocal(local);
    assertEq(tick.posInLeaf(), tickPosInLeaf, "wrong pos in leaf");
    assertEq(tick.posInLevel0(), BitLib.ctz64(Field.unwrap(level0)), "wrong pos in level0");
    assertEq(tick.posInLevel1(), BitLib.ctz64(Field.unwrap(level1)), "wrong pos in level1");
    assertEq(tick.posInLevel2(), BitLib.ctz64(Field.unwrap(level2)), "wrong pos in level2");
    assertEq(tick.posInLevel3(), BitLib.ctz64(Field.unwrap(level3)), "wrong pos in level3");
  }

  // HELPER FUNCTIONS
  function assertEq(Tick tick, int ticknum) internal {
    assertEq(Tick.unwrap(tick), ticknum);
  }
}

contract FieldTest is Test {
  function test_flipBit0(uint _field, uint8 posInLevel) public {
    posInLevel = uint8(bound(posInLevel, 0, uint(LEVEL0_SIZE - 1)));
    bytes32 field = bytes32(_field);
    Field base = Field.wrap(uint(field));
    Tick tick = Tick.wrap(LEAF_SIZE * int(uint(posInLevel)));
    Field flipped = base.flipBitAtLevel0(tick);
    assertEq((Field.unwrap(base) ^ Field.unwrap(flipped)), 1 << posInLevel);
  }

  function test_flipBit1(uint _field, uint8 posInLevel) public {
    posInLevel = uint8(bound(posInLevel, 0, uint(LEVEL1_SIZE - 1)));
    bytes32 field = bytes32(_field);
    Field base = Field.wrap(uint(field));
    Tick tick = Tick.wrap(LEAF_SIZE * LEVEL0_SIZE * int(uint(posInLevel)));
    Field flipped = base.flipBitAtLevel1(tick);
    assertEq((Field.unwrap(base) ^ Field.unwrap(flipped)), 1 << posInLevel);
  }

  function test_flipBit2(uint _field, uint8 posInLevel) public {
    posInLevel = uint8(bound(posInLevel, 0, uint(LEVEL2_SIZE - 1)));
    bytes32 field = bytes32(_field);
    Field base = Field.wrap(uint(field));
    Tick tick = Tick.wrap(LEAF_SIZE * LEVEL0_SIZE * LEVEL1_SIZE * int(uint(posInLevel)));
    Field flipped = base.flipBitAtLevel2(tick);
    assertEq((Field.unwrap(base) ^ Field.unwrap(flipped)), 1 << posInLevel);
  }

  function test_flipBit3(uint _field, uint8 posInLevel) public {
    posInLevel = uint8(bound(posInLevel, 0, uint(LEVEL3_SIZE - 1)));
    bytes32 field = bytes32(_field);
    Field base = Field.wrap(uint(field));
    int adjustedPos = int(uint(posInLevel)) - LEVEL3_SIZE / 2;
    Tick tick = Tick.wrap(LEAF_SIZE * LEVEL0_SIZE * LEVEL1_SIZE * LEVEL2_SIZE * adjustedPos);
    Field flipped = base.flipBitAtLevel3(tick);
    assertEq((Field.unwrap(base) ^ Field.unwrap(flipped)), 1 << posInLevel);
  }

  function test_firstOnePosition_manual() public {
    assertFirstOnePosition(1, 0);
    assertFirstOnePosition(1 << 1, 1);
    assertFirstOnePosition(1 << 3, 3);
  }

  function test_firstOnePosition_auto(uint _b) public {
    vm.assume(_b != 0);
    bytes32 b = bytes32(_b);
    uint i;
    for (; i < 256; i++) {
      if (uint(b >> i) % 2 == 1) break;
    }
    assertFirstOnePosition(uint(b), i > MAX_LEVEL_SIZE ? MAX_LEVEL_SIZE : i);
  }

  function assertFirstOnePosition(uint field, uint pos) internal {
    assertEq(Field.wrap(field).firstOnePosition(), pos);
  }

  //FIXME move constants-related tests to a separate contract and test them all
  function test_constants_min_max_price() public {
    (uint man, uint exp) = LogPriceConversionLib.priceFromLogPrice(MIN_LOG_PRICE);
    assertEq(man, MIN_PRICE_MANTISSA);
    assertEq(int(exp), MIN_PRICE_EXP);
    (man, exp) = LogPriceConversionLib.priceFromLogPrice(MAX_LOG_PRICE);
    assertEq(man, MAX_PRICE_MANTISSA);
    assertEq(int(exp), MAX_PRICE_EXP);
  }

  function price_priceFromVolumes_not_zero_div() public {
    // should not revert
    (uint man,) = LogPriceConversionLib.priceFromVolumes(1, type(uint).max);
    assertTrue(man != 0, "mantissa cannot be 0");
  }

  function price_priceFromVolumes_not_zero_div_fuzz(uint inbound, uint outbound) public {
    vm.assume(inbound != 0);
    vm.assume(outbound != 0);
    // should not revert
    (uint man,) = LogPriceConversionLib.priceFromVolumes(inbound, outbound);
    assertTrue(man != 0, "mantissa cannot be 0");
  }

  // Make sure no field is so big that the empty marker (top bit) would corrupt data
  // Must be updated manually if new field sizes appear
  function test_field_sizes() public {
    assertLt(LEVEL0_SIZE, 256, "level0 too big");
    assertLt(LEVEL1_SIZE, 256, "level1 too big");
    assertLt(LEVEL2_SIZE, 256, "level2 too big");
  }

  // Since "Only direct number constants and references to such constants are supported by inline assembly", NOT_TOPBIT is not defined in terms of TOPBIT. Here we check that its definition is correct.
  function test_not_topbit_is_negation_of_topbit() public {
    assertEq(TOPBIT, ~NOT_TOPBIT, "TOPBIT != ~NOT_TOPBIT");
  }

  /* Field dirty/clean */

  function test_clean_field_idempotent(DirtyField field) public {
    Field cleaned = field.clean();
    assertTrue(cleaned.eq(DirtyField.wrap(Field.unwrap(cleaned)).clean()));
  }

  function test_dirty_field_idempotent(Field field) public {
    // field = Field.wrap(Field.unwrap(field)& NOT_TOPBIT);
    DirtyField dirtied = field.dirty();
    assertTrue(dirtied.eq(Field.wrap(DirtyField.unwrap(dirtied)).dirty()));
  }

  function test_dirty_clean_inverse(uint field) public {
    vm.assume(DirtyField.wrap(field).isDirty());
    DirtyField inv = DirtyField.wrap(field).clean().dirty();
    assertTrue(inv.eq(DirtyField.wrap(field)));
  }

  function test_dirty_invariant_under_clean(uint field) public {
    DirtyField under = DirtyField.wrap(field).clean().dirty();
    assertTrue(under.eq(Field.wrap(field).dirty()));
  }

  function test_clean_dirty_inverse(uint field) public {
    vm.assume(!DirtyField.wrap(field).isDirty());
    Field inv = Field.wrap(field).dirty().clean();
    assertTrue(inv.eq(Field.wrap(field)));
  }

  function test_clean_invariant_under_dirty(uint field) public {
    Field under = Field.wrap(field).dirty().clean();
    assertTrue(under.eq(DirtyField.wrap(field).clean()));
  }

  function test_clean_field_on_0() public {
    uint ufield = Field.unwrap(DirtyField.wrap(0).clean());
    assertEq(ufield, 0);
  }

  function test_clean_field_on_topbit() public {
    uint ufield = Field.unwrap(DirtyField.wrap(TOPBIT).clean());
    assertEq(ufield, 0);
  }

  function test_clean_field_fuzz(uint field) public {
    vm.assume(!DirtyField.wrap(field).isDirty());
    assertEq(Field.unwrap(DirtyField.wrap(field).clean()), field);
  }

  function test_dirty_field_on_0() public {
    uint ufield = DirtyField.unwrap(Field.wrap(0).dirty());
    assertEq(ufield, TOPBIT);
  }

  function test_dirty_field_on_topbit() public {
    uint ufield = DirtyField.unwrap(Field.wrap(TOPBIT).dirty());
    assertEq(ufield, TOPBIT);
  }

  function test_dirty_field_fuzz(uint field) public {
    vm.assume(DirtyField.wrap(field).isDirty());
    assertEq(DirtyField.unwrap(Field.wrap(field).dirty()), field);
  }

  function field_isDirty(DirtyField field) public {
    assertEq(field.isDirty(), DirtyField.unwrap(field) & TOPBIT == TOPBIT);
  }

  // Some BitLib.ctz64 relies on specific level sizes
  function test_level_sizes() public {
    assertLe(LEVEL3_SIZE, int(MAX_LEVEL_SIZE), "bad level3 size");
<<<<<<< HEAD
    assertLe(LEVEL2_SIZE, int(MAX_LEVEL_SIZE), "bad level2 size");
    assertLe(LEVEL1_SIZE, int(MAX_LEVEL_SIZE), "bad level1 size");
    assertLe(LEVEL0_SIZE, int(MAX_LEVEL_SIZE), "bad level0 size");
=======
    assertGt(LEVEL3_SIZE, 0);
    assertLe(LEVEL2_SIZE, int(MAX_LEVEL_SIZE), "bad level2 size");
    assertGt(LEVEL2_SIZE, 0);
    assertLe(LEVEL1_SIZE, int(MAX_LEVEL_SIZE), "bad level1 size");
    assertGt(LEVEL1_SIZE, 0);
    assertLe(LEVEL0_SIZE, int(MAX_LEVEL_SIZE), "bad level0 size");
    assertGt(LEVEL0_SIZE, 0);
  }

  // checks that there is no overflow
  function test_maxSafeVolumeIsSafeLowLevel() public {
    assertGt(MAX_SAFE_VOLUME * ((1 << MANTISSA_BITS) - 1), 0);
  }

  // non-optimized divExpUp
  function divExpUp_spec(uint a, uint exp) public returns (uint) {
    if (a == 0) return 0;
    if (exp > 255) return 1;
    uint den = 2 ** exp;
    uint carry = a % den == 0 ? 0 : 1;
    return a / den + carry;
  }

  function test_inboundFromOutboundUp_and_converse(int logPrice, uint amt) public {
    amt = bound(amt, 0, MAX_SAFE_VOLUME);
    logPrice = bound(logPrice, MIN_LOG_PRICE, MAX_LOG_PRICE);

    uint sig;
    uint exp;

    //inboundFromOutboundUp
    (sig, exp) = LogPriceConversionLib.nonNormalizedPriceFromLogPrice(logPrice);
    assertEq(LogPriceLib.inboundFromOutboundUp(logPrice, amt), divExpUp_spec(sig * amt, exp));

    //outboundFromInboundUp
    (sig, exp) = LogPriceConversionLib.nonNormalizedPriceFromLogPrice(-logPrice);
    assertEq(LogPriceLib.outboundFromInboundUp(logPrice, amt), divExpUp_spec(sig * amt, exp));
  }

  function test_divExpUp(uint a, uint exp) public {
    assertEq(divExpUp(a, exp), divExpUp_spec(a, exp));
>>>>>>> 0d78f9ab
  }
}<|MERGE_RESOLUTION|>--- conflicted
+++ resolved
@@ -93,13 +93,6 @@
     assertEq(leaf.firstOfferPosition(), 0, "first offer position should be 0 (despite leaf being invalid)");
   }
 
-  function test_firstOfferPosition_on_invalid_leaf() public {
-    Leaf leaf = LeafLib.EMPTY;
-    leaf = leaf.setIndexFirstOrLast(0, 1, true);
-    leaf = leaf.setIndexFirstOrLast(1, 2, false);
-    assertEq(leaf.firstOfferPosition(), 0, "first offer position should be 0 (despite leaf being invalid)");
-  }
-
   function test_next_offer_id() public {
     Leaf leaf = LeafLib.EMPTY;
     assertEq(leaf.getNextOfferId(), 0);
@@ -109,17 +102,10 @@
     checkFirstOffer(leaf2, 0);
     leaf2 = leaf.setPosFirstOrLast(1, 27, false);
     checkFirstOffer(leaf2, 27);
-<<<<<<< HEAD
     leaf2 = leaf.setPosFirstOrLast(1, 823, false);
     leaf2 = leaf.setPosFirstOrLast(0, 13, true);
     checkFirstOffer(leaf2, 0);
     leaf = leaf.setPosFirstOrLast(3, 2113, false);
-=======
-    leaf2 = leaf.setIndexFirstOrLast(1, 823, false);
-    leaf2 = leaf.setIndexFirstOrLast(0, 13, true);
-    checkFirstOffer(leaf2, 0);
-    leaf = leaf.setIndexFirstOrLast(3, 2113, false);
->>>>>>> 0d78f9ab
     checkFirstOffer(leaf, 2113);
     leaf = leaf.setPosFirstOrLast(3, 2, false);
     checkFirstOffer(leaf, 2);
@@ -315,11 +301,7 @@
     assertEq(Tick.wrap(tick).level1Index(), index);
   }
 
-<<<<<<< HEAD
-  function test_bestTickFromLocal_matches_positions_accessor(
-=======
   function test_bestTickFromBranch_matches_positions_accessor(
->>>>>>> 0d78f9ab
     uint tickPosInLeaf,
     uint _level0,
     uint _level1,
@@ -518,11 +500,6 @@
   // Some BitLib.ctz64 relies on specific level sizes
   function test_level_sizes() public {
     assertLe(LEVEL3_SIZE, int(MAX_LEVEL_SIZE), "bad level3 size");
-<<<<<<< HEAD
-    assertLe(LEVEL2_SIZE, int(MAX_LEVEL_SIZE), "bad level2 size");
-    assertLe(LEVEL1_SIZE, int(MAX_LEVEL_SIZE), "bad level1 size");
-    assertLe(LEVEL0_SIZE, int(MAX_LEVEL_SIZE), "bad level0 size");
-=======
     assertGt(LEVEL3_SIZE, 0);
     assertLe(LEVEL2_SIZE, int(MAX_LEVEL_SIZE), "bad level2 size");
     assertGt(LEVEL2_SIZE, 0);
@@ -564,6 +541,5 @@
 
   function test_divExpUp(uint a, uint exp) public {
     assertEq(divExpUp(a, exp), divExpUp_spec(a, exp));
->>>>>>> 0d78f9ab
   }
 }
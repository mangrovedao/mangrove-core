// SPDX-License-Identifier:	AGPL-3.0

pragma solidity ^0.8.10;

import "mgv_test/lib/MangroveTest.sol";
import {MgvStructs, Leaf, LogPriceLib} from "mgv_src/MgvLib.sol";
import {MgvRoot} from "mgv_src/MgvRoot.sol";
import {DensityLib} from "mgv_lib/DensityLib.sol";

contract MakerOperationsTest is MangroveTest, IMaker {
  TestMaker mkr;
  TestMaker mkr2;
  TestTaker tkr;

  function setUp() public override {
    super.setUp();

    mkr = setupMaker(olKey, "maker");
    mkr2 = setupMaker(olKey, "maker2");
    tkr = setupTaker(olKey, "taker");

    mkr.approveMgv(base, 10 ether);
    mkr2.approveMgv(base, 10 ether);

    deal($(quote), address(tkr), 1 ether);
    tkr.approveMgv(quote, 1 ether);
  }

  function test_fund_maker_fn(address anyone, uint64 amount) public {
    uint oldBal = mgv.balanceOf(address(anyone));
    mgv.fund{value: amount}(anyone);
    uint newBal = mgv.balanceOf(address(anyone));
    assertEq(newBal, oldBal + amount);
  }

  function test_fund_fn(uint64 amount) public {
    uint oldBal = mgv.balanceOf(address(this));
    mgv.fund{value: amount}();
    uint newBal = mgv.balanceOf(address(this));
    assertEq(newBal, oldBal + amount);
  }

  function test_provision_adds_mgv_balance_and_ethers() public {
    uint mgv_bal = $(mgv).balance;
    uint amt1 = 235;
    uint amt2 = 1.3 ether;

    mkr.provisionMgv(amt1);

    assertEq(mkr.mgvBalance(), amt1, "incorrect mkr mgvBalance amount (1)");
    assertEq($(mgv).balance, mgv_bal + amt1, "incorrect mgv ETH balance (1)");

    mkr.provisionMgv(amt2);

    assertEq(mkr.mgvBalance(), amt1 + amt2, "incorrect mkr mgvBalance amount (2)");
    assertEq($(mgv).balance, mgv_bal + amt1 + amt2, "incorrect mgv ETH balance (2)");
  }

  // since we check calldata, execute must be internal
  function makerExecute(MgvLib.SingleOrder calldata order) external returns (bytes32 ret) {
    ret; // silence unused function parameter warning
    uint num_args = 10; // UPDATE IF SIZE OF SingleOrder changes
    uint selector_bytes = 4;
    uint length = selector_bytes + num_args * 32;
    assertEq(msg.data.length, length, "calldata length in execute is incorrect");

    assertEq(order.olKey.outbound, $(base), "wrong base");
    assertEq(order.olKey.inbound, $(quote), "wrong quote");
    assertEq(order.olKey.tickScale, olKey.tickScale, "wrong quote");
    assertEq(order.wants, 0.05 ether, "wrong takerWants");
    assertEq(order.gives, 0.05 ether, "wrong takerGives");
    assertEq(order.offerDetail.gasreq(), 200_000, "wrong gasreq");
    assertEq(order.offerId, 1, "wrong offerId");
    assertEq(order.offer.wants(), 0.05 ether, "wrong offerWants");
    assertEq(order.offer.gives(), 0.05 ether, "wrong offerGives");
    // test flashloan
    assertEq(quote.balanceOf($(this)), 0.05 ether, "wrong quote balance");
    return "";
  }

  function makerPosthook(MgvLib.SingleOrder calldata order, MgvLib.OrderResult calldata result) external {}

  function test_calldata_and_balance_in_makerExecute_are_correct() public {
    mkr.provisionMgv(1 ether);
    deal($(base), $(mkr), 1 ether);
    uint ofr = mkr.newOfferByVolume(olKey, 0.05 ether, 0.05 ether, 200_000);
    require(tkr.marketOrderWithSuccess(0.05 ether), "take must work or test is void");
    assertTrue(mkr.makerExecuteWasCalled(ofr), "ofr must be executed or test is void");
  }

  function test_withdraw_removes_mgv_balance_and_ethers() public {
    uint mgv_bal = $(mgv).balance;
    uint amt1 = 0.86 ether;
    uint amt2 = 0.12 ether;

    mkr.provisionMgv(amt1);
    bool success = mkr.withdrawMgv(amt2);
    assertTrue(success, "mkr was not able to withdraw from mgv");
    assertEq(mkr.mgvBalance(), amt1 - amt2, "incorrect mkr mgvBalance amount");
    assertEq($(mgv).balance, mgv_bal + amt1 - amt2, "incorrect mgv ETH balance");
  }

  function test_withdraw_too_much_fails() public {
    uint amt1 = 6.003 ether;
    mkr.provisionMgv(amt1);
    vm.expectRevert("mgv/insufficientProvision");
    mkr.withdrawMgv(amt1 + 1);
  }

  function test_newOffer_without_mgv_balance_fails() public {
    vm.expectRevert("mgv/insufficientProvision");
    mkr.newOfferByVolume(1 ether, 1 ether, 0, 0);
  }

  function test_fund_newOffer() public {
    uint oldBal = mgv.balanceOf(address(mkr));
    expectFrom($(mgv));
    emit Credit(address(mkr), 1 ether);
    mkr.newOfferByVolumeWithFunding(1 ether, 1 ether, 100_000, 0, 1 ether);
    assertGt(mgv.balanceOf(address(mkr)), oldBal, "balance should have increased");
  }

  function test_fund_updateOffer() public {
    mkr.provisionMgv(1 ether);
    uint ofr = mkr.newOfferByVolume(1 ether, 1 ether, 100_000, 0);
    expectFrom($(mgv));
    emit Credit(address(mkr), 0.9 ether);
    mkr.updateOfferByVolumeWithFunding(1 ether, 1 ether, 100_000, ofr, 0.9 ether);
  }

  function test_posthook_fail_message() public {
    mkr.provisionMgv(1 ether);
    deal($(base), address(mkr), 1 ether);
    uint ofr = mkr.newOfferByVolume(1 ether, 1 ether, 100_000, 0);

    mkr.setShouldFailHook(true);
    expectFrom($(mgv));
<<<<<<< HEAD
    emit PosthookFail("posthookFail");
    tkr.take(ofr, 0.1 ether); // fails but we don't care
=======
    emit PosthookFail(olKey.hash(), ofr, "posthookFail");
    tkr.marketOrderWithSuccess(0.1 ether); // fails but we don't care
    assertTrue(mkr.makerExecuteWasCalled(ofr), "ofr must be executed or test is void");
>>>>>>> 14e89371
  }

  function test_returnData_succeeds() public {
    mkr.provisionMgv(1 ether);
    deal($(base), address(mkr), 1 ether);
    uint ofr =
      mkr.newOfferByVolume(1 ether, 1 ether, 100_000, OfferData({shouldRevert: false, executeData: "someData"}));

    bool success = tkr.marketOrderWithSuccess(0.1 ether);
    assertTrue(success, "market order should work");
    assertTrue(mkr.makerExecuteWasCalled(ofr), "ofr must be executed or test is void");
  }

  function test_delete_restores_balance() public {
    mkr.provisionMgv(1 ether);
    uint bal = mkr.mgvBalance(); // should be 1 ether
    uint offerId = mkr.newOfferByVolume(1 ether, 1 ether, 2300, 0);
    uint _bal = mkr.mgvBalance(); // 1 ether minus provision
    uint collected = mkr.retractOfferWithDeprovision(offerId); // provision
    assertEq(bal - _bal, collected, "retract does not return a correct amount");
    assertEq(mkr.mgvBalance(), bal, "delete has not restored balance");
  }

  function test_delete_offer_log() public {
    mkr.provisionMgv(1 ether);
    uint ofr = mkr.newOfferByVolume(1 ether, 1 ether, 2300, 0);
    expectFrom($(mgv));
<<<<<<< HEAD
    emit OfferRetract($(base), $(quote), $(mkr), ofr, true);
=======
    emit OfferRetract(olKey.hash(), ofr, true);
>>>>>>> 14e89371
    mkr.retractOfferWithDeprovision(ofr);
  }

  function test_retract_retracted_does_not_drain() public {
    mkr.provisionMgv(1 ether);
    uint ofr = mkr.newOfferByVolume(1 ether, 1 ether, 10_000, 0);

    mkr.retractOffer(ofr);

    uint bal1 = mgv.balanceOf(address(mkr));
    uint collected = mkr.retractOfferWithDeprovision(ofr);
    assertTrue(collected > 0, "deprovision should give credit");
    uint bal2 = mgv.balanceOf(address(mkr));
    assertLt(bal1, bal2, "Balance should have increased");

    uint collected2 = mkr.retractOfferWithDeprovision(ofr);
    assertTrue(collected2 == 0, "second deprovision should not give credit");
    uint bal3 = mgv.balanceOf(address(mkr));
    assertEq(bal3, bal2, "Balance should not have increased");
  }

  function test_retract_taken_does_not_drain() public {
    mkr.provisionMgv(1 ether);
    deal($(base), address(mkr), 1 ether);
    uint ofr = mkr.newOfferByVolume(1 ether, 1 ether, 100_000, 0);

    bool success = tkr.marketOrderWithSuccess(0.1 ether);
    assertEq(success, true, "market order should succeed");
    assertTrue(mkr.makerExecuteWasCalled(ofr), "ofr must be executed or test is void");

    uint bal1 = mgv.balanceOf(address(mkr));
    mkr.retractOfferWithDeprovision(ofr);
    uint bal2 = mgv.balanceOf(address(mkr));
    assertLt(bal1, bal2, "Balance should have increased");

    uint collected = mkr.retractOfferWithDeprovision(ofr);
    assertTrue(collected == 0, "second deprovision should not give credit");
    uint bal3 = mgv.balanceOf(address(mkr));
    assertEq(bal3, bal2, "Balance should not have increased");
  }

  function test_retract_offer_log() public {
    mkr.provisionMgv(1 ether);
    uint ofr = mkr.newOfferByVolume(0.9 ether, 1 ether, 2300, 100);
    expectFrom($(mgv));
<<<<<<< HEAD
    emit OfferRetract($(base), $(quote), $(mkr), ofr, false);
=======
    emit OfferRetract(olKey.hash(), ofr, false);
>>>>>>> 14e89371
    mkr.retractOffer(ofr);
  }

  function test_retract_offer_maintains_balance() public {
    mkr.provisionMgv(1 ether);
    uint bal = mkr.mgvBalance();
    uint prov = reader.getProvision(olKey, 2300, 0);
    mkr.retractOffer(mkr.newOfferByVolume(1 ether, 1 ether, 2300, 0));
    assertEq(mkr.mgvBalance(), bal - prov, "unexpected maker balance");
  }

  function test_retract_middle_offer_leaves_a_valid_book() public {
    mkr.provisionMgv(10 ether);
    uint ofr0 = mkr.newOfferByVolume(0.9 ether, 1 ether, 2300, 100);
    uint ofr = mkr.newOfferByVolume({wants: 1 ether, gives: 1 ether, gasreq: 2300, gasprice: 100});
    uint ofr1 = mkr.newOfferByVolume(1.1 ether, 1 ether, 2300, 100);

    mkr.retractOffer(ofr);
    assertTrue(!mgv.offers(olKey, ofr).isLive(), "Offer was not removed from OB");
    MgvStructs.OfferPacked offer = mgv.offers(olKey, ofr);
    MgvStructs.OfferDetailPacked detail = mgv.offerDetails(olKey, ofr);

    assertEq(reader.prevOfferId(olKey, offer), ofr0, "Invalid prev");
    assertEq(reader.nextOfferId(olKey, offer), ofr1, "Invalid next");
    assertEq(offer.gives(), 0, "offer gives was not set to 0");
    assertEq(detail.gasprice(), 100, "offer gasprice is incorrect");

    assertTrue(mgv.offers(olKey, reader.prevOfferId(olKey, offer)).isLive(), "Invalid OB");
    assertTrue(mgv.offers(olKey, reader.nextOfferId(olKey, offer)).isLive(), "Invalid OB");
    MgvStructs.OfferPacked offer0 = mgv.offers(olKey, reader.prevOfferId(olKey, offer));
    MgvStructs.OfferPacked offer1 = mgv.offers(olKey, reader.nextOfferId(olKey, offer));

    assertEq(reader.prevOfferId(olKey, offer1), ofr0, "Invalid stitching for ofr1");
    assertEq(reader.nextOfferId(olKey, offer0), ofr1, "Invalid stitching for ofr0");
  }

  function test_retract_best_offer_leaves_a_valid_book() public {
    mkr.provisionMgv(10 ether);
    uint ofr = mkr.newOfferByVolume({wants: 1 ether, gives: 1 ether, gasreq: 2300, gasprice: 100});
    uint ofr1 = mkr.newOfferByVolume(1.1 ether, 1 ether, 2300, 100);
    mkr.retractOffer(ofr);
    assertTrue(!mgv.offers(olKey, ofr).isLive(), "Offer was not removed from OB");
    MgvStructs.OfferPacked offer = mgv.offers(olKey, ofr);
    MgvStructs.OfferDetailPacked detail = mgv.offerDetails(olKey, ofr);
    assertEq(reader.prevOfferId(olKey, offer), 0, "Invalid prev");
    assertEq(reader.nextOfferId(olKey, offer), ofr1, "Invalid next");
    assertEq(offer.gives(), 0, "offer gives was not set to 0");
    assertEq(detail.gasprice(), 100, "offer gasprice is incorrect");

    assertTrue(mgv.offers(olKey, reader.nextOfferId(olKey, offer)).isLive(), "Invalid OB");
    MgvStructs.OfferPacked offer1 = mgv.offers(olKey, reader.nextOfferId(olKey, offer));
    assertEq(reader.prevOfferId(olKey, offer1), 0, "Invalid stitching for ofr1");
    assertEq(mgv.best(olKey), ofr1, "Invalid best after retract");
  }

  function test_retract_worst_offer_leaves_a_valid_book() public {
    mkr.provisionMgv(10 ether);
    uint ofr = mkr.newOfferByVolume({wants: 1 ether, gives: 1 ether, gasreq: 2300, gasprice: 100});
    uint ofr0 = mkr.newOfferByVolume(0.9 ether, 1 ether, 2300, 100);
    assertTrue(mgv.offers(olKey, ofr).isLive(), "Offer was not removed from OB");
    mkr.retractOffer(ofr);
    MgvStructs.OfferPacked offer = mgv.offers(olKey, ofr);
    // note: a former version of this test was checking reader.prevOfferId(olKey,offer) and offer.next () but:
    // 1. There is no spec of what prev() next() are for a non-live offer (nor of what prev/nextOffer are)
    // 2. prev() and next() are not meaningful with tick trees
    assertEq(offer.gives(), 0, "offer gives was not set to 0");
    MgvStructs.OfferPacked offer0 = mgv.offers(olKey, ofr0);
    assertTrue(offer0.isLive(), "Invalid OB");
    assertEq(reader.nextOfferId(olKey, offer0), 0, "Invalid stitching for ofr0");
    assertEq(mgv.best(olKey), ofr0, "Invalid best after retract");
  }

  function test_delete_wrong_offer_fails() public {
    mkr.provisionMgv(1 ether);
    uint ofr = mkr.newOfferByVolume(1 ether, 1 ether, 2300, 0);
    vm.expectRevert("mgv/retractOffer/unauthorized");
    mkr2.retractOfferWithDeprovision(ofr);
  }

  function test_retract_wrong_offer_fails() public {
    mkr.provisionMgv(1 ether);
    uint ofr = mkr.newOfferByVolume(1 ether, 1 ether, 2300, 0);
    vm.expectRevert("mgv/retractOffer/unauthorized");
    mkr2.retractOffer(ofr);
  }

  function test_gasreq_max_with_newOffer_ok() public {
    mkr.provisionMgv(1 ether);
    uint gasmax = 750000;
    mgv.setGasmax(gasmax);
    mkr.newOfferByVolume(1 ether, 1 ether, gasmax, 0);
  }

  function test_gasreq_too_high_fails_newOffer() public {
    uint gasmax = 12;
    mgv.setGasmax(gasmax);
    vm.expectRevert("mgv/writeOffer/gasreq/tooHigh");
    mkr.newOfferByVolume(1 ether, 1 ether, gasmax + 1, 0);
  }

  function test_min_density_with_newOffer_ok() public {
    mkr.provisionMgv(1 ether);
    uint densityFixed = (10 ** 7) << DensityLib.FIXED_FRACTIONAL_BITS;
    mgv.setGasbase(olKey, 1);
    mgv.setDensityFixed(olKey, densityFixed);
    mkr.newOfferByVolume(1 ether, DensityLib.fromFixed(densityFixed).multiply(1), 0, 0);
  }

  function test_low_density_fails_newOffer() public {
    uint densityFixed = (10 ** 7) << DensityLib.FIXED_FRACTIONAL_BITS;
    mgv.setGasbase(olKey, 1000);
    mgv.setDensityFixed(olKey, densityFixed);
    vm.expectRevert("mgv/writeOffer/density/tooLow");
    mkr.newOfferByVolume(1 ether, DensityLib.fromFixed(densityFixed).multiply(1000) - 1, 0, 0);
  }

  function test_maker_gets_no_mgv_balance_on_partial_fill() public {
    mkr.provisionMgv(1 ether);
    deal($(base), address(mkr), 1 ether);
    uint ofr = mkr.newOfferByVolume(1 ether, 1 ether, 100_000, 0);
    uint oldBalance = mgv.balanceOf(address(mkr));
    bool success = tkr.marketOrderWithSuccess(0.1 ether);
    assertTrue(success, "market order must succeed");
    assertTrue(mkr.makerExecuteWasCalled(ofr), "ofr must be executed or test is void");
    assertEq(mgv.balanceOf(address(mkr)), oldBalance, "mkr balance must not change");
  }

  function test_maker_gets_no_mgv_balance_on_full_fill() public {
    mkr.provisionMgv(1 ether);
    deal($(base), address(mkr), 1 ether);
    uint ofr = mkr.newOfferByVolume(1 ether, 1 ether, 100_000, 0);
    uint oldBalance = mgv.balanceOf(address(mkr));
    bool success = tkr.marketOrderWithSuccess(1 ether);
    assertTrue(success, "take must succeed");
    assertTrue(mkr.makerExecuteWasCalled(ofr), "ofr must be executed or test is void");
    assertEq(mgv.balanceOf(address(mkr)), oldBalance, "mkr balance must not change");
  }

  function test_insertions_are_correctly_ordered() public {
    mkr.provisionMgv(10 ether);
    uint ofr2 = mkr.newOfferByVolume(1.1 ether, 1 ether, 100_000, 0);
    uint ofr0 = mkr.newOfferByVolume(1.0 ether, 1 ether, 100_000, 0);
    uint ofr1 = mkr.newOfferByVolume(1.1 ether, 1 ether, 50_000, 0);
    uint ofr01 = mkr.newOfferByVolume(1.0 ether, 1 ether, 100_000, 0);
    assertEq(ofr0, mgv.best(olKey), "Wrong best offer");
    assertTrue(mgv.offers(olKey, ofr0).isLive(), "Oldest equivalent offer should be first");
    MgvStructs.OfferPacked offer = mgv.offers(olKey, ofr0);
    uint _ofr01 = reader.nextOfferId(olKey, offer);
    assertEq(_ofr01, ofr01, "Wrong 2nd offer");
    assertTrue(mgv.offers(olKey, _ofr01).isLive(), "Oldest equivalent offer should be first");
    offer = mgv.offers(olKey, _ofr01);
    uint _ofr2 = reader.nextOfferId(olKey, offer);
    assertEq(_ofr2, ofr2, "Wrong 3rd offer");
    assertTrue(mgv.offers(olKey, _ofr2).isLive(), "Oldest equivalent offer should be first");
    offer = mgv.offers(olKey, _ofr2);
    uint _ofr1 = reader.nextOfferId(olKey, offer);
    assertEq(_ofr1, ofr1, "Wrong 4th offer");
    assertTrue(mgv.offers(olKey, _ofr1).isLive(), "Oldest equivalent offer should be first");
    offer = mgv.offers(olKey, _ofr1);
    assertEq(reader.nextOfferId(olKey, offer), 0, "Invalid OB");
  }

  // insertTest price, density (gives/gasreq) vs (gives'/gasreq'), age
  // nolongerBest
  // idemPrice
  // idemBest
  // A.BCD --> ABC.D

  function test_update_offer_resets_age_and_updates_best() public {
    mkr.provisionMgv(10 ether);
    uint ofr0 = mkr.newOfferByVolume(1.0 ether, 1 ether, 100_000, 0);
    uint ofr1 = mkr.newOfferByVolume(1.0 ether, 1 ether, 100_000, 0);
    assertEq(ofr0, mgv.best(olKey), "Wrong best offer");
    mkr.updateOfferByVolume(1.0 ether, 1.0 ether, 100_000, ofr0);
    assertEq(ofr1, mgv.best(olKey), "Best offer should have changed");
  }

  function test_update_offer_price_nolonger_best() public {
    mkr.provisionMgv(10 ether);
    uint ofr0 = mkr.newOfferByVolume(1.0 ether, 1 ether, 100_000, 0);
    uint ofr1 = mkr.newOfferByVolume(1.0 ether, 1 ether, 100_000, 0);
    assertEq(ofr0, mgv.best(olKey), "Wrong best offer");
    mkr.updateOfferByVolume(1.0 ether + 1, 1.0 ether, 100_000, ofr0);
    assertEq(ofr1, mgv.best(olKey), "Best offer should have changed");
  }

  function test_update_offer_density_nolonger_best() public {
    mkr.provisionMgv(10 ether);
    uint ofr0 = mkr.newOfferByVolume(1.0 ether, 1 ether, 100_000, 0);
    uint ofr1 = mkr.newOfferByVolume(1.0 ether, 1 ether, 100_000, 0);
    assertEq(ofr0, mgv.best(olKey), "Wrong best offer");
    mkr.updateOfferByVolume(1.0 ether, 1.0 ether, 100_001, ofr0);
    assertEq(ofr1, mgv.best(olKey), "Best offer should have changed");
  }

  // before ticks: worsening an offer's density keeps it in best position if it still has the best density
  // after ticks: improving an offer's density does not make it best
  function test_update_offer_density_does_not_become_best() public {
    mkr.provisionMgv(10 ether);
    uint ofr0 = mkr.newOfferByVolume(1.0 ether, 1.0 ether, 100_000, 0);
    uint ofr1 = mkr.newOfferByVolume(1.0 ether, 1.0 ether, 100_000, 0);
    assertEq(ofr0, mgv.best(olKey), "Wrong best offer");
    mkr.updateOfferByVolume(1.0 ether, 1.0 ether, 99_999, ofr1);
    logOrderBook(olKey, 2);
    assertEq(mgv.best(olKey), ofr0, "Best offer should not have changed");
  }

  function test_update_offer_price_changes_prevnext() public {
    mkr.provisionMgv(10 ether);
    uint ofr0 = mkr.newOfferByVolume(1.0 ether, 1 ether, 100_000, 0);
    uint ofr = mkr.newOfferByVolume(1.0 ether, 1 ether, 100_000, 0);
    uint ofr1 = mkr.newOfferByVolume(1.0 ether, 1 ether, 100_000, 0);
    uint ofr2 = mkr.newOfferByVolume(1.1 ether, 1 ether, 100_000, 0);
    uint ofr3 = mkr.newOfferByVolume(1.2 ether, 1 ether, 100_000, 0);

    assertTrue(mgv.offers(olKey, ofr).isLive(), "Insertion error");
    MgvStructs.OfferPacked offer = mgv.offers(olKey, ofr);
    assertEq(reader.prevOfferId(olKey, offer), ofr0, "Wrong prev offer");
    assertEq(reader.nextOfferId(olKey, offer), ofr1, "Wrong next offer");
    mkr.updateOfferByVolume(1.1 ether, 1.0 ether, 100_000, ofr);
    assertTrue(mgv.offers(olKey, ofr).isLive(), "Insertion error");
    offer = mgv.offers(olKey, ofr);
    assertEq(reader.prevOfferId(olKey, offer), ofr2, "Wrong prev offer after update");
    assertEq(reader.nextOfferId(olKey, offer), ofr3, "Wrong next offer after update");
  }

  function test_update_offer_density_changes_prevnext() public {
    mkr.provisionMgv(10 ether);
    uint ofr0 = mkr.newOfferByVolume(1.0 ether, 1 ether, 100_000, 0);
    uint ofr = mkr.newOfferByVolume(1.0 ether, 1 ether, 100_000, 0);
    uint ofr1 = mkr.newOfferByVolume(1.0 ether, 1 ether, 100_000, 0);
    mkr.newOfferByVolume(1.0 ether, 1 ether, 100_001, 0);
    uint ofr3 = mkr.newOfferByVolume(1.0 ether, 1 ether, 100_002, 0);

    assertTrue(mgv.offers(olKey, ofr).isLive(), "Insertion error");
    MgvStructs.OfferPacked offer = mgv.offers(olKey, ofr);
    assertEq(reader.prevOfferId(olKey, offer), ofr0, "Wrong prev offer");
    assertEq(reader.nextOfferId(olKey, offer), ofr1, "Wrong next offer");
    mkr.updateOfferByVolume(1.0 ether, 1.0 ether, 100_001, ofr);
    assertTrue(mgv.offers(olKey, ofr).isLive(), "Update error");
    offer = mgv.offers(olKey, ofr);
    assertEq(reader.prevOfferId(olKey, offer), ofr3, "Wrong prev offer after update");
    assertEq(reader.nextOfferId(olKey, offer), 0, "Wrong next offer after update");
  }

  function test_update_offer_after_higher_gasprice_change_fails() public {
    uint provision = reader.getProvision(olKey, 100_000, 0);
    mkr.provisionMgv(provision);
    uint ofr0 = mkr.newOfferByVolume(1.0 ether, 1 ether, 100_000, 0);
    (MgvStructs.GlobalPacked cfg,) = mgv.config(olKey);
    mgv.setGasprice(cfg.gasprice() + 1); //gasprice goes up
    vm.expectRevert("mgv/insufficientProvision");
    mkr.updateOfferByVolume(1.0 ether + 2, 1.0 ether, 100_000, ofr0);
  }

  function test_update_offer_after_higher_gasprice_change_succeeds_when_over_provisioned() public {
    (MgvStructs.GlobalPacked cfg,) = mgv.config(olKey);
    uint gasprice = cfg.gasprice();
    uint provision = reader.getProvision(olKey, 100_000, gasprice);
    expectFrom($(mgv));
    emit Credit(address(mkr), provision * 2);
    mkr.provisionMgv(provision * 2); // provisionning twice the required amount
    expectFrom($(mgv));
    emit OfferWrite(
      olKey.hash(),
      address(mkr),
      0, //tick
      1.0 ether,
      gasprice, // offer at old gasprice
      100_000,
      1
    );
    expectFrom($(mgv));
    emit Debit(address(mkr), provision); // transfering missing provision into offer bounty
    uint ofr0 = mkr.newOfferByVolume(1.0 ether, 1 ether, 100_000, 0); // locking exact bounty
    mgv.setGasprice(gasprice + 1); //gasprice goes up
    uint _provision = reader.getProvision(olKey, 100_000, gasprice + 1); // new theoretical provision
    (cfg,) = mgv.config(olKey);
    expectFrom($(mgv));
    emit OfferWrite(
      olKey.hash(),
      address(mkr),
      0, //tick
      1.0 ether,
      cfg.gasprice(), // offer gasprice should be the new gasprice
      100_000,
      ofr0
    );
    expectFrom($(mgv));
    emit Debit(address(mkr), _provision - provision); // transfering missing provision into offer bounty
    mkr.updateOfferByVolume(1.0 ether + 2, 1.0 ether, 100_000, ofr0);
  }

  function test_update_offer_after_lower_gasprice_change_succeeds() public {
    uint provision = reader.getProvision(olKey, 100_000, 0);
    mkr.provisionMgv(provision);
    uint ofr0 = mkr.newOfferByVolume(1.0 ether, 1 ether, 100_000, 0);
    (MgvStructs.GlobalPacked cfg,) = mgv.config(olKey);
    mgv.setGasprice(cfg.gasprice() - 1); //gasprice goes down
    uint _provision = reader.getProvision(olKey, 100_000, 0);
    expectFrom($(mgv));
    emit Credit(address(mkr), provision - _provision);
    mkr.updateOfferByVolume(1.0 ether + 2, 1.0 ether, 100_000, ofr0);
    assertEq(mgv.balanceOf(address(mkr)), provision - _provision, "Maker balance is incorrect");
  }

  function test_update_offer_next_to_itself_does_not_break_ob() public {
    mkr.provisionMgv(1 ether);
    uint left = mkr.newOfferByVolume(1 ether, 1 ether, 100_000, 0);
    uint right = mkr.newOfferByVolume(1 ether + 0.03 ether, 1 ether, 100_000, 0);
    uint center = mkr.newOfferByVolume(1 ether + 0.01 ether, 1 ether, 100_000, 0);
    assertEq(reader.prevOfferId(olKey, mgv.offers(olKey, center)), left, "wrong initial prev for center");
    assertEq(reader.nextOfferId(olKey, mgv.offers(olKey, center)), right, "wrong initial next for center");
    mkr.updateOfferByVolume(1 ether + 0.02 ether, 1 ether, 100_000, center);
    MgvStructs.OfferPacked ofr = mgv.offers(olKey, center);
    assertEq(reader.prevOfferId(olKey, ofr), left, "ofr.prev should be unchanged");
    assertEq(reader.nextOfferId(olKey, ofr), right, "ofr.next should be unchanged");
  }

  function test_update_on_retracted_offer() public {
    uint provision = reader.getProvision(olKey, 100_000, 0);
    mkr.provisionMgv(provision);
    uint offerId = mkr.newOfferByVolume(1 ether, 1 ether, 100_000, 0);
    mkr.retractOfferWithDeprovision(offerId);
    mkr.withdrawMgv(provision);
    assertEq(mgv.balanceOf(address(mkr)), 0, "Maker should have no more provision on Mangrove");
    MgvStructs.OfferPacked ofr = mgv.offers(olKey, offerId);
    MgvStructs.OfferDetailPacked dtl = mgv.offerDetails(olKey, offerId);
    assertEq(ofr.gives(), 0, "Retracted offer should have 0 gives");
    assertEq(dtl.gasprice(), 0, "Deprovisioned offer should have 0 gasprice");
    vm.expectRevert("mgv/insufficientProvision");
    mkr.updateOfferByVolume(1 ether + 2, 1 ether, 100_000, offerId);
    mkr.provisionMgv(provision);
    mkr.updateOfferByVolume(1 ether + 2, 1 ether, 100_000, offerId);
    ofr = mgv.offers(olKey, offerId);
    assertEq(ofr.gives(), 1 ether, "Offer not correctly updated");
  }

  function testOBBest(uint id) internal {
    MgvStructs.OfferPacked ofr = mgv.offers(olKey, id);
    assertEq(mgv.best(olKey), id, "testOBBest: not best");
    assertEq(reader.prevOfferId(olKey, ofr), 0, "testOBBest: prev not 0");
  }

  function testOBWorst(uint id) internal {
    MgvStructs.OfferPacked ofr = mgv.offers(olKey, id);
    assertEq(reader.nextOfferId(olKey, ofr), 0, "testOBWorst fail");
  }

  function testOBLink(uint left, uint right) internal {
    MgvStructs.OfferPacked ofr = mgv.offers(olKey, left);
    assertEq(reader.nextOfferId(olKey, ofr), right, "testOBLink: wrong ofr.next");
    ofr = mgv.offers(olKey, right);
    assertEq(reader.prevOfferId(olKey, ofr), left, "testOBLink: wrong ofr.prev");
  }

  function testOBOrder(uint[1] memory ids) internal {
    testOBBest(ids[0]);
    testOBWorst(ids[0]);
  }

  function testOBOrder(uint[2] memory ids) internal {
    testOBBest(ids[0]);
    testOBLink(ids[0], ids[1]);
    testOBWorst(ids[1]);
  }

  function testOBOrder(uint[3] memory ids) internal {
    testOBBest(ids[0]);
    testOBLink(ids[0], ids[1]);
    testOBLink(ids[1], ids[2]);
    testOBWorst(ids[2]);
  }

  function test_complex_offer_update_left_1_1() public {
    mkr.provisionMgv(1 ether);
    uint x = 1 ether;
    uint g = 100_000;

    uint one = mkr.newOfferByVolume(x, x, g, 0);
    uint two = mkr.newOfferByVolume(x + 0.003 ether, x, g, 0);
    mkr.updateOfferByVolume(x + 0.001 ether, x, g, two);

    testOBOrder([one, two]);
  }

  function test_complex_offer_update_right_1() public {
    mkr.provisionMgv(1 ether);
    uint x = 1 ether;
    uint g = 100_000;

    uint one = mkr.newOfferByVolume(x, x, g, 0);
    uint two = mkr.newOfferByVolume(x + 0.003 ether, x, g, 0);
    mkr.updateOfferByVolume(x + 0.001 ether, x, g, two);

    testOBOrder([one, two]);
  }

  function test_complex_offer_update_left_1_2() public {
    mkr.provisionMgv(1 ether);
    uint x = 1 ether;
    uint g = 100_000;

    uint one = mkr.newOfferByVolume(x, x, g, 0);
    uint two = mkr.newOfferByVolume(x + 3, x, g, 0);
    mkr.updateOfferByVolume(x + 5, x, g, two);

    testOBOrder([one, two]);
  }

  function test_complex_offer_update_right_1_2() public {
    mkr.provisionMgv(1 ether);
    uint x = 1 ether;
    uint g = 100_000;

    uint one = mkr.newOfferByVolume(x, x, g, 0);
    uint two = mkr.newOfferByVolume(x + 0.003 ether, x, g, 0);
    mkr.updateOfferByVolume(x + 0.005 ether, x, g, two);

    testOBOrder([one, two]);
  }

  function test_complex_offer_update_left_2() public {
    mkr.provisionMgv(1 ether);
    uint x = 1 ether;
    uint g = 100_000;

    uint one = mkr.newOfferByVolume(x, x, g, 0);
    uint two = mkr.newOfferByVolume(x + 0.003 ether, x, g, 0);
    uint three = mkr.newOfferByVolume(x + 0.005 ether, x, g, 0);
    mkr.updateOfferByVolume(x + 0.001 ether, x, g, three);

    testOBOrder([one, three, two]);
  }

  function test_complex_offer_update_right_2() public {
    mkr.provisionMgv(1 ether);
    uint x = 1 ether;
    uint g = 100_000;

    uint one = mkr.newOfferByVolume(x, x, g, 0);
    uint two = mkr.newOfferByVolume(x + 0.003 ether, x, g, 0);
    uint three = mkr.newOfferByVolume(x + 0.005 ether, x, g, 0);
    mkr.updateOfferByVolume(x + 0.004 ether, x, g, one);

    testOBOrder([two, one, three]);
  }

  function test_complex_offer_update_left_3() public {
    mkr.provisionMgv(1 ether);
    uint x = 1 ether;
    uint g = 100_000;

    uint one = mkr.newOfferByVolume(x, x, g, 0);
    uint two = mkr.newOfferByVolume(x + 0.003 ether, x, g, 0);
    mkr.retractOffer(two);
    mkr.updateOfferByVolume(x + 0.003 ether, x, g, two);

    testOBOrder([one, two]);
  }

  function test_complex_offer_update_right_3() public {
    mkr.provisionMgv(1 ether);
    uint x = 1 ether;
    uint g = 100_000;

    uint one = mkr.newOfferByVolume(x, x, g, 0);
    uint two = mkr.newOfferByVolume(x + 0.003 ether, x, g, 0);
    mkr.retractOffer(one);
    mkr.updateOfferByVolume(x, x, g, one);

    testOBOrder([one, two]);
  }

  function test_update_offer_prev_to_itself_does_not_break_ob() public {
    mkr.provisionMgv(1 ether);
    uint left = mkr.newOfferByVolume(1 ether, 1 ether, 100_000, 0);
    uint right = mkr.newOfferByVolume(1 ether + 0.03 ether, 1 ether, 100_000, 0);
    uint center = mkr.newOfferByVolume(1 ether + 0.02 ether, 1 ether, 100_000, 0);
    assertEq(reader.prevOfferId(olKey, mgv.offers(olKey, center)), left, "wrong initial prev for center");
    assertEq(reader.nextOfferId(olKey, mgv.offers(olKey, center)), right, "wrong initial next for center");
    mkr.updateOfferByVolume(1 ether + 0.01 ether, 1 ether, 100_000, center);
    MgvStructs.OfferPacked ofr = mgv.offers(olKey, center);
    assertEq(reader.prevOfferId(olKey, ofr), left, "ofr.prev should be unchanged");
    assertEq(reader.nextOfferId(olKey, ofr), right, "ofr.next should be unchanged");
  }

  function test_update_offer_price_stays_best() public {
    mkr.provisionMgv(10 ether);
    uint ofr0 = mkr.newOfferByVolume(1.0 ether, 1 ether, 100_000, 0);
    mkr.newOfferByVolume(1.0 ether + 0.02 ether, 1 ether, 100_000, 0);
    assertEq(ofr0, mgv.best(olKey), "Wrong best offer");
    mkr.updateOfferByVolume(1.0 ether + 0.01 ether, 1.0 ether, 100_000, ofr0);
    // csl.log(mgv.offers(olKey,ofr0).tick().toString());
    assertEq(ofr0, mgv.best(olKey), "Best offer should not have changed");
  }

  // before ticks: worsening an offer's density keeps it in best position if it still has the best density
  // after ticks: even improving an offer's density makes it last of its tick
  function test_update_offer_density_becomes_last() public {
    mkr.provisionMgv(10 ether);
    uint ofr0 = mkr.newOfferByVolume(1.0 ether, 1 ether, 100_000, 0);
    uint ofr1 = mkr.newOfferByVolume(1.0 ether, 1 ether, 100_002, 0);
    uint ofr2 = mkr.newOfferByVolume(1.0 ether, 1 ether, 100_003, 0);
    assertEq(ofr0, mgv.best(olKey), "Wrong best offer");
    mkr.updateOfferByVolume(1.0 ether, 1.0 ether, 99_000, ofr0);
    assertEq(mgv.best(olKey), ofr1, "Best offer should have changed");
    assertEq(reader.nextOfferIdById(olKey, ofr2), ofr0, "ofr0 should come after ofr2");
    assertEq(reader.nextOfferIdById(olKey, ofr0), 0, "ofr0 should be last");
  }

  function test_gasbase_is_deducted_1() public {
    uint offer_gasbase = 20_000;
    mkr.provisionMgv(1 ether);
    mgv.setGasbase(olKey, offer_gasbase);
    mgv.setGasprice(1);
    mgv.setDensityFixed(olKey, 0);
    uint ofr = mkr.newOfferByVolume(1 ether, 1 ether, 0, 0);
    tkr.clean(ofr, 0.1 ether);
    assertEq(mgv.balanceOf(address(mkr)), 1 ether - offer_gasbase * 10 ** 9, "Wrong gasbase deducted");
  }

  function test_gasbase_is_deducted_2() public {
    uint offer_gasbase = 20_000;
    mkr.provisionMgv(1 ether);
    mgv.setGasbase(olKey, offer_gasbase);
    mgv.setGasprice(1);
    mgv.setDensityFixed(olKey, 0);
    uint ofr = mkr.newOfferByVolume(1 ether, 1 ether, 0, 0);
    tkr.clean(ofr, 0.1 ether);
    assertEq(mgv.balanceOf(address(mkr)), 1 ether - offer_gasbase * 10 ** 9, "Wrong gasbase deducted");
  }

  function test_penalty_gasprice_is_mgv_gasprice() public {
    mgv.setGasprice(10);
    mkr.shouldFail(true);
    mkr.provisionMgv(1 ether);
    mkr.newOfferByVolume(1 ether, 1 ether, 100_000, 0);
    uint oldProvision = mgv.balanceOf(address(mkr));
    mgv.setGasprice(10000);
    (uint gave, uint got) = tkr.marketOrder(1 ether, 1 ether);
    assertTrue(gave == got && got == 0, "market Order should be noop");
    uint gotBack = mgv.balanceOf(address(mkr)) - oldProvision;
    assertEq(gotBack, 0, "Should not have gotten any provision back");
  }

  function test_offer_gasbase_conversion() public {
    // Local, packed
    MgvStructs.LocalPacked local;
    local = local.offer_gasbase(1900);
    assertEq(local.kilo_offer_gasbase(), 1, "local,packed: wrong kilo_offer_gasbase");
    assertEq(local.offer_gasbase(), 1000, "local,packed: wrong offer_gasbase");
    local = local.offer_gasbase(230_082);
    assertEq(local.kilo_offer_gasbase(), 230, "local,packed: wrong kilo_offer_gasbase");
    assertEq(local.offer_gasbase(), 230_000, "local,packed: wrong offer_gasbase");
    local = local.kilo_offer_gasbase(31);
    assertEq(local.offer_gasbase(), 31000, "local,packed: wrong offer_gasbase");
    local = local.kilo_offer_gasbase(12);
    assertEq(local.offer_gasbase(), 12000, "local,packed: wrong offer_gasbase");

    // Local, unpacked
    MgvStructs.LocalUnpacked memory u_local;
    u_local.offer_gasbase(1900);
    assertEq(u_local.kilo_offer_gasbase, 1, "local,unpacked: wrong kilo_offer_gasbase");
    assertEq(u_local.offer_gasbase(), 1000, "local,unpacked: wrong offer_gasbase");
    u_local.offer_gasbase(230_082);
    assertEq(u_local.kilo_offer_gasbase, 230, "local,unpacked: wrong kilo_offer_gasbase");
    assertEq(u_local.offer_gasbase(), 230_000, "local,unpacked: wrong offer_gasbase");
    u_local.kilo_offer_gasbase = 31;
    assertEq(u_local.offer_gasbase(), 31000, "local,unpacked: wrong offer_gasbase");
    u_local.kilo_offer_gasbase = 12;
    assertEq(u_local.offer_gasbase(), 12000, "local,unpacked: wrong offer_gasbase");

    // OfferDetail, packed
    MgvStructs.OfferDetailPacked offerDetail;
    offerDetail = offerDetail.offer_gasbase(1900);
    assertEq(offerDetail.kilo_offer_gasbase(), 1, "offerDetail,packed: wrong kilo_offer_gasbase");
    assertEq(offerDetail.offer_gasbase(), 1000, "offerDetail,packed: wrong offer_gasbase");
    offerDetail = offerDetail.offer_gasbase(230_082);
    assertEq(offerDetail.kilo_offer_gasbase(), 230, "offerDetail,packed: wrong kilo_offer_gasbase");
    assertEq(offerDetail.offer_gasbase(), 230_000, "offerDetail,packed: wrong offer_gasbase");
    offerDetail = offerDetail.kilo_offer_gasbase(31);
    assertEq(offerDetail.offer_gasbase(), 31000, "offerDetail,packed: wrong offer_gasbase");
    offerDetail = offerDetail.kilo_offer_gasbase(12);
    assertEq(offerDetail.offer_gasbase(), 12000, "offerDetail,packed: wrong offer_gasbase");

    // OfferDetail, unpacked
    MgvStructs.OfferDetailUnpacked memory u_offerDetail;
    u_offerDetail.offer_gasbase(1900);
    assertEq(u_offerDetail.kilo_offer_gasbase, 1, "offerDetail,unpacked: wrong kilo_offer_gasbase");
    assertEq(u_offerDetail.offer_gasbase(), 1000, "offerDetail,unpacked: wrong offer_gasbase");
    u_offerDetail.offer_gasbase(230_082);
    assertEq(u_offerDetail.kilo_offer_gasbase, 230, ": wrong kilo_offer_gasbase");
    assertEq(u_offerDetail.offer_gasbase(), 230_000, "offerDetail,unpacked: wrong offer_gasbase");
    u_offerDetail.kilo_offer_gasbase = 31;
    assertEq(u_offerDetail.offer_gasbase(), 31000, "offerDetail,unpacked: wrong offer_gasbase");
    u_offerDetail.kilo_offer_gasbase = 12;
    assertEq(u_offerDetail.offer_gasbase(), 12000, "offerDetail,unpacked: wrong offer_gasbase");
  }

  function test_update_branch_on_retract_posInLeaf() public {
    mkr.provisionMgv(10 ether);
    uint wants = 5 ether;
    mkr.newOfferByVolume(wants, LogPriceLib.outboundFromInbound(3, wants), 100_000, 0);
    uint posInLeaf = reader.local(olKey).tickPosInLeaf();
    uint ofr = mkr.newOfferByVolume(wants, LogPriceLib.outboundFromInbound(2, wants), 100_000, 0);
    assertGt(
      posInLeaf,
      reader.local(olKey).tickPosInLeaf(),
      "test void if posInLeaf does not change when second offer is created"
    );
    mkr.retractOffer(ofr);
    assertEq(posInLeaf, reader.local(olKey).tickPosInLeaf(), "posInLeaf should have been restored");
  }

  function test_update_branch_on_retract_level0() public {
    mkr.provisionMgv(10 ether);
    mkr.newOfferByVolume(1.0 ether, 1 ether, 100_000, 0);
    Field level0 = reader.local(olKey).level0();
    int level0Index = reader.local(olKey).tick().level0Index();
    uint ofr = mkr.newOfferByVolume(1 ether, 10 ether, 100_000, 0);
    assertGt(
      level0Index,
      reader.local(olKey).tick().level0Index(),
      "test void if level0 does not change when second offer is created"
    );
    mkr.retractOffer(ofr);
    assertEq(level0, reader.local(olKey).level0(), "level0 should have been restored");
  }

  function test_update_branch_on_retract_level1() public {
    mkr.provisionMgv(10 ether);
    mkr.newOfferByVolume(1.0 ether, 1 ether, 100_000, 0);
    Field level1 = reader.local(olKey).level1();
    int level1Index = reader.local(olKey).tick().level1Index();
    uint ofr = mkr.newOfferByVolume(1 ether, 100 ether, 100_000, 0);
    assertGt(
      level1Index,
      reader.local(olKey).tick().level1Index(),
      "test void if level1 does not change when second offer is created"
    );
    mkr.retractOffer(ofr);
    assertEq(level1, reader.local(olKey).level1(), "level1 should have been restored");
  }

  function test_update_branch_on_retract_level2() public {
    mkr.provisionMgv(10 ether);
    mkr.newOfferByVolume(1.0 ether, 1 ether, 100_000, 0);
    Field level2 = reader.local(olKey).level2();
    uint ofr = mkr.newOfferByVolume(1 ether, 100 ether, 100_000, 0);
    assertTrue(
      !level2.eq(reader.local(olKey).level2()), "test void if level2 does not change when second offer is created"
    );
    mkr.retractOffer(ofr);
    assertEq(level2, reader.local(olKey).level2(), "level2 should have been restored");
  }

  function test_update_branch_on_insert_posInLeaf() public {
    mkr.provisionMgv(10 ether);
    Tick tick0 = Tick.wrap(0);
    mkr.newOfferByLogPrice(LogPriceLib.fromTick(tick0, olKey.tickScale), 1 ether, 100_000, 0);
    uint ofr = mkr.newOfferByLogPrice(-46055, 100 ether, 100_000, 0);
    MgvStructs.OfferPacked offer = mgv.offers(olKey, ofr);
    assertTrue(
      offer.tick(olKey.tickScale).posInLeaf() != Tick.wrap(0).posInLeaf(),
      "test void if posInLeaf of second offer is not different"
    );
    assertEq(
      reader.local(olKey).tickPosInLeaf(), offer.tick(olKey.tickScale).posInLeaf(), "posInLeaf should have changed"
    );
  }

  function test_higher_tick() public {
    mgv.newOfferByLogPrice(olKey, 2, 1 ether, 100_000, 0);
    (, MgvStructs.LocalPacked local) = mgv.config(olKey);
    // console.log("pos in leaf", toString(local));
    // console.log(LogPriceLib.priceFromLogPrice_e18(LogPriceLib.fromTick(local.tick(),olKey.tickScale)));

    mgv.newOfferByLogPrice(olKey, 3, 1 ether, 100_000, 0);
    (, local) = mgv.config(olKey);
    assertEq(local.tickPosInLeaf(), 2);
  }
}<|MERGE_RESOLUTION|>--- conflicted
+++ resolved
@@ -135,14 +135,9 @@
 
     mkr.setShouldFailHook(true);
     expectFrom($(mgv));
-<<<<<<< HEAD
     emit PosthookFail("posthookFail");
-    tkr.take(ofr, 0.1 ether); // fails but we don't care
-=======
-    emit PosthookFail(olKey.hash(), ofr, "posthookFail");
     tkr.marketOrderWithSuccess(0.1 ether); // fails but we don't care
     assertTrue(mkr.makerExecuteWasCalled(ofr), "ofr must be executed or test is void");
->>>>>>> 14e89371
   }
 
   function test_returnData_succeeds() public {
@@ -170,11 +165,7 @@
     mkr.provisionMgv(1 ether);
     uint ofr = mkr.newOfferByVolume(1 ether, 1 ether, 2300, 0);
     expectFrom($(mgv));
-<<<<<<< HEAD
-    emit OfferRetract($(base), $(quote), $(mkr), ofr, true);
-=======
-    emit OfferRetract(olKey.hash(), ofr, true);
->>>>>>> 14e89371
+    emit OfferRetract(olKey.hash(), $(mkr), ofr, true);
     mkr.retractOfferWithDeprovision(ofr);
   }
 
@@ -220,11 +211,7 @@
     mkr.provisionMgv(1 ether);
     uint ofr = mkr.newOfferByVolume(0.9 ether, 1 ether, 2300, 100);
     expectFrom($(mgv));
-<<<<<<< HEAD
-    emit OfferRetract($(base), $(quote), $(mkr), ofr, false);
-=======
-    emit OfferRetract(olKey.hash(), ofr, false);
->>>>>>> 14e89371
+    emit OfferRetract(olKey.hash(), $(mkr), ofr, false);
     mkr.retractOffer(ofr);
   }
 

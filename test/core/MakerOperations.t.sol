// SPDX-License-Identifier:	AGPL-3.0

pragma solidity ^0.8.10;

import "mgv_test/lib/MangroveTest.sol";
import {MgvStructs, Leaf} from "mgv_src/MgvLib.sol";
import {MgvRoot} from "mgv_src/MgvRoot.sol";
import {DensityLib} from "mgv_lib/DensityLib.sol";

contract MakerOperationsTest is MangroveTest, IMaker {
  TestMaker mkr;
  TestMaker mkr2;
  TestTaker tkr;

  function setUp() public override {
    super.setUp();

    mkr = setupMaker($(base), $(quote), "maker");
    mkr2 = setupMaker($(base), $(quote), "maker2");
    tkr = setupTaker($(base), $(quote), "taker");

    mkr.approveMgv(base, 10 ether);
    mkr2.approveMgv(base, 10 ether);

    deal($(quote), address(tkr), 1 ether);
    tkr.approveMgv(quote, 1 ether);
  }

  function test_fund_maker_fn(address anyone, uint64 amount) public {
    uint oldBal = mgv.balanceOf(address(anyone));
    mgv.fund{value: amount}(anyone);
    uint newBal = mgv.balanceOf(address(anyone));
    assertEq(newBal, oldBal + amount);
  }

  function test_fund_fn(uint64 amount) public {
    uint oldBal = mgv.balanceOf(address(this));
    mgv.fund{value: amount}();
    uint newBal = mgv.balanceOf(address(this));
    assertEq(newBal, oldBal + amount);
  }

  function test_provision_adds_mgv_balance_and_ethers() public {
    uint mgv_bal = $(mgv).balance;
    uint amt1 = 235;
    uint amt2 = 1.3 ether;

    mkr.provisionMgv(amt1);

    assertEq(mkr.mgvBalance(), amt1, "incorrect mkr mgvBalance amount (1)");
    assertEq($(mgv).balance, mgv_bal + amt1, "incorrect mgv ETH balance (1)");

    mkr.provisionMgv(amt2);

    assertEq(mkr.mgvBalance(), amt1 + amt2, "incorrect mkr mgvBalance amount (2)");
    assertEq($(mgv).balance, mgv_bal + amt1 + amt2, "incorrect mgv ETH balance (2)");
  }

  // since we check calldata, execute must be internal
  function makerExecute(MgvLib.SingleOrder calldata order) external returns (bytes32 ret) {
    ret; // silence unused function parameter warning
    uint num_args = 9;
    uint selector_bytes = 4;
    uint length = selector_bytes + num_args * 32;
    assertEq(msg.data.length, length, "calldata length in execute is incorrect");

    assertEq(order.outbound_tkn, $(base), "wrong base");
    assertEq(order.inbound_tkn, $(quote), "wrong quote");
    assertEq(order.wants, 0.05 ether, "wrong takerWants");
    assertEq(order.gives, 0.05 ether, "wrong takerGives");
    assertEq(order.offerDetail.gasreq(), 200_000, "wrong gasreq");
    assertEq(order.offerId, 1, "wrong offerId");
    assertEq(order.offer.wants(), 0.05 ether, "wrong offerWants");
    assertEq(order.offer.gives(), 0.05 ether, "wrong offerGives");
    // test flashloan
    assertEq(quote.balanceOf($(this)), 0.05 ether, "wrong quote balance");
    return "";
  }

  function makerPosthook(MgvLib.SingleOrder calldata order, MgvLib.OrderResult calldata result) external {}

  function test_calldata_and_balance_in_makerExecute_are_correct() public {
    bool funded;
    (funded,) = $(mgv).call{value: 1 ether}("");
    deal($(base), $(this), 1 ether);
    uint ofr = mgv.newOfferByVolume($(base), $(quote), 0.05 ether, 0.05 ether, 200_000, 0);
    require(tkr.take(ofr, 0.05 ether), "take must work or test is void");
  }

  function test_withdraw_removes_mgv_balance_and_ethers() public {
    uint mgv_bal = $(mgv).balance;
    uint amt1 = 0.86 ether;
    uint amt2 = 0.12 ether;

    mkr.provisionMgv(amt1);
    bool success = mkr.withdrawMgv(amt2);
    assertTrue(success, "mkr was not able to withdraw from mgv");
    assertEq(mkr.mgvBalance(), amt1 - amt2, "incorrect mkr mgvBalance amount");
    assertEq($(mgv).balance, mgv_bal + amt1 - amt2, "incorrect mgv ETH balance");
  }

  function test_withdraw_too_much_fails() public {
    uint amt1 = 6.003 ether;
    mkr.provisionMgv(amt1);
    vm.expectRevert("mgv/insufficientProvision");
    mkr.withdrawMgv(amt1 + 1);
  }

  function test_newOffer_without_mgv_balance_fails() public {
    vm.expectRevert("mgv/insufficientProvision");
    mkr.newOfferByVolume(1 ether, 1 ether, 0, 0);
  }

  function test_fund_newOffer() public {
    uint oldBal = mgv.balanceOf(address(mkr));
    expectFrom($(mgv));
    emit Credit(address(mkr), 1 ether);
    mkr.newOfferByVolumeWithFunding(1 ether, 1 ether, 50000, 0, 1 ether);
    assertGt(mgv.balanceOf(address(mkr)), oldBal, "balance should have increased");
  }

  function test_fund_updateOffer() public {
    mkr.provisionMgv(1 ether);
    uint ofr = mkr.newOfferByVolume(1 ether, 1 ether, 50000, 0);
    expectFrom($(mgv));
    emit Credit(address(mkr), 0.9 ether);
    mkr.updateOfferByVolumeWithFunding(1 ether, 1 ether, 50000, ofr, 0.9 ether);
  }

  function test_posthook_fail_message() public {
    mkr.provisionMgv(1 ether);
    uint ofr = mkr.newOfferByVolume(1 ether, 1 ether, 50000, 0);

    mkr.setShouldFailHook(true);
    expectFrom($(mgv));
    emit PosthookFail($(base), $(quote), ofr, "posthookFail");
    tkr.take(ofr, 0.1 ether); // fails but we don't care
  }

  function test_returnData_succeeds() public {
    mkr.provisionMgv(1 ether);
    deal($(base), address(mkr), 1 ether);
    uint ofr = mkr.newOfferByVolume(1 ether, 1 ether, 50000, OfferData({shouldRevert: false, executeData: "someData"}));

    bool success = tkr.take(ofr, 0.1 ether);
    assertTrue(success, "take should work");
  }

  function test_delete_restores_balance() public {
    mkr.provisionMgv(1 ether);
    uint bal = mkr.mgvBalance(); // should be 1 ether
    uint offerId = mkr.newOfferByVolume(1 ether, 1 ether, 2300, 0);
    uint bal_ = mkr.mgvBalance(); // 1 ether minus provision
    uint collected = mkr.retractOfferWithDeprovision(offerId); // provision
    assertEq(bal - bal_, collected, "retract does not return a correct amount");
    assertEq(mkr.mgvBalance(), bal, "delete has not restored balance");
  }

  function test_delete_offer_log() public {
    mkr.provisionMgv(1 ether);
    uint ofr = mkr.newOfferByVolume(1 ether, 1 ether, 2300, 0);
    expectFrom($(mgv));
    emit OfferRetract($(base), $(quote), ofr, true);
    mkr.retractOfferWithDeprovision(ofr);
  }

  function test_retract_retracted_does_not_drain() public {
    mkr.provisionMgv(1 ether);
    uint ofr = mkr.newOfferByVolume(1 ether, 1 ether, 10_000, 0);

    mkr.retractOffer(ofr);

    uint bal1 = mgv.balanceOf(address(mkr));
    uint collected = mkr.retractOfferWithDeprovision(ofr);
    assertTrue(collected > 0, "deprovision should give credit");
    uint bal2 = mgv.balanceOf(address(mkr));
    assertLt(bal1, bal2, "Balance should have increased");

    uint collected2 = mkr.retractOfferWithDeprovision(ofr);
    assertTrue(collected2 == 0, "second deprovision should not give credit");
    uint bal3 = mgv.balanceOf(address(mkr));
    assertEq(bal3, bal2, "Balance should not have increased");
  }

  function test_retract_taken_does_not_drain() public {
    mkr.provisionMgv(1 ether);
    deal($(base), address(mkr), 1 ether);
    uint ofr = mkr.newOfferByVolume(1 ether, 1 ether, 100_000, 0);

    bool success = tkr.take(ofr, 0.1 ether);
    assertEq(success, true, "Snipe should succeed");

    uint bal1 = mgv.balanceOf(address(mkr));
    mkr.retractOfferWithDeprovision(ofr);
    uint bal2 = mgv.balanceOf(address(mkr));
    assertLt(bal1, bal2, "Balance should have increased");

    uint collected = mkr.retractOfferWithDeprovision(ofr);
    assertTrue(collected == 0, "second deprovision should not give credit");
    uint bal3 = mgv.balanceOf(address(mkr));
    assertEq(bal3, bal2, "Balance should not have increased");
  }

  function test_retract_offer_log() public {
    mkr.provisionMgv(1 ether);
    uint ofr = mkr.newOfferByVolume(0.9 ether, 1 ether, 2300, 100);
    expectFrom($(mgv));
    emit OfferRetract($(base), $(quote), ofr, false);
    mkr.retractOffer(ofr);
  }

  function test_retract_offer_maintains_balance() public {
    mkr.provisionMgv(1 ether);
    uint bal = mkr.mgvBalance();
    uint prov = reader.getProvision($(base), $(quote), 2300);
    mkr.retractOffer(mkr.newOfferByVolume(1 ether, 1 ether, 2300, 0));
    assertEq(mkr.mgvBalance(), bal - prov, "unexpected maker balance");
  }

  function test_retract_middle_offer_leaves_a_valid_book() public {
    mkr.provisionMgv(10 ether);
    uint ofr0 = mkr.newOfferByVolume(0.9 ether, 1 ether, 2300, 100);
    uint ofr = mkr.newOfferByVolume({wants: 1 ether, gives: 1 ether, gasreq: 2300, gasprice: 100});
    uint ofr1 = mkr.newOfferByVolume(1.1 ether, 1 ether, 2300, 100);

    mkr.retractOffer(ofr);
    assertTrue(!mgv.offers($(base), $(quote), ofr).isLive(), "Offer was not removed from OB");
    MgvStructs.OfferPacked offer = mgv.offers($(base), $(quote), ofr);
    MgvStructs.OfferDetailPacked detail = mgv.offerDetails($(base), $(quote), ofr);

    assertEq(pair.prevOfferId(offer), ofr0, "Invalid prev");
    assertEq(pair.nextOfferId(offer), ofr1, "Invalid next");
    assertEq(offer.gives(), 0, "offer gives was not set to 0");
    assertEq(detail.gasprice(), 100, "offer gasprice is incorrect");

    assertTrue(mgv.offers($(base), $(quote), pair.prevOfferId(offer)).isLive(), "Invalid OB");
    assertTrue(mgv.offers($(base), $(quote), pair.nextOfferId(offer)).isLive(), "Invalid OB");
    MgvStructs.OfferPacked offer0 = mgv.offers($(base), $(quote), pair.prevOfferId(offer));
    MgvStructs.OfferPacked offer1 = mgv.offers($(base), $(quote), pair.nextOfferId(offer));

    assertEq(pair.prevOfferId(offer1), ofr0, "Invalid stitching for ofr1");
    assertEq(pair.nextOfferId(offer0), ofr1, "Invalid stitching for ofr0");
  }

  function test_retract_best_offer_leaves_a_valid_book() public {
    mkr.provisionMgv(10 ether);
    uint ofr = mkr.newOfferByVolume({wants: 1 ether, gives: 1 ether, gasreq: 2300, gasprice: 100});
    uint ofr1 = mkr.newOfferByVolume(1.1 ether, 1 ether, 2300, 100);
    mkr.retractOffer(ofr);
    assertTrue(!mgv.offers($(base), $(quote), ofr).isLive(), "Offer was not removed from OB");
    MgvStructs.OfferPacked offer = mgv.offers($(base), $(quote), ofr);
    MgvStructs.OfferDetailPacked detail = mgv.offerDetails($(base), $(quote), ofr);
    assertEq(pair.prevOfferId(offer), 0, "Invalid prev");
    assertEq(pair.nextOfferId(offer), ofr1, "Invalid next");
    assertEq(offer.gives(), 0, "offer gives was not set to 0");
    assertEq(detail.gasprice(), 100, "offer gasprice is incorrect");

    assertTrue(mgv.offers($(base), $(quote), pair.nextOfferId(offer)).isLive(), "Invalid OB");
    MgvStructs.OfferPacked offer1 = mgv.offers($(base), $(quote), pair.nextOfferId(offer));
    assertEq(pair.prevOfferId(offer1), 0, "Invalid stitching for ofr1");
    assertEq(pair.best(), ofr1, "Invalid best after retract");
  }

  function test_retract_worst_offer_leaves_a_valid_book() public {
    mkr.provisionMgv(10 ether);
    uint ofr = mkr.newOfferByVolume({wants: 1 ether, gives: 1 ether, gasreq: 2300, gasprice: 100});
    uint ofr0 = mkr.newOfferByVolume(0.9 ether, 1 ether, 2300, 100);
    assertTrue(mgv.offers($(base), $(quote), ofr).isLive(), "Offer was not removed from OB");
    MgvStructs.OfferPacked offerx = mgv.offers($(base), $(quote), ofr);
    console.log("PREV", reader.prevOfferId($(base), $(quote), offerx));
    mkr.retractOffer(ofr);
    MgvStructs.OfferPacked offer = mgv.offers($(base), $(quote), ofr);
    // note: a former version of this test was checking pair.prevOfferId(offer) and offer.next () but:
    // 1. There is no spec of what prev() next() are for a non-live offer (nor of what prev/nextOffer are)
    // 2. prev() and next() are not meaningful with tick trees
    assertEq(offer.gives(), 0, "offer gives was not set to 0");
    MgvStructs.OfferPacked offer0 = mgv.offers($(base), $(quote), ofr0);
    assertTrue(offer0.isLive(), "Invalid OB");
    assertEq(reader.nextOfferId($(base), $(quote), offer0), 0, "Invalid stitching for ofr0");
    assertEq(pair.best(), ofr0, "Invalid best after retract");
  }

  function test_delete_wrong_offer_fails() public {
    mkr.provisionMgv(1 ether);
    uint ofr = mkr.newOfferByVolume(1 ether, 1 ether, 2300, 0);
    vm.expectRevert("mgv/retractOffer/unauthorized");
    mkr2.retractOfferWithDeprovision(ofr);
  }

  function test_retract_wrong_offer_fails() public {
    mkr.provisionMgv(1 ether);
    uint ofr = mkr.newOfferByVolume(1 ether, 1 ether, 2300, 0);
    vm.expectRevert("mgv/retractOffer/unauthorized");
    mkr2.retractOffer(ofr);
  }

  function test_gasreq_max_with_newOffer_ok() public {
    mkr.provisionMgv(1 ether);
    uint gasmax = 750000;
    mgv.setGasmax(gasmax);
    mkr.newOfferByVolume(1 ether, 1 ether, gasmax, 0);
  }

  function test_gasreq_too_high_fails_newOffer() public {
    uint gasmax = 12;
    mgv.setGasmax(gasmax);
    vm.expectRevert("mgv/writeOffer/gasreq/tooHigh");
    mkr.newOfferByVolume(1 ether, 1 ether, gasmax + 1, 0);
  }

  function test_min_density_with_newOffer_ok() public {
    mkr.provisionMgv(1 ether);
    uint densityFixed = (10 ** 7) << DensityLib.FIXED_FRACTIONAL_BITS;
    mgv.setGasbase($(base), $(quote), 1);
    mgv.setDensityFixed($(base), $(quote), densityFixed);
    mkr.newOfferByVolume(1 ether, DensityLib.fromFixed(densityFixed).multiply(1), 0, 0);
  }

  function test_low_density_fails_newOffer() public {
    uint densityFixed = (10 ** 7) << DensityLib.FIXED_FRACTIONAL_BITS;
    mgv.setGasbase($(base), $(quote), 1000);
    mgv.setDensityFixed($(base), $(quote), densityFixed);
    vm.expectRevert("mgv/writeOffer/density/tooLow");
    mkr.newOfferByVolume(1 ether, DensityLib.fromFixed(densityFixed).multiply(1000) - 1, 0, 0);
  }

  function test_maker_gets_no_mgv_balance_on_partial_fill() public {
    mkr.provisionMgv(1 ether);
    deal($(base), address(mkr), 1 ether);
    uint ofr = mkr.newOfferByVolume(1 ether, 1 ether, 100_000, 0);
    uint oldBalance = mgv.balanceOf(address(mkr));
    bool success = tkr.take(ofr, 0.1 ether);
    assertTrue(success, "take must succeed");
    assertEq(mgv.balanceOf(address(mkr)), oldBalance, "mkr balance must not change");
  }

  function test_maker_gets_no_mgv_balance_on_full_fill() public {
    mkr.provisionMgv(1 ether);
    deal($(base), address(mkr), 1 ether);
    uint ofr = mkr.newOfferByVolume(1 ether, 1 ether, 100_000, 0);
    uint oldBalance = mgv.balanceOf(address(mkr));
    bool success = tkr.take(ofr, 1 ether);
    assertTrue(success, "take must succeed");
    assertEq(mgv.balanceOf(address(mkr)), oldBalance, "mkr balance must not change");
  }

  function test_insertions_are_correctly_ordered() public {
    mkr.provisionMgv(10 ether);
    uint ofr2 = mkr.newOfferByVolume(1.1 ether, 1 ether, 100_000, 0);
    uint ofr0 = mkr.newOfferByVolume(1.0 ether, 1 ether, 100_000, 0);
    uint ofr1 = mkr.newOfferByVolume(1.1 ether, 1 ether, 50_000, 0);
    uint ofr01 = mkr.newOfferByVolume(1.0 ether, 1 ether, 100_000, 0);
    assertEq(ofr0, pair.best(), "Wrong best offer");
    assertTrue(mgv.offers($(base), $(quote), ofr0).isLive(), "Oldest equivalent offer should be first");
    MgvStructs.OfferPacked offer = mgv.offers($(base), $(quote), ofr0);
    uint _ofr01 = reader.nextOfferId($(base), $(quote), offer);
    assertEq(_ofr01, ofr01, "Wrong 2nd offer");
    assertTrue(mgv.offers($(base), $(quote), _ofr01).isLive(), "Oldest equivalent offer should be first");
    offer = mgv.offers($(base), $(quote), _ofr01);
    uint _ofr2 = reader.nextOfferId($(base), $(quote), offer);
    assertEq(_ofr2, ofr2, "Wrong 3rd offer");
    assertTrue(mgv.offers($(base), $(quote), _ofr2).isLive(), "Oldest equivalent offer should be first");
    offer = mgv.offers($(base), $(quote), _ofr2);
    uint _ofr1 = reader.nextOfferId($(base), $(quote), offer);
    assertEq(_ofr1, ofr1, "Wrong 4th offer");
    assertTrue(mgv.offers($(base), $(quote), _ofr1).isLive(), "Oldest equivalent offer should be first");
    offer = mgv.offers($(base), $(quote), _ofr1);
    assertEq(reader.nextOfferId($(base), $(quote), offer), 0, "Invalid OB");
  }

  // insertTest price, density (gives/gasreq) vs (gives'/gasreq'), age
  // nolongerBest
  // idemPrice
  // idemBest
  // A.BCD --> ABC.D

  function test_update_offer_resets_age_and_updates_best() public {
    mkr.provisionMgv(10 ether);
    uint ofr0 = mkr.newOfferByVolume(1.0 ether, 1 ether, 100_000, 0);
    uint ofr1 = mkr.newOfferByVolume(1.0 ether, 1 ether, 100_000, 0);
    assertEq(ofr0, pair.best(), "Wrong best offer");
    mkr.updateOfferByVolume(1.0 ether, 1.0 ether, 100_000, ofr0);
    assertEq(ofr1, pair.best(), "Best offer should have changed");
  }

  function test_update_offer_price_nolonger_best() public {
    mkr.provisionMgv(10 ether);
    uint ofr0 = mkr.newOfferByVolume(1.0 ether, 1 ether, 100_000, 0);
    uint ofr1 = mkr.newOfferByVolume(1.0 ether, 1 ether, 100_000, 0);
    assertEq(ofr0, pair.best(), "Wrong best offer");
    mkr.updateOfferByVolume(1.0 ether + 1, 1.0 ether, 100_000, ofr0);
    assertEq(ofr1, pair.best(), "Best offer should have changed");
  }

  function test_update_offer_density_nolonger_best() public {
    mkr.provisionMgv(10 ether);
    uint ofr0 = mkr.newOfferByVolume(1.0 ether, 1 ether, 100_000, 0);
    uint ofr1 = mkr.newOfferByVolume(1.0 ether, 1 ether, 100_000, 0);
    assertEq(ofr0, pair.best(), "Wrong best offer");
    mkr.updateOfferByVolume(1.0 ether, 1.0 ether, 100_001, ofr0);
    assertEq(ofr1, pair.best(), "Best offer should have changed");
  }

  // before ticks: worsening an offer's density keeps it in best position if it still has the best density
  // after ticks: improving an offer's density does not make it best
  function test_update_offer_density_does_not_become_best() public {
    mkr.provisionMgv(10 ether);
    uint ofr0 = mkr.newOfferByVolume(1.0 ether, 1.0 ether, 100_000, 0);
    uint ofr1 = mkr.newOfferByVolume(1.0 ether, 1.0 ether, 100_000, 0);
    assertEq(ofr0, pair.best(), "Wrong best offer");
    mkr.updateOfferByVolume(1.0 ether, 1.0 ether, 99_999, ofr1);
    logOrderBook($(base), $(quote), 2);
    assertEq(pair.best(), ofr0, "Best offer should not have changed");
  }

  function test_update_offer_price_changes_prevnext() public {
    mkr.provisionMgv(10 ether);
    uint ofr0 = mkr.newOfferByVolume(1.0 ether, 1 ether, 100_000, 0);
    uint ofr = mkr.newOfferByVolume(1.0 ether, 1 ether, 100_000, 0);
    uint ofr1 = mkr.newOfferByVolume(1.0 ether, 1 ether, 100_000, 0);
    uint ofr2 = mkr.newOfferByVolume(1.1 ether, 1 ether, 100_000, 0);
    uint ofr3 = mkr.newOfferByVolume(1.2 ether, 1 ether, 100_000, 0);

    assertTrue(mgv.offers($(base), $(quote), ofr).isLive(), "Insertion error");
    MgvStructs.OfferPacked offer = mgv.offers($(base), $(quote), ofr);
    assertEq(pair.prevOfferId(offer), ofr0, "Wrong prev offer");
    assertEq(pair.nextOfferId(offer), ofr1, "Wrong next offer");
    mkr.updateOfferByVolume(1.1 ether, 1.0 ether, 100_000, ofr);
    assertTrue(mgv.offers($(base), $(quote), ofr).isLive(), "Insertion error");
    offer = mgv.offers($(base), $(quote), ofr);
    assertEq(pair.prevOfferId(offer), ofr2, "Wrong prev offer after update");
    assertEq(pair.nextOfferId(offer), ofr3, "Wrong next offer after update");
  }

  function test_update_offer_density_changes_prevnext() public {
    mkr.provisionMgv(10 ether);
    uint ofr0 = mkr.newOfferByVolume(1.0 ether, 1 ether, 100_000, 0);
    uint ofr = mkr.newOfferByVolume(1.0 ether, 1 ether, 100_000, 0);
    uint ofr1 = mkr.newOfferByVolume(1.0 ether, 1 ether, 100_000, 0);
    mkr.newOfferByVolume(1.0 ether, 1 ether, 100_001, 0);
    uint ofr3 = mkr.newOfferByVolume(1.0 ether, 1 ether, 100_002, 0);

    assertTrue(mgv.offers($(base), $(quote), ofr).isLive(), "Insertion error");
    MgvStructs.OfferPacked offer = mgv.offers($(base), $(quote), ofr);
    assertEq(pair.prevOfferId(offer), ofr0, "Wrong prev offer");
    assertEq(pair.nextOfferId(offer), ofr1, "Wrong next offer");
    mkr.updateOfferByVolume(1.0 ether, 1.0 ether, 100_001, ofr);
    assertTrue(mgv.offers($(base), $(quote), ofr).isLive(), "Update error");
    offer = mgv.offers($(base), $(quote), ofr);
    assertEq(pair.prevOfferId(offer), ofr3, "Wrong prev offer after update");
    assertEq(pair.nextOfferId(offer), 0, "Wrong next offer after update");
  }

  function test_update_offer_after_higher_gasprice_change_fails() public {
    uint provision = reader.getProvision($(base), $(quote), 100_000);
    mkr.provisionMgv(provision);
    uint ofr0 = mkr.newOfferByVolume(1.0 ether, 1 ether, 100_000, 0);
    (MgvStructs.GlobalPacked cfg,) = mgv.config($(base), $(quote));
    mgv.setGasprice(cfg.gasprice() + 1); //gasprice goes up
    vm.expectRevert("mgv/insufficientProvision");
    mkr.updateOfferByVolume(1.0 ether + 2, 1.0 ether, 100_000, ofr0);
  }

  function test_update_offer_after_higher_gasprice_change_succeeds_when_over_provisioned() public {
    (MgvStructs.GlobalPacked cfg,) = mgv.config($(base), $(quote));
    uint gasprice = cfg.gasprice();
    uint provision = reader.getProvision($(base), $(quote), 100_000, gasprice);
    expectFrom($(mgv));
    emit Credit(address(mkr), provision * 2);
    mkr.provisionMgv(provision * 2); // provisionning twice the required amount
    expectFrom($(mgv));
    emit OfferWrite(
      $(base),
      $(quote),
      address(mkr),
      0, //tick
      1.0 ether,
      gasprice, // offer at old gasprice
      100_000,
      1
    );
    expectFrom($(mgv));
<<<<<<< HEAD
    emit Debit(address(mkr), provision, 1); // transfering missing provision into offer bounty
    uint ofr0 = mkr.newOffer(1.0 ether, 1 ether, 100_000, 0); // locking exact bounty
=======
    emit Debit(address(mkr), provision); // transfering missing provision into offer bounty
    uint ofr0 = mkr.newOfferByVolume(1.0 ether, 1 ether, 100_000, 0); // locking exact bounty
>>>>>>> c9afa982
    mgv.setGasprice(gasprice + 1); //gasprice goes up
    uint provision_ = reader.getProvision($(base), $(quote), 100_000, gasprice + 1); // new theoretical provision
    (cfg,) = mgv.config($(base), $(quote));
    expectFrom($(mgv));
    emit OfferWrite(
      $(base),
      $(quote),
      address(mkr),
      0, //tick
      1.0 ether,
      cfg.gasprice(), // offer gasprice should be the new gasprice
      100_000,
      ofr0
    );
    expectFrom($(mgv));
<<<<<<< HEAD
    emit Debit(address(mkr), provision_ - provision, ofr0); // transfering missing provision into offer bounty
    mkr.updateOffer(1.0 ether + 2, 1.0 ether, 100_000, ofr0);
=======
    emit Debit(address(mkr), provision_ - provision); // transfering missing provision into offer bounty
    mkr.updateOfferByVolume(1.0 ether + 2, 1.0 ether, 100_000, ofr0);
>>>>>>> c9afa982
  }

  function test_update_offer_after_lower_gasprice_change_succeeds() public {
    uint provision = reader.getProvision($(base), $(quote), 100_000);
    mkr.provisionMgv(provision);
    uint ofr0 = mkr.newOfferByVolume(1.0 ether, 1 ether, 100_000, 0);
    (MgvStructs.GlobalPacked cfg,) = mgv.config($(base), $(quote));
    mgv.setGasprice(cfg.gasprice() - 1); //gasprice goes down
    uint _provision = reader.getProvision($(base), $(quote), 100_000);
    expectFrom($(mgv));
<<<<<<< HEAD
    emit Credit(address(mkr), provision - _provision, int(ofr0));
    mkr.updateOffer(1.0 ether + 2, 1.0 ether, 100_000, ofr0);
=======
    emit Credit(address(mkr), provision - _provision);
    mkr.updateOfferByVolume(1.0 ether + 2, 1.0 ether, 100_000, ofr0);
>>>>>>> c9afa982
    assertEq(mgv.balanceOf(address(mkr)), provision - _provision, "Maker balance is incorrect");
  }

  function test_update_offer_next_to_itself_does_not_break_ob() public {
    mkr.provisionMgv(1 ether);
    uint left = mkr.newOfferByVolume(1 ether, 1 ether, 100_000, 0);
    uint right = mkr.newOfferByVolume(1 ether + 0.03 ether, 1 ether, 100_000, 0);
    uint center = mkr.newOfferByVolume(1 ether + 0.01 ether, 1 ether, 100_000, 0);
    assertEq(pair.prevOfferId(pair.offers(center)), left, "wrong initial prev for center");
    assertEq(pair.nextOfferId(pair.offers(center)), right, "wrong initial next for center");
    mkr.updateOfferByVolume(1 ether + 0.02 ether, 1 ether, 100_000, center);
    MgvStructs.OfferPacked ofr = mgv.offers($(base), $(quote), center);
    assertEq(pair.prevOfferId(ofr), left, "ofr.prev should be unchanged");
    assertEq(pair.nextOfferId(ofr), right, "ofr.next should be unchanged");
  }

  function test_update_on_retracted_offer() public {
    uint provision = reader.getProvision($(base), $(quote), 100_000);
    mkr.provisionMgv(provision);
    uint offerId = mkr.newOfferByVolume(1 ether, 1 ether, 100_000, 0);
    mkr.retractOfferWithDeprovision(offerId);
    mkr.withdrawMgv(provision);
    assertEq(mgv.balanceOf(address(mkr)), 0, "Maker should have no more provision on Mangrove");
    MgvStructs.OfferPacked ofr = mgv.offers($(base), $(quote), offerId);
    MgvStructs.OfferDetailPacked dtl = mgv.offerDetails($(base), $(quote), offerId);
    assertEq(ofr.gives(), 0, "Retracted offer should have 0 gives");
    assertEq(dtl.gasprice(), 0, "Deprovisioned offer should have 0 gasprice");
    vm.expectRevert("mgv/insufficientProvision");
    mkr.updateOfferByVolume(1 ether + 2, 1 ether, 100_000, offerId);
    mkr.provisionMgv(provision);
    mkr.updateOfferByVolume(1 ether + 2, 1 ether, 100_000, offerId);
    ofr = mgv.offers($(base), $(quote), offerId);
    assertEq(ofr.gives(), 1 ether, "Offer not correctly updated");
  }

  function testOBBest(uint id) internal {
    MgvStructs.OfferPacked ofr = mgv.offers($(base), $(quote), id);
    assertEq(mgv.best($(base), $(quote)), id, "testOBBest: not best");
    assertEq(pair.prevOfferId(ofr), 0, "testOBBest: prev not 0");
  }

  function testOBWorst(uint id) internal {
    MgvStructs.OfferPacked ofr = mgv.offers($(base), $(quote), id);
    assertEq(pair.nextOfferId(ofr), 0, "testOBWorst fail");
  }

  function testOBLink(uint left, uint right) internal {
    MgvStructs.OfferPacked ofr = mgv.offers($(base), $(quote), left);
    assertEq(pair.nextOfferId(ofr), right, "testOBLink: wrong ofr.next");
    ofr = mgv.offers($(base), $(quote), right);
    assertEq(pair.prevOfferId(ofr), left, "testOBLink: wrong ofr.prev");
  }

  function testOBOrder(uint[1] memory ids) internal {
    testOBBest(ids[0]);
    testOBWorst(ids[0]);
  }

  function testOBOrder(uint[2] memory ids) internal {
    testOBBest(ids[0]);
    testOBLink(ids[0], ids[1]);
    testOBWorst(ids[1]);
  }

  function testOBOrder(uint[3] memory ids) internal {
    testOBBest(ids[0]);
    testOBLink(ids[0], ids[1]);
    testOBLink(ids[1], ids[2]);
    testOBWorst(ids[2]);
  }

  function test_complex_offer_update_left_1_1() public {
    mkr.provisionMgv(1 ether);
    uint x = 1 ether;
    uint g = 100_000;

    uint one = mkr.newOfferByVolume(x, x, g, 0);
    uint two = mkr.newOfferByVolume(x + 0.003 ether, x, g, 0);
    mkr.updateOfferByVolume(x + 0.001 ether, x, g, two);

    testOBOrder([one, two]);
  }

  function test_complex_offer_update_right_1() public {
    mkr.provisionMgv(1 ether);
    uint x = 1 ether;
    uint g = 100_000;

    uint one = mkr.newOfferByVolume(x, x, g, 0);
    uint two = mkr.newOfferByVolume(x + 0.003 ether, x, g, 0);
    mkr.updateOfferByVolume(x + 0.001 ether, x, g, two);

    testOBOrder([one, two]);
  }

  function test_complex_offer_update_left_1_2() public {
    mkr.provisionMgv(1 ether);
    uint x = 1 ether;
    uint g = 100_000;

    uint one = mkr.newOfferByVolume(x, x, g, 0);
    uint two = mkr.newOfferByVolume(x + 3, x, g, 0);
    mkr.updateOfferByVolume(x + 5, x, g, two);

    testOBOrder([one, two]);
  }

  function test_complex_offer_update_right_1_2() public {
    mkr.provisionMgv(1 ether);
    uint x = 1 ether;
    uint g = 100_000;

    uint one = mkr.newOfferByVolume(x, x, g, 0);
    uint two = mkr.newOfferByVolume(x + 0.003 ether, x, g, 0);
    mkr.updateOfferByVolume(x + 0.005 ether, x, g, two);

    testOBOrder([one, two]);
  }

  function test_complex_offer_update_left_2() public {
    mkr.provisionMgv(1 ether);
    uint x = 1 ether;
    uint g = 100_000;

    uint one = mkr.newOfferByVolume(x, x, g, 0);
    uint two = mkr.newOfferByVolume(x + 0.003 ether, x, g, 0);
    uint three = mkr.newOfferByVolume(x + 0.005 ether, x, g, 0);
    mkr.updateOfferByVolume(x + 0.001 ether, x, g, three);

    testOBOrder([one, three, two]);
  }

  function test_complex_offer_update_right_2() public {
    mkr.provisionMgv(1 ether);
    uint x = 1 ether;
    uint g = 100_000;

    uint one = mkr.newOfferByVolume(x, x, g, 0);
    uint two = mkr.newOfferByVolume(x + 0.003 ether, x, g, 0);
    uint three = mkr.newOfferByVolume(x + 0.005 ether, x, g, 0);
    mkr.updateOfferByVolume(x + 0.004 ether, x, g, one);

    testOBOrder([two, one, three]);
  }

  function test_complex_offer_update_left_3() public {
    mkr.provisionMgv(1 ether);
    uint x = 1 ether;
    uint g = 100_000;

    uint one = mkr.newOfferByVolume(x, x, g, 0);
    uint two = mkr.newOfferByVolume(x + 0.003 ether, x, g, 0);
    mkr.retractOffer(two);
    mkr.updateOfferByVolume(x + 0.003 ether, x, g, two);

    testOBOrder([one, two]);
  }

  function test_complex_offer_update_right_3() public {
    mkr.provisionMgv(1 ether);
    uint x = 1 ether;
    uint g = 100_000;

    uint one = mkr.newOfferByVolume(x, x, g, 0);
    uint two = mkr.newOfferByVolume(x + 0.003 ether, x, g, 0);
    mkr.retractOffer(one);
    mkr.updateOfferByVolume(x, x, g, one);

    testOBOrder([one, two]);
  }

  function test_update_offer_prev_to_itself_does_not_break_ob() public {
    mkr.provisionMgv(1 ether);
    uint left = mkr.newOfferByVolume(1 ether, 1 ether, 100_000, 0);
    uint right = mkr.newOfferByVolume(1 ether + 0.03 ether, 1 ether, 100_000, 0);
    uint center = mkr.newOfferByVolume(1 ether + 0.02 ether, 1 ether, 100_000, 0);
    assertEq(pair.prevOfferId(pair.offers(center)), left, "wrong initial prev for center");
    assertEq(pair.nextOfferId(pair.offers(center)), right, "wrong initial next for center");
    mkr.updateOfferByVolume(1 ether + 0.01 ether, 1 ether, 100_000, center);
    MgvStructs.OfferPacked ofr = mgv.offers($(base), $(quote), center);
    assertEq(pair.prevOfferId(ofr), left, "ofr.prev should be unchanged");
    assertEq(pair.nextOfferId(ofr), right, "ofr.next should be unchanged");
  }

  function test_update_offer_price_stays_best() public {
    mkr.provisionMgv(10 ether);
    uint ofr0 = mkr.newOfferByVolume(1.0 ether, 1 ether, 100_000, 0);
    mkr.newOfferByVolume(1.0 ether + 0.02 ether, 1 ether, 100_000, 0);
    assertEq(ofr0, pair.best(), "Wrong best offer");
    mkr.updateOfferByVolume(1.0 ether + 0.01 ether, 1.0 ether, 100_000, ofr0);
    // csl.log(pair.offers(ofr0).tick().toString());
    assertEq(ofr0, pair.best(), "Best offer should not have changed");
  }

  // before ticks: worsening an offer's density keeps it in best position if it still has the best density
  // after ticks: even improving an offer's density makes it last of its tick
  function test_update_offer_density_becomes_last() public {
    mkr.provisionMgv(10 ether);
    uint ofr0 = mkr.newOfferByVolume(1.0 ether, 1 ether, 100_000, 0);
    uint ofr1 = mkr.newOfferByVolume(1.0 ether, 1 ether, 100_002, 0);
    uint ofr2 = mkr.newOfferByVolume(1.0 ether, 1 ether, 100_003, 0);
    assertEq(ofr0, pair.best(), "Wrong best offer");
    mkr.updateOfferByVolume(1.0 ether, 1.0 ether, 99_000, ofr0);
    assertEq(pair.best(), ofr1, "Best offer should have changed");
    assertEq(reader.nextOfferIdById($(base), $(quote), ofr2), ofr0, "ofr0 should come after ofr2");
    assertEq(reader.nextOfferIdById($(base), $(quote), ofr0), 0, "ofr0 should be last");
  }

  function test_gasbase_is_deducted_1() public {
    uint offer_gasbase = 20_000;
    mkr.provisionMgv(1 ether);
    mgv.setGasbase($(base), $(quote), offer_gasbase);
    mgv.setGasprice(1);
    mgv.setDensityFixed($(base), $(quote), 0);
    uint ofr = mkr.newOfferByVolume(1 ether, 1 ether, 0, 0);
    tkr.take(ofr, 0.1 ether);
    assertEq(mgv.balanceOf(address(mkr)), 1 ether - offer_gasbase * 10 ** 9, "Wrong gasbase deducted");
  }

  function test_gasbase_is_deducted_2() public {
    uint offer_gasbase = 20_000;
    mkr.provisionMgv(1 ether);
    mgv.setGasbase($(base), $(quote), offer_gasbase);
    mgv.setGasprice(1);
    mgv.setDensityFixed($(base), $(quote), 0);
    uint ofr = mkr.newOfferByVolume(1 ether, 1 ether, 0, 0);
    tkr.take(ofr, 0.1 ether);
    assertEq(mgv.balanceOf(address(mkr)), 1 ether - offer_gasbase * 10 ** 9, "Wrong gasbase deducted");
  }

  function test_penalty_gasprice_is_mgv_gasprice() public {
    mgv.setGasprice(10);
    mkr.shouldFail(true);
    mkr.provisionMgv(1 ether);
    mkr.newOfferByVolume(1 ether, 1 ether, 100_000, 0);
    uint oldProvision = mgv.balanceOf(address(mkr));
    mgv.setGasprice(10000);
    (uint gave, uint got) = tkr.marketOrder(1 ether, 1 ether);
    assertTrue(gave == got && got == 0, "market Order should be noop");
    uint gotBack = mgv.balanceOf(address(mkr)) - oldProvision;
    assertEq(gotBack, 0, "Should not have gotten any provision back");
  }

  function test_offer_gasbase_conversion() public {
    // Local, packed
    MgvStructs.LocalPacked local;
    local = local.offer_gasbase(1900);
    assertEq(local.kilo_offer_gasbase(), 1, "local,packed: wrong kilo_offer_gasbase");
    assertEq(local.offer_gasbase(), 1000, "local,packed: wrong offer_gasbase");
    local = local.offer_gasbase(230_082);
    assertEq(local.kilo_offer_gasbase(), 230, "local,packed: wrong kilo_offer_gasbase");
    assertEq(local.offer_gasbase(), 230_000, "local,packed: wrong offer_gasbase");
    local = local.kilo_offer_gasbase(31);
    assertEq(local.offer_gasbase(), 31000, "local,packed: wrong offer_gasbase");
    local = local.kilo_offer_gasbase(12);
    assertEq(local.offer_gasbase(), 12000, "local,packed: wrong offer_gasbase");

    // Local, unpacked
    MgvStructs.LocalUnpacked memory u_local;
    u_local.offer_gasbase(1900);
    assertEq(u_local.kilo_offer_gasbase, 1, "local,unpacked: wrong kilo_offer_gasbase");
    assertEq(u_local.offer_gasbase(), 1000, "local,unpacked: wrong offer_gasbase");
    u_local.offer_gasbase(230_082);
    assertEq(u_local.kilo_offer_gasbase, 230, "local,unpacked: wrong kilo_offer_gasbase");
    assertEq(u_local.offer_gasbase(), 230_000, "local,unpacked: wrong offer_gasbase");
    u_local.kilo_offer_gasbase = 31;
    assertEq(u_local.offer_gasbase(), 31000, "local,unpacked: wrong offer_gasbase");
    u_local.kilo_offer_gasbase = 12;
    assertEq(u_local.offer_gasbase(), 12000, "local,unpacked: wrong offer_gasbase");

    // OfferDetail, packed
    MgvStructs.OfferDetailPacked offerDetail;
    offerDetail = offerDetail.offer_gasbase(1900);
    assertEq(offerDetail.kilo_offer_gasbase(), 1, "offerDetail,packed: wrong kilo_offer_gasbase");
    assertEq(offerDetail.offer_gasbase(), 1000, "offerDetail,packed: wrong offer_gasbase");
    offerDetail = offerDetail.offer_gasbase(230_082);
    assertEq(offerDetail.kilo_offer_gasbase(), 230, "offerDetail,packed: wrong kilo_offer_gasbase");
    assertEq(offerDetail.offer_gasbase(), 230_000, "offerDetail,packed: wrong offer_gasbase");
    offerDetail = offerDetail.kilo_offer_gasbase(31);
    assertEq(offerDetail.offer_gasbase(), 31000, "offerDetail,packed: wrong offer_gasbase");
    offerDetail = offerDetail.kilo_offer_gasbase(12);
    assertEq(offerDetail.offer_gasbase(), 12000, "offerDetail,packed: wrong offer_gasbase");

    // OfferDetail, unpacked
    MgvStructs.OfferDetailUnpacked memory u_offerDetail;
    u_offerDetail.offer_gasbase(1900);
    assertEq(u_offerDetail.kilo_offer_gasbase, 1, "offerDetail,unpacked: wrong kilo_offer_gasbase");
    assertEq(u_offerDetail.offer_gasbase(), 1000, "offerDetail,unpacked: wrong offer_gasbase");
    u_offerDetail.offer_gasbase(230_082);
    assertEq(u_offerDetail.kilo_offer_gasbase, 230, ": wrong kilo_offer_gasbase");
    assertEq(u_offerDetail.offer_gasbase(), 230_000, "offerDetail,unpacked: wrong offer_gasbase");
    u_offerDetail.kilo_offer_gasbase = 31;
    assertEq(u_offerDetail.offer_gasbase(), 31000, "offerDetail,unpacked: wrong offer_gasbase");
    u_offerDetail.kilo_offer_gasbase = 12;
    assertEq(u_offerDetail.offer_gasbase(), 12000, "offerDetail,unpacked: wrong offer_gasbase");
  }

  function test_update_branch_on_retract_posInLeaf() public {
    mkr.provisionMgv(10 ether);
    uint wants = 5 ether;
    mkr.newOfferByVolume(wants, Tick.wrap(3).outboundFromInbound(wants), 100_000, 0);
    uint posInLeaf = pair.local().tickPosInLeaf();
    uint ofr = mkr.newOfferByVolume(wants, Tick.wrap(2).outboundFromInbound(wants), 100_000, 0);
    assertGt(
      posInLeaf, pair.local().tickPosInLeaf(), "test void if posInLeaf does not change when second offer is created"
    );
    mkr.retractOffer(ofr);
    assertEq(posInLeaf, pair.local().tickPosInLeaf(), "posInLeaf should have been restored");
  }

  function test_update_branch_on_retract_level0() public {
    mkr.provisionMgv(10 ether);
    mkr.newOfferByVolume(1.0 ether, 1 ether, 100_000, 0);
    Field level0 = pair.local().level0();
    int level0Index = pair.local().tick().level0Index();
    uint ofr = mkr.newOfferByVolume(1 ether, 10 ether, 100_000, 0);
    assertGt(
      level0Index, pair.local().tick().level0Index(), "test void if level0 does not change when second offer is created"
    );
    mkr.retractOffer(ofr);
    assertEq(level0, pair.local().level0(), "level0 should have been restored");
  }

  function test_update_branch_on_retract_level1() public {
    mkr.provisionMgv(10 ether);
    mkr.newOfferByVolume(1.0 ether, 1 ether, 100_000, 0);
    Field level1 = pair.local().level1();
    int level1Index = pair.local().tick().level1Index();
    uint ofr = mkr.newOfferByVolume(1 ether, 100 ether, 100_000, 0);
    assertGt(
      level1Index, pair.local().tick().level1Index(), "test void if level1 does not change when second offer is created"
    );
    mkr.retractOffer(ofr);
    assertEq(level1, pair.local().level1(), "level1 should have been restored");
  }

  function test_update_branch_on_retract_level2() public {
    mkr.provisionMgv(10 ether);
    mkr.newOfferByVolume(1.0 ether, 1 ether, 100_000, 0);
    Field level2 = pair.local().level2();
    uint ofr = mkr.newOfferByVolume(1 ether, 100 ether, 100_000, 0);
    assertTrue(!level2.eq(pair.local().level2()), "test void if level2 does not change when second offer is created");
    mkr.retractOffer(ofr);
    assertEq(level2, pair.local().level2(), "level2 should have been restored");
  }

  function test_update_branch_on_insert_posInLeaf() public {
    mkr.provisionMgv(10 ether);
    Tick tick0 = Tick.wrap(0);
    mkr.newOfferByTick(Tick.unwrap(tick0), 1 ether, 100_000, 0);
    uint ofr = mkr.newOfferByTick(-46055, 100 ether, 100_000, 0);
    MgvStructs.OfferPacked offer = pair.offers(ofr);
    assertTrue(
      offer.tick().posInLeaf() != Tick.wrap(0).posInLeaf(), "test void if posInLeaf of second offer is not different"
    );
    assertEq(pair.local().tickPosInLeaf(), offer.tick().posInLeaf(), "posInLeaf should have changed");
  }

  function test_higher_tick() public {
    mgv.newOfferByTick($(base), $(quote), 2, 1 ether, 100_000, 0);
    (, MgvStructs.LocalPacked local) = mgv.config($(base), $(quote));
    console.log("pos in leaf", toString(local));
    console.log(local.tick().priceFromTick_e18());

    mgv.newOfferByTick($(base), $(quote), 3, 1 ether, 100_000, 0);
    (, local) = mgv.config($(base), $(quote));
    assertEq(local.tickPosInLeaf(), 2);
  }
}<|MERGE_RESOLUTION|>--- conflicted
+++ resolved
@@ -480,13 +480,8 @@
       1
     );
     expectFrom($(mgv));
-<<<<<<< HEAD
-    emit Debit(address(mkr), provision, 1); // transfering missing provision into offer bounty
-    uint ofr0 = mkr.newOffer(1.0 ether, 1 ether, 100_000, 0); // locking exact bounty
-=======
     emit Debit(address(mkr), provision); // transfering missing provision into offer bounty
     uint ofr0 = mkr.newOfferByVolume(1.0 ether, 1 ether, 100_000, 0); // locking exact bounty
->>>>>>> c9afa982
     mgv.setGasprice(gasprice + 1); //gasprice goes up
     uint provision_ = reader.getProvision($(base), $(quote), 100_000, gasprice + 1); // new theoretical provision
     (cfg,) = mgv.config($(base), $(quote));
@@ -502,13 +497,8 @@
       ofr0
     );
     expectFrom($(mgv));
-<<<<<<< HEAD
-    emit Debit(address(mkr), provision_ - provision, ofr0); // transfering missing provision into offer bounty
-    mkr.updateOffer(1.0 ether + 2, 1.0 ether, 100_000, ofr0);
-=======
     emit Debit(address(mkr), provision_ - provision); // transfering missing provision into offer bounty
     mkr.updateOfferByVolume(1.0 ether + 2, 1.0 ether, 100_000, ofr0);
->>>>>>> c9afa982
   }
 
   function test_update_offer_after_lower_gasprice_change_succeeds() public {
@@ -519,13 +509,8 @@
     mgv.setGasprice(cfg.gasprice() - 1); //gasprice goes down
     uint _provision = reader.getProvision($(base), $(quote), 100_000);
     expectFrom($(mgv));
-<<<<<<< HEAD
-    emit Credit(address(mkr), provision - _provision, int(ofr0));
-    mkr.updateOffer(1.0 ether + 2, 1.0 ether, 100_000, ofr0);
-=======
     emit Credit(address(mkr), provision - _provision);
     mkr.updateOfferByVolume(1.0 ether + 2, 1.0 ether, 100_000, ofr0);
->>>>>>> c9afa982
     assertEq(mgv.balanceOf(address(mkr)), provision - _provision, "Maker balance is incorrect");
   }
 

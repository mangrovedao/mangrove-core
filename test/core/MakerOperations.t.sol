--- conflicted
+++ resolved
@@ -81,19 +81,11 @@
   function makerPosthook(MgvLib.SingleOrder calldata order, MgvLib.OrderResult calldata result) external {}
 
   function test_calldata_and_balance_in_makerExecute_are_correct() public {
-<<<<<<< HEAD
-    bool funded;
-    (funded,) = $(mgv).call{value: 1 ether}("");
-    deal($(base), $(this), 1 ether);
-    uint ofr = mgv.newOfferByVolume(olKey, 0.05 ether, 0.05 ether, 200_000, 0);
-    require(tkr.take(ofr, 0.05 ether), "take must work or test is void");
-=======
     mkr.provisionMgv(1 ether);
     deal($(base), $(mkr), 1 ether);
-    uint ofr = mkr.newOfferByVolume($(base), $(quote), 0.05 ether, 0.05 ether, 200_000);
+    uint ofr = mkr.newOfferByVolume(olKey, 0.05 ether, 0.05 ether, 200_000);
     require(tkr.marketOrderWithSuccess(0.05 ether), "take must work or test is void");
     assertTrue(mkr.makerExecuteWasCalled(ofr), "ofr must be executed or test is void");
->>>>>>> 21335959
   }
 
   function test_withdraw_removes_mgv_balance_and_ethers() public {
@@ -143,14 +135,9 @@
 
     mkr.setShouldFailHook(true);
     expectFrom($(mgv));
-<<<<<<< HEAD
     emit PosthookFail(olKey.hash(), ofr, "posthookFail");
-    tkr.take(ofr, 0.1 ether); // fails but we don't care
-=======
-    emit PosthookFail($(base), $(quote), ofr, "posthookFail");
     tkr.marketOrderWithSuccess(0.1 ether); // fails but we don't care
     assertTrue(mkr.makerExecuteWasCalled(ofr), "ofr must be executed or test is void");
->>>>>>> 21335959
   }
 
   function test_returnData_succeeds() public {

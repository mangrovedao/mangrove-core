--- conflicted
+++ resolved
@@ -135,11 +135,7 @@
 
     mkr.setShouldFailHook(true);
     expectFrom($(mgv));
-<<<<<<< HEAD
-    emit PosthookFail("posthookFail");
-=======
-    emit OfferSuccessWithPosthookData(olKey.hash(), ofr, 0.1 ether, 0.1 ether, "posthookFail");
->>>>>>> 19cf217d
+    emit OfferSuccessWithPosthookData(olKey.hash(), $(tkr), $(mkr), ofr, 0.1 ether, 0.1 ether, "posthookFail");
     tkr.marketOrderWithSuccess(0.1 ether); // fails but we don't care
     assertTrue(mkr.makerExecuteWasCalled(ofr), "ofr must be executed or test is void");
   }

// SPDX-License-Identifier:	AGPL-3.0
pragma solidity ^0.8.10;

import "mgv_test/lib/MangroveTest.sol";
import {MgvStructs, LogPriceLib} from "mgv_src/MgvLib.sol";

contract MakerPosthookTest is MangroveTest, IMaker {
  TestTaker tkr;
  uint gasreq = 200_000;
  uint ofr;
  uint _gasprice = 50; // will cover for a gasprice of 50 gwei/gas uint
  uint weiBalMaker;
  bool willFail = false;
  bool makerRevert = false;
  bool called;
  string sExecuteRevertData = "NOK";
  bytes32 bExecuteRevertData = "NOK";
  bytes32 executeReturnData = "NOK";

  event Execute(address mgv, address base, address quote, uint offerId, uint takerWants, uint takerGives);

  function makerExecute(MgvLib.SingleOrder calldata trade) external override returns (bytes32) {
    require(msg.sender == $(mgv));
    if (makerRevert) {
      revert(sExecuteRevertData);
    }
    emit Execute(msg.sender, trade.olKey.outbound, trade.olKey.inbound, trade.offerId, trade.wants, trade.gives);
    return executeReturnData;
  }

  function renew_offer_at_posthook(MgvLib.SingleOrder calldata order, MgvLib.OrderResult calldata) internal {
    called = true;
    mgv.updateOfferByVolume(order.olKey, 1 ether, 1 ether, gasreq, _gasprice, order.offerId);
  }

  function update_gas_offer_at_posthook(MgvLib.SingleOrder calldata order, MgvLib.OrderResult calldata) internal {
    called = true;
    mgv.updateOfferByVolume(order.olKey, 1 ether, 1 ether, gasreq, _gasprice, order.offerId);
  }

  function failer_posthook(MgvLib.SingleOrder calldata, MgvLib.OrderResult calldata) internal {
    called = true;
    fail("Posthook should not be called");
  }

  function retractOffer_posthook(MgvLib.SingleOrder calldata, MgvLib.OrderResult calldata) internal {
    called = true;
    uint bal = mgv.balanceOf($(this));
    mgv.retractOffer(olKey, ofr, true);
    if (makerRevert) {
      assertEq(bal, mgv.balanceOf($(this)), "Cancel offer of a failed offer should not give provision to maker");
    }
  }

  function(MgvLib.SingleOrder calldata, MgvLib.OrderResult calldata) _posthook;

  function makerPosthook(MgvLib.SingleOrder calldata order, MgvLib.OrderResult calldata result) external override {
    require(msg.sender == $(mgv));
    bool success = (result.mgvData == "mgv/tradeSuccess");
    assertEq(success, !(makerRevert || willFail), "incorrect success flag");
    if (makerRevert) {
      assertEq(result.mgvData, "mgv/makerRevert", "mgvData should be makerRevert");
      // testing reverted makerData happens in specific tests
    } else {
      assertEq(result.mgvData, bytes32("mgv/tradeSuccess"), "mgvData should be tradeSuccess");
      assertEq(result.makerData, executeReturnData, "Incorrect returned makerData");
    }
    assertTrue(!mgv.offers(order.olKey, order.offerId).isLive(), "Offer was not removed after take");
    _posthook(order, result);
  }

  function setUp() public override {
    super.setUp();

    tkr = setupTaker(olKey, "Taker");
    deal($(base), $(this), 5 ether);
    deal($(quote), address(tkr), 1 ether);

    tkr.approveMgv(base, 1 ether); // takerFee
    tkr.approveMgv(quote, 1 ether);

    weiBalMaker = mgv.balanceOf($(this));
  }

  function test_renew_offer_after_partial_fill() public {
    uint mkr_provision = reader.getProvision(olKey, gasreq, _gasprice);
    _posthook = renew_offer_at_posthook;

    ofr = mgv.newOfferByVolume(olKey, 1 ether, 1 ether, gasreq, _gasprice);
    assertEq(
      mgv.balanceOf($(this)),
      weiBalMaker - mkr_provision, // maker has provision for his gasprice
      "Incorrect maker balance before take"
    );

    expectFrom($(mgv));
    // FIXME why does this pass?
<<<<<<< HEAD
    emit OfferWrite(olKey.hash(), $(this), 0, 1 ether, _gasprice, gasreq, ofr);
    bool success = tkr.take(ofr, 0.5 ether);
=======
    emit OfferWrite($(base), $(quote), $(this), 0, 1 ether, _gasprice, gasreq, ofr);
    bool success = tkr.marketOrderWithSuccess(0.5 ether);
>>>>>>> 21335959
    assertTrue(success, "Snipe should succeed");
    assertTrue(called, "PostHook not called");

    assertEq(
      mgv.balanceOf($(this)),
      weiBalMaker - mkr_provision, // maker reposts
      "Incorrect maker balance after take"
    );
    assertEq(mgv.offers(olKey, ofr).gives(), 1 ether, "Offer was not correctly updated");
  }

  function test_renew_offer_after_complete_fill() public {
    uint mkr_provision = reader.getProvision(olKey, gasreq, _gasprice);
    _posthook = renew_offer_at_posthook;

    ofr = mgv.newOfferByVolume(olKey, 1 ether, 1 ether, gasreq, _gasprice);

    assertEq(
      mgv.balanceOf($(this)),
      weiBalMaker - mkr_provision, // maker has provision for his gasprice
      "Incorrect maker balance before take"
    );

    // FIXME why does this expect pass?
    expectFrom($(mgv));
<<<<<<< HEAD
    emit OfferWrite(olKey.hash(), $(this), 0, 1 ether, _gasprice, gasreq, ofr);
    bool success = tkr.take(ofr, 2 ether);
=======
    emit OfferWrite($(base), $(quote), $(this), 0, 1 ether, _gasprice, gasreq, ofr);
    bool success = tkr.marketOrderWithSuccess(2 ether);
>>>>>>> 21335959
    assertTrue(called, "PostHook not called");
    assertTrue(success, "Snipe should succeed");

    assertEq(
      mgv.balanceOf($(this)),
      weiBalMaker - mkr_provision, // maker reposts
      "Incorrect maker balance after take"
    );
    assertEq(mgv.offers(olKey, ofr).gives(), 1 ether, "Offer was not correctly updated");
  }

  function test_renew_offer_after_failed_execution() public {
    _posthook = renew_offer_at_posthook;

    ofr = mgv.newOfferByVolume(olKey, 1 ether, 1 ether, gasreq, _gasprice);
    makerRevert = true;

    expectFrom($(mgv));
<<<<<<< HEAD
    emit OfferWrite(olKey.hash(), $(this), 0, 1 ether, _gasprice, gasreq, ofr);
    bool success = tkr.take(ofr, 2 ether);
=======
    emit OfferWrite($(base), $(quote), $(this), 0, 1 ether, _gasprice, gasreq, ofr);
    bool success = tkr.marketOrderWithSuccess(2 ether);
>>>>>>> 21335959
    assertTrue(!success, "Snipe should fail");
    assertTrue(called, "PostHook not called");

    assertEq(mgv.offers(olKey, ofr).gives(), 1 ether, "Offer was not correctly updated");
  }

  function test_renew_offer_after_clean() public {
    _posthook = renew_offer_at_posthook;

    ofr = mgv.newOfferByVolume($(base), $(quote), 1 ether, 1 ether, gasreq, _gasprice);
    makerRevert = true;

    expectFrom($(mgv));
    emit OfferWrite($(base), $(quote), $(this), 0, 1 ether, _gasprice, gasreq, ofr);
    bool success = tkr.clean(ofr, 2 ether);
    assertTrue(success, "Clean failed");
    assertTrue(called, "PostHook not called");

    assertEq(mgv.offers($(base), $(quote), ofr).gives(), 1 ether, "Offer was not correctly updated");
  }

  function treat_fail_at_posthook(MgvLib.SingleOrder calldata, MgvLib.OrderResult calldata res) internal {
    called = true;
    bool success = (res.mgvData == "mgv/tradeSuccess");
    assertTrue(!success, "Offer should be marked as failed");
    assertTrue(res.makerData == bExecuteRevertData, "Incorrect maker data");
  }

  function test_failed_offer_truncates() public {
    sExecuteRevertData = "abcdefghijklmnopqrstuvwxyz1234567";
    bExecuteRevertData = "abcdefghijklmnopqrstuvwxyz123456";
    _posthook = treat_fail_at_posthook;
    uint balMaker = base.balanceOf($(this));
    uint balTaker = quote.balanceOf(address(tkr));
    ofr = mgv.newOfferByVolume(olKey, 1 ether, 1 ether, gasreq, _gasprice);
    makerRevert = true;
    expectFrom($(mgv));
<<<<<<< HEAD
    emit OfferFail(olKey.hash(), ofr, address(tkr), 1 ether, 1 ether, "mgv/makerRevert");
    bool success = tkr.take(ofr, 1 ether);
    assertTrue(!success, "Snipe should fail");
=======
    emit OfferFail($(base), $(quote), ofr, address(tkr), 1 ether, 1 ether, "mgv/makerRevert");
    bool success = tkr.marketOrderWithSuccess(1 ether);
    assertTrue(!success, "market order should fail");
    assertTrue(called, "PostHook not called");
>>>>>>> 21335959
    assertEq(base.balanceOf($(this)), balMaker, "Maker should not have been debited of her base tokens");
    assertEq(quote.balanceOf(address(tkr)), balTaker, "Taker should not have been debited of her quote tokens");
  }

  function test_failed_offer_is_not_executed() public {
    _posthook = treat_fail_at_posthook;
    uint balMaker = base.balanceOf($(this));
    uint balTaker = quote.balanceOf(address(tkr));
    ofr = mgv.newOfferByVolume(olKey, 1 ether, 1 ether, gasreq, _gasprice);
    makerRevert = true;

    expectFrom($(mgv));
<<<<<<< HEAD
    emit OfferFail(olKey.hash(), ofr, address(tkr), 1 ether, 1 ether, "mgv/makerRevert");
    bool success = tkr.take(ofr, 1 ether);
    assertTrue(!success, "Snipe should fail");
=======
    emit OfferFail($(base), $(quote), ofr, address(tkr), 1 ether, 1 ether, "mgv/makerRevert");
    bool success = tkr.marketOrderWithSuccess(1 ether);
    assertTrue(!success, "market order should fail");
    assertTrue(called, "PostHook not called");
>>>>>>> 21335959
    assertEq(base.balanceOf($(this)), balMaker, "Maker should not have been debited of her base tokens");
    assertEq(quote.balanceOf(address(tkr)), balTaker, "Taker should not have been debited of her quote tokens");
  }

  function test_update_offer_with_more_gasprice() public {
    uint mkr_provision = reader.getProvision(olKey, gasreq, _gasprice);
    uint standard_provision = reader.getProvision(olKey, gasreq, 0);
    _posthook = update_gas_offer_at_posthook;
    // provision for mgv.global.gasprice
    ofr = mgv.newOfferByVolume(olKey, 1 ether, 1 ether, gasreq, 0);

    assertEq(
      mgv.balanceOf($(this)),
      weiBalMaker - standard_provision, // maker has provision for his gasprice
      "Incorrect maker balance before take"
    );

    expectFrom($(mgv));
<<<<<<< HEAD
    emit OfferWrite(olKey.hash(), $(this), 0, 1 ether, _gasprice, gasreq, ofr);
    bool success = tkr.take(ofr, 2 ether);
    assertTrue(success, "Snipe should succeed");
=======
    emit OfferWrite($(base), $(quote), $(this), 0, 1 ether, _gasprice, gasreq, ofr);
    bool success = tkr.marketOrderWithSuccess(2 ether);
    assertTrue(success, "market order should succeed");
>>>>>>> 21335959
    assertTrue(called, "PostHook not called");

    assertEq(
      mgv.balanceOf($(this)),
      weiBalMaker - mkr_provision, // maker reposts
      "Incorrect maker balance after take"
    );
    assertEq(mgv.offers(olKey, ofr).gives(), 1 ether, "Offer was not correctly updated");
  }

  function test_posthook_of_skipped_offer_wrong_gas_should_not_be_called() public {
    _posthook = failer_posthook;

    ofr = mgv.newOfferByVolume(olKey, 1 ether, 1 ether, gasreq, _gasprice);

<<<<<<< HEAD
    bool success = tkr.snipeByVolume(mgv, olKey, ofr, 1 ether, gasreq - 1);
=======
    Tick offerTick = mgv.offers($(base), $(quote), ofr).tick();
    assertFalse(tkr.cleanByTick(ofr, offerTick, 1 ether, gasreq - 1), "clean should fail");
>>>>>>> 21335959
    assertTrue(!called, "PostHook was called");
  }

  function test_alter_revert_data() public {
    executeReturnData = "NOK2";
    ofr = mgv.newOfferByVolume(olKey, 1 ether, 1 ether, gasreq, _gasprice);

<<<<<<< HEAD
    bool success = tkr.snipeByVolume(mgv, olKey, ofr, 1 ether, gasreq - 1);
=======
    Tick offerTick = mgv.offers($(base), $(quote), ofr).tick();
    assertFalse(tkr.cleanByTick(ofr, offerTick, 1 ether, gasreq - 1), "clean should fail");
>>>>>>> 21335959
    // using asserts in makerPosthook here
    assertTrue(!called, "PostHook was called");
  }

  function test_posthook_of_skipped_offer_wrong_price_should_not_be_called() public {
    _posthook = failer_posthook;
<<<<<<< HEAD
    ofr = mgv.newOfferByVolume(olKey, 1 ether, 1 ether, gasreq, _gasprice);
    int logPrice = mgv.offers(olKey, ofr).logPrice();
    int newLogPrice = logPrice - 1; // Snipe at a lower price
    bool success = tkr.snipeByLogPrice(mgv, olKey, ofr, newLogPrice, 1 ether, gasreq);
    assertTrue(!success, "Snipe should fail");
=======
    ofr = mgv.newOfferByVolume($(base), $(quote), 1 ether, 1 ether, gasreq, _gasprice);
    Tick offerTick = mgv.offers($(base), $(quote), ofr).tick();
    Tick cleanTick = Tick.wrap(Tick.unwrap(offerTick) - 1); // Snipe at a lower price tick
    assertFalse(tkr.cleanByTick(ofr, cleanTick, 1 ether, gasreq), "clean should fail");
>>>>>>> 21335959
    assertTrue(!called, "PostHook was called");
  }

  function test_retract_offer_in_posthook() public {
    uint mkr_provision = reader.getProvision(olKey, gasreq, _gasprice);
    _posthook = retractOffer_posthook;
    ofr = mgv.newOfferByVolume(olKey, 1 ether, 1 ether, gasreq, _gasprice);
    assertEq(
      mgv.balanceOf($(this)),
      weiBalMaker - mkr_provision, // maker has provision for his gasprice
      "Incorrect maker balance before take"
    );
    expectFrom($(mgv));
    emit OfferSuccess(olKey.hash(), ofr, address(tkr), 1 ether, 1 ether);
    expectFrom($(mgv));
    emit Credit($(this), mkr_provision);
    expectFrom($(mgv));
<<<<<<< HEAD
    emit OfferRetract(olKey.hash(), ofr, true);
    bool success = tkr.take(ofr, 2 ether);
    assertTrue(success, "Snipe should succeed");
=======
    emit OfferRetract($(base), $(quote), ofr, true);
    bool success = tkr.marketOrderWithSuccess(2 ether);
    assertTrue(success, "market order should succeed");
>>>>>>> 21335959
    assertTrue(called, "PostHook not called");

    assertEq(
      mgv.balanceOf($(this)),
      weiBalMaker, // provision returned to taker
      "Incorrect maker balance after take"
    );
  }

  function test_balance_after_fail_and_retract() public {
    uint mkr_provision = reader.getProvision(olKey, gasreq, _gasprice);
    uint tkr_weis = address(tkr).balance;
    _posthook = retractOffer_posthook;
    ofr = mgv.newOfferByVolume(olKey, 1 ether, 1 ether, gasreq, _gasprice);
    assertEq(
      mgv.balanceOf($(this)),
      weiBalMaker - mkr_provision, // maker has provision for his gasprice
      "Incorrect maker balance before take"
    );
    makerRevert = true;
    expectFrom($(mgv));
    emit OfferFail(olKey.hash(), ofr, address(tkr), 1 ether, 1 ether, "mgv/makerRevert");
    expectFrom($(mgv));
    emit OfferRetract(olKey.hash(), ofr, true);
    //TODO: when events can be checked instead of expected, take given penalty instead of ignoring it
    vm.expectEmit(true, true, true, false, $(mgv));
    emit Credit($(this), 0 /*penalty*/ );
    bool success = tkr.marketOrderWithSuccess(2 ether);
    assertTrue(!success, "market order should fail");
    assertTrue(called, "PostHook not called");
    uint penalty = weiBalMaker - mgv.balanceOf($(this));
    assertEq(penalty, address(tkr).balance - tkr_weis, "Incorrect overall balance after penalty for taker");
  }

  function test_update_offer_after_deprovision_in_posthook_succeeds() public {
    _posthook = retractOffer_posthook;
    ofr = mgv.newOfferByVolume(olKey, 1 ether, 1 ether, gasreq, _gasprice);
    expectFrom($(mgv));
    emit OfferSuccess(olKey.hash(), ofr, address(tkr), 1 ether, 1 ether);
    expectFrom($(mgv));
<<<<<<< HEAD
    emit OfferRetract(olKey.hash(), ofr, true);
    bool success = tkr.take(ofr, 2 ether);
    assertTrue(called, "PostHook not called");

    assertTrue(success, "Snipe should succeed");
    mgv.updateOfferByVolume(olKey, 1 ether, 1 ether, gasreq, _gasprice, ofr);
=======
    emit OfferRetract($(base), $(quote), ofr, true);
    bool success = tkr.marketOrderWithSuccess(2 ether);
    assertTrue(success, "market order should succeed");
    assertTrue(called, "PostHook not called");

    mgv.updateOfferByVolume($(base), $(quote), 1 ether, 1 ether, gasreq, _gasprice, ofr);
>>>>>>> 21335959
  }

  function check_best_in_posthook(MgvLib.SingleOrder calldata, MgvLib.OrderResult calldata) internal {
    called = true;
    assertEq(mgv.best(olKey), ofr, "Incorrect best offer id in posthook");
  }

  function test_best_in_posthook_is_correct() public {
<<<<<<< HEAD
    mgv.newOfferByVolume(olKey, 2 ether, 1 ether, gasreq, _gasprice);
    ofr = mgv.newOfferByVolume(olKey, 1 ether, 1 ether, gasreq, _gasprice);
    uint best = mgv.newOfferByVolume(olKey, 0.5 ether, 1 ether, gasreq, _gasprice);
=======
    mgv.newOfferByVolume($(base), $(quote), 2 ether, 1 ether, gasreq, _gasprice);
    ofr = mgv.newOfferByVolume($(base), $(quote), 1 ether, 1 ether, gasreq, _gasprice);
    mgv.newOfferByVolume($(base), $(quote), 0.5 ether, 1 ether, gasreq, _gasprice);
>>>>>>> 21335959
    _posthook = check_best_in_posthook;
    bool success = tkr.marketOrderWithSuccess(1 ether);
    assertTrue(called, "PostHook not called");
    assertTrue(success, "market order should succeed");
  }

  function check_offer_in_posthook(MgvLib.SingleOrder calldata order, MgvLib.OrderResult calldata) internal {
    called = true;
    uint __wants = order.offer.wants();
    uint __gives = order.offer.gives();
    address __maker = order.offerDetail.maker();
    uint __gasreq = order.offerDetail.gasreq();
    uint __gasprice = order.offerDetail.gasprice();
    assertApproxEqRel(__wants, 1 ether, relError(10), "Incorrect wants for offer in posthook");
    assertEq(__gives, 2 ether, "Incorrect gives for offer in posthook");
    assertEq(__gasprice, 500, "Incorrect gasprice for offer in posthook");
    assertEq(__maker, $(this), "Incorrect maker address");
    assertEq(__gasreq, gasreq, "Incorrect gasreq");
  }

  function test_check_offer_in_posthook() public {
    ofr = mgv.newOfferByVolume(olKey, 1 ether, 2 ether, gasreq, 500);
    _posthook = check_offer_in_posthook;
    bool success = tkr.marketOrderWithSuccess(2 ether);
    assertTrue(called, "PostHook not called");
    assertTrue(success, "market order should succeed");
  }

  function check_lastId_in_posthook(MgvLib.SingleOrder calldata order, MgvLib.OrderResult calldata) internal {
    called = true;
    (, MgvStructs.LocalPacked cfg) = mgv.config(order.olKey);
    assertEq(cfg.last(), ofr, "Incorrect last offer id in posthook");
  }

  function test_lastId_in_posthook_is_correct() public {
    mgv.newOfferByVolume(olKey, 1 ether, 1 ether, gasreq, _gasprice);
    ofr = mgv.newOfferByVolume(olKey, 0.5 ether, 1 ether, gasreq, _gasprice);
    _posthook = check_lastId_in_posthook;
    bool success = tkr.marketOrderWithSuccess(1 ether);
    assertTrue(called, "PostHook not called");
    assertTrue(success, "market order should succeed");
  }

  function test_retract_offer_after_fail_in_posthook() public {
    uint mkr_provision = reader.getProvision(olKey, gasreq, _gasprice);
    _posthook = retractOffer_posthook;
    ofr = mgv.newOfferByVolume(olKey, 1 ether, 1 ether, gasreq, _gasprice);
    assertEq(
      mgv.balanceOf($(this)),
      weiBalMaker - mkr_provision, // maker has provision for his gasprice
      "Incorrect maker balance before take"
    );
    makerRevert = true; // maker should fail
    expectFrom($(mgv));
    emit OfferFail(olKey.hash(), ofr, address(tkr), 1 ether, 1 ether, "mgv/makerRevert");
    expectFrom($(mgv));
    emit OfferRetract(olKey.hash(), ofr, true);
    //TODO: when events can be checked instead of expected, take given penalty instead of ignoring it
    vm.expectEmit(true, true, true, false, $(mgv));
    emit Credit($(this), 0 /*refund*/ );
    bool success = tkr.marketOrderWithSuccess(2 ether);
    assertTrue(called, "PostHook not called");

    assertTrue(!success, "market order should fail");

    assertLt(mgv.balanceOf($(this)), weiBalMaker, "Maker balance after take should be less than original balance");
  }

  function test_makerRevert_is_logged() public {
    ofr = mgv.newOfferByVolume(olKey, 1 ether, 1 ether, gasreq, _gasprice);
    makerRevert = true; // maker should fail
    expectFrom($(mgv));
<<<<<<< HEAD
    emit OfferFail(olKey.hash(), ofr, address(tkr), 1 ether, 1 ether, "mgv/makerRevert");
    success = tkr.take(ofr, 2 ether);
=======
    emit OfferFail($(base), $(quote), ofr, address(tkr), 1 ether, 1 ether, "mgv/makerRevert");
    tkr.marketOrderWithSuccess(2 ether);
>>>>>>> 21335959
  }

  function reverting_posthook(MgvLib.SingleOrder calldata, MgvLib.OrderResult calldata) internal pure {
    revert("reverting_posthook");
  }

  function test_reverting_posthook_does_not_revert_offer() public {
    reader.getProvision(olKey, gasreq, _gasprice);
    uint balMaker = base.balanceOf($(this));
    uint balTaker = quote.balanceOf(address(tkr));
    _posthook = reverting_posthook;

<<<<<<< HEAD
    ofr = mgv.newOfferByVolume(olKey, 1 ether, 1 ether, gasreq, _gasprice);
    bool success = tkr.take(ofr, 1 ether);
    assertTrue(success, "snipe should succeed");
=======
    ofr = mgv.newOfferByVolume($(base), $(quote), 1 ether, 1 ether, gasreq, _gasprice);

    expectFrom($(mgv));
    emit PosthookFail($(base), $(quote), ofr, "reverting_posthook");

    bool success = tkr.marketOrderWithSuccess(1 ether);
    assertTrue(success, "order should succeed");
>>>>>>> 21335959
    assertEq(balMaker - 1 ether, base.balanceOf($(this)), "Incorrect maker balance");
    assertEq(balTaker - 1 ether, quote.balanceOf(address(tkr)), "Incorrect taker balance");
  }

  uint expectedWants;
  uint expectedGives;

  function checkSorWantsPosthook(MgvLib.SingleOrder calldata sor, MgvLib.OrderResult calldata) internal {
    assertApproxEqRel(sor.gives, expectedGives, relError({basis_points: 10}), "sor.gives not as expected");
    assertApproxEqRel(sor.wants, expectedWants, relError({basis_points: 10}), "sor.wants not as expected");
  }

  // Check that a previously-executed posthook does not corrupt the current posthook (when fillWants=true)
  function test_failing_offer_does_not_get_corrupted_sor_wants_values_of_previous_offers_posthook_with_fillWants_true()
    public
  {
    // This maker makes a succeeding offer, with a bad price
    TestMaker mkr = setupMaker(olKey, "maker");
    mkr.approveMgv(base, 10 ether);
    mkr.provisionMgv(1 ether);
    deal($(base), address(mkr), 5 ether);
    mkr.newOfferByVolume(0.1 ether, 0.1 ether, 100_000);

    // The test contract makes a failing offer, with a good price
    _posthook = checkSorWantsPosthook;
    makerRevert = true;
    mgv.newOfferByVolume(olKey, 1 ether, 1.1 ether, 100_000, 0);

    expectedWants = 0.5 ether;
    expectedGives = 10 * uint(0.5 ether) / 11;

    tkr.marketOrder(0.5 ether, 0.5 ether);
  }

  // Check that a previously-executed posthook does not corrupt the current posthook (when fillWants=false)
  function test_failing_offer_does_not_get_corrupted_sor_gives_values_of_previous_offers_posthook_with_fillWants_false()
    public
  {
    // This maker makes a succeeding offer, with a bad price
    TestMaker mkr = setupMaker(olKey, "maker");
    mkr.approveMgv(base, 10 ether);
    mkr.provisionMgv(1 ether);
    deal($(base), address(mkr), 5 ether);
    mkr.newOfferByVolume(0.1 ether, 0.1 ether, 100_000);

    // The test contract makes a failing offer, with a good price
    _posthook = checkSorWantsPosthook;
    makerRevert = true;
    mgv.newOfferByVolume(olKey, 1 ether, 1.1 ether, 100_000, 0);

    expectedGives = 0.5 ether;
    expectedWants = uint(0.5 ether) * 11 / 10;

    tkr.marketOrder(0.5 ether, 0.5 ether, false);
  }
}<|MERGE_RESOLUTION|>--- conflicted
+++ resolved
@@ -95,13 +95,8 @@
 
     expectFrom($(mgv));
     // FIXME why does this pass?
-<<<<<<< HEAD
     emit OfferWrite(olKey.hash(), $(this), 0, 1 ether, _gasprice, gasreq, ofr);
-    bool success = tkr.take(ofr, 0.5 ether);
-=======
-    emit OfferWrite($(base), $(quote), $(this), 0, 1 ether, _gasprice, gasreq, ofr);
     bool success = tkr.marketOrderWithSuccess(0.5 ether);
->>>>>>> 21335959
     assertTrue(success, "Snipe should succeed");
     assertTrue(called, "PostHook not called");
 
@@ -127,13 +122,8 @@
 
     // FIXME why does this expect pass?
     expectFrom($(mgv));
-<<<<<<< HEAD
     emit OfferWrite(olKey.hash(), $(this), 0, 1 ether, _gasprice, gasreq, ofr);
-    bool success = tkr.take(ofr, 2 ether);
-=======
-    emit OfferWrite($(base), $(quote), $(this), 0, 1 ether, _gasprice, gasreq, ofr);
-    bool success = tkr.marketOrderWithSuccess(2 ether);
->>>>>>> 21335959
+    bool success = tkr.marketOrderWithSuccess(2 ether);
     assertTrue(called, "PostHook not called");
     assertTrue(success, "Snipe should succeed");
 
@@ -152,13 +142,8 @@
     makerRevert = true;
 
     expectFrom($(mgv));
-<<<<<<< HEAD
     emit OfferWrite(olKey.hash(), $(this), 0, 1 ether, _gasprice, gasreq, ofr);
-    bool success = tkr.take(ofr, 2 ether);
-=======
-    emit OfferWrite($(base), $(quote), $(this), 0, 1 ether, _gasprice, gasreq, ofr);
-    bool success = tkr.marketOrderWithSuccess(2 ether);
->>>>>>> 21335959
+    bool success = tkr.marketOrderWithSuccess(2 ether);
     assertTrue(!success, "Snipe should fail");
     assertTrue(called, "PostHook not called");
 
@@ -168,16 +153,16 @@
   function test_renew_offer_after_clean() public {
     _posthook = renew_offer_at_posthook;
 
-    ofr = mgv.newOfferByVolume($(base), $(quote), 1 ether, 1 ether, gasreq, _gasprice);
-    makerRevert = true;
-
-    expectFrom($(mgv));
-    emit OfferWrite($(base), $(quote), $(this), 0, 1 ether, _gasprice, gasreq, ofr);
+    ofr = mgv.newOfferByVolume(olKey, 1 ether, 1 ether, gasreq, _gasprice);
+    makerRevert = true;
+
+    expectFrom($(mgv));
+    emit OfferWrite(olKey.hash(), $(this), 0, 1 ether, _gasprice, gasreq, ofr);
     bool success = tkr.clean(ofr, 2 ether);
     assertTrue(success, "Clean failed");
     assertTrue(called, "PostHook not called");
 
-    assertEq(mgv.offers($(base), $(quote), ofr).gives(), 1 ether, "Offer was not correctly updated");
+    assertEq(mgv.offers(olKey, ofr).gives(), 1 ether, "Offer was not correctly updated");
   }
 
   function treat_fail_at_posthook(MgvLib.SingleOrder calldata, MgvLib.OrderResult calldata res) internal {
@@ -196,16 +181,10 @@
     ofr = mgv.newOfferByVolume(olKey, 1 ether, 1 ether, gasreq, _gasprice);
     makerRevert = true;
     expectFrom($(mgv));
-<<<<<<< HEAD
     emit OfferFail(olKey.hash(), ofr, address(tkr), 1 ether, 1 ether, "mgv/makerRevert");
-    bool success = tkr.take(ofr, 1 ether);
-    assertTrue(!success, "Snipe should fail");
-=======
-    emit OfferFail($(base), $(quote), ofr, address(tkr), 1 ether, 1 ether, "mgv/makerRevert");
     bool success = tkr.marketOrderWithSuccess(1 ether);
     assertTrue(!success, "market order should fail");
     assertTrue(called, "PostHook not called");
->>>>>>> 21335959
     assertEq(base.balanceOf($(this)), balMaker, "Maker should not have been debited of her base tokens");
     assertEq(quote.balanceOf(address(tkr)), balTaker, "Taker should not have been debited of her quote tokens");
   }
@@ -218,16 +197,10 @@
     makerRevert = true;
 
     expectFrom($(mgv));
-<<<<<<< HEAD
     emit OfferFail(olKey.hash(), ofr, address(tkr), 1 ether, 1 ether, "mgv/makerRevert");
-    bool success = tkr.take(ofr, 1 ether);
-    assertTrue(!success, "Snipe should fail");
-=======
-    emit OfferFail($(base), $(quote), ofr, address(tkr), 1 ether, 1 ether, "mgv/makerRevert");
     bool success = tkr.marketOrderWithSuccess(1 ether);
     assertTrue(!success, "market order should fail");
     assertTrue(called, "PostHook not called");
->>>>>>> 21335959
     assertEq(base.balanceOf($(this)), balMaker, "Maker should not have been debited of her base tokens");
     assertEq(quote.balanceOf(address(tkr)), balTaker, "Taker should not have been debited of her quote tokens");
   }
@@ -246,15 +219,9 @@
     );
 
     expectFrom($(mgv));
-<<<<<<< HEAD
     emit OfferWrite(olKey.hash(), $(this), 0, 1 ether, _gasprice, gasreq, ofr);
-    bool success = tkr.take(ofr, 2 ether);
-    assertTrue(success, "Snipe should succeed");
-=======
-    emit OfferWrite($(base), $(quote), $(this), 0, 1 ether, _gasprice, gasreq, ofr);
-    bool success = tkr.marketOrderWithSuccess(2 ether);
-    assertTrue(success, "market order should succeed");
->>>>>>> 21335959
+    bool success = tkr.marketOrderWithSuccess(2 ether);
+    assertTrue(success, "market order should succeed");
     assertTrue(called, "PostHook not called");
 
     assertEq(
@@ -270,12 +237,8 @@
 
     ofr = mgv.newOfferByVolume(olKey, 1 ether, 1 ether, gasreq, _gasprice);
 
-<<<<<<< HEAD
-    bool success = tkr.snipeByVolume(mgv, olKey, ofr, 1 ether, gasreq - 1);
-=======
-    Tick offerTick = mgv.offers($(base), $(quote), ofr).tick();
-    assertFalse(tkr.cleanByTick(ofr, offerTick, 1 ether, gasreq - 1), "clean should fail");
->>>>>>> 21335959
+    int offerLogPrice = mgv.offers(olKey, ofr).logPrice();
+    assertFalse(tkr.cleanByLogPrice(ofr, offerLogPrice, 1 ether, gasreq - 1), "clean should fail");
     assertTrue(!called, "PostHook was called");
   }
 
@@ -283,30 +246,18 @@
     executeReturnData = "NOK2";
     ofr = mgv.newOfferByVolume(olKey, 1 ether, 1 ether, gasreq, _gasprice);
 
-<<<<<<< HEAD
-    bool success = tkr.snipeByVolume(mgv, olKey, ofr, 1 ether, gasreq - 1);
-=======
-    Tick offerTick = mgv.offers($(base), $(quote), ofr).tick();
-    assertFalse(tkr.cleanByTick(ofr, offerTick, 1 ether, gasreq - 1), "clean should fail");
->>>>>>> 21335959
+    int offerLogPrice = mgv.offers(olKey, ofr).logPrice();
+    assertFalse(tkr.cleanByLogPrice(ofr, offerLogPrice, 1 ether, gasreq - 1), "clean should fail");
     // using asserts in makerPosthook here
     assertTrue(!called, "PostHook was called");
   }
 
   function test_posthook_of_skipped_offer_wrong_price_should_not_be_called() public {
     _posthook = failer_posthook;
-<<<<<<< HEAD
     ofr = mgv.newOfferByVolume(olKey, 1 ether, 1 ether, gasreq, _gasprice);
     int logPrice = mgv.offers(olKey, ofr).logPrice();
     int newLogPrice = logPrice - 1; // Snipe at a lower price
-    bool success = tkr.snipeByLogPrice(mgv, olKey, ofr, newLogPrice, 1 ether, gasreq);
-    assertTrue(!success, "Snipe should fail");
-=======
-    ofr = mgv.newOfferByVolume($(base), $(quote), 1 ether, 1 ether, gasreq, _gasprice);
-    Tick offerTick = mgv.offers($(base), $(quote), ofr).tick();
-    Tick cleanTick = Tick.wrap(Tick.unwrap(offerTick) - 1); // Snipe at a lower price tick
-    assertFalse(tkr.cleanByTick(ofr, cleanTick, 1 ether, gasreq), "clean should fail");
->>>>>>> 21335959
+    assertFalse(tkr.cleanByLogPrice(ofr, newLogPrice, 1 ether, gasreq), "clean should fail");
     assertTrue(!called, "PostHook was called");
   }
 
@@ -324,15 +275,9 @@
     expectFrom($(mgv));
     emit Credit($(this), mkr_provision);
     expectFrom($(mgv));
-<<<<<<< HEAD
     emit OfferRetract(olKey.hash(), ofr, true);
-    bool success = tkr.take(ofr, 2 ether);
-    assertTrue(success, "Snipe should succeed");
-=======
-    emit OfferRetract($(base), $(quote), ofr, true);
-    bool success = tkr.marketOrderWithSuccess(2 ether);
-    assertTrue(success, "market order should succeed");
->>>>>>> 21335959
+    bool success = tkr.marketOrderWithSuccess(2 ether);
+    assertTrue(success, "market order should succeed");
     assertTrue(called, "PostHook not called");
 
     assertEq(
@@ -373,21 +318,12 @@
     expectFrom($(mgv));
     emit OfferSuccess(olKey.hash(), ofr, address(tkr), 1 ether, 1 ether);
     expectFrom($(mgv));
-<<<<<<< HEAD
     emit OfferRetract(olKey.hash(), ofr, true);
-    bool success = tkr.take(ofr, 2 ether);
-    assertTrue(called, "PostHook not called");
-
-    assertTrue(success, "Snipe should succeed");
+    bool success = tkr.marketOrderWithSuccess(2 ether);
+    assertTrue(success, "market order should succeed");
+    assertTrue(called, "PostHook not called");
+
     mgv.updateOfferByVolume(olKey, 1 ether, 1 ether, gasreq, _gasprice, ofr);
-=======
-    emit OfferRetract($(base), $(quote), ofr, true);
-    bool success = tkr.marketOrderWithSuccess(2 ether);
-    assertTrue(success, "market order should succeed");
-    assertTrue(called, "PostHook not called");
-
-    mgv.updateOfferByVolume($(base), $(quote), 1 ether, 1 ether, gasreq, _gasprice, ofr);
->>>>>>> 21335959
   }
 
   function check_best_in_posthook(MgvLib.SingleOrder calldata, MgvLib.OrderResult calldata) internal {
@@ -396,15 +332,9 @@
   }
 
   function test_best_in_posthook_is_correct() public {
-<<<<<<< HEAD
     mgv.newOfferByVolume(olKey, 2 ether, 1 ether, gasreq, _gasprice);
     ofr = mgv.newOfferByVolume(olKey, 1 ether, 1 ether, gasreq, _gasprice);
-    uint best = mgv.newOfferByVolume(olKey, 0.5 ether, 1 ether, gasreq, _gasprice);
-=======
-    mgv.newOfferByVolume($(base), $(quote), 2 ether, 1 ether, gasreq, _gasprice);
-    ofr = mgv.newOfferByVolume($(base), $(quote), 1 ether, 1 ether, gasreq, _gasprice);
-    mgv.newOfferByVolume($(base), $(quote), 0.5 ether, 1 ether, gasreq, _gasprice);
->>>>>>> 21335959
+    mgv.newOfferByVolume(olKey, 0.5 ether, 1 ether, gasreq, _gasprice);
     _posthook = check_best_in_posthook;
     bool success = tkr.marketOrderWithSuccess(1 ether);
     assertTrue(called, "PostHook not called");
@@ -477,13 +407,8 @@
     ofr = mgv.newOfferByVolume(olKey, 1 ether, 1 ether, gasreq, _gasprice);
     makerRevert = true; // maker should fail
     expectFrom($(mgv));
-<<<<<<< HEAD
     emit OfferFail(olKey.hash(), ofr, address(tkr), 1 ether, 1 ether, "mgv/makerRevert");
-    success = tkr.take(ofr, 2 ether);
-=======
-    emit OfferFail($(base), $(quote), ofr, address(tkr), 1 ether, 1 ether, "mgv/makerRevert");
     tkr.marketOrderWithSuccess(2 ether);
->>>>>>> 21335959
   }
 
   function reverting_posthook(MgvLib.SingleOrder calldata, MgvLib.OrderResult calldata) internal pure {
@@ -496,19 +421,12 @@
     uint balTaker = quote.balanceOf(address(tkr));
     _posthook = reverting_posthook;
 
-<<<<<<< HEAD
-    ofr = mgv.newOfferByVolume(olKey, 1 ether, 1 ether, gasreq, _gasprice);
-    bool success = tkr.take(ofr, 1 ether);
-    assertTrue(success, "snipe should succeed");
-=======
-    ofr = mgv.newOfferByVolume($(base), $(quote), 1 ether, 1 ether, gasreq, _gasprice);
-
-    expectFrom($(mgv));
-    emit PosthookFail($(base), $(quote), ofr, "reverting_posthook");
+    ofr = mgv.newOfferByVolume(olKey, 1 ether, 1 ether, gasreq, _gasprice);
+    expectFrom($(mgv));
+    emit PosthookFail(olKey.hash(), ofr, "reverting_posthook");
 
     bool success = tkr.marketOrderWithSuccess(1 ether);
     assertTrue(success, "order should succeed");
->>>>>>> 21335959
     assertEq(balMaker - 1 ether, base.balanceOf($(this)), "Incorrect maker balance");
     assertEq(balTaker - 1 ether, quote.balanceOf(address(tkr)), "Incorrect taker balance");
   }

--- conflicted
+++ resolved
@@ -182,11 +182,7 @@
     ofr = mgv.newOfferByVolume(olKey, 1 ether, 1 ether, gasreq, _gasprice);
     makerRevert = true;
     expectFrom($(mgv));
-<<<<<<< HEAD
-    emit OfferFail($(this), ofr, 1 ether, 1 ether, "mgv/makerRevert");
-=======
     emit OfferFail(olKey.hash(), ofr, 1 ether, 1 ether, 2375880000000000, "mgv/makerRevert");
->>>>>>> 2fbebdc1
     bool success = tkr.marketOrderWithSuccess(1 ether);
     assertTrue(!success, "market order should fail");
     assertTrue(called, "PostHook not called");
@@ -202,11 +198,7 @@
     makerRevert = true;
 
     expectFrom($(mgv));
-<<<<<<< HEAD
-    emit OfferFail($(this), ofr, 1 ether, 1 ether, "mgv/makerRevert");
-=======
     emit OfferFail(olKey.hash(), ofr, 1 ether, 1 ether, 2517320000000000, "mgv/makerRevert");
->>>>>>> 2fbebdc1
     bool success = tkr.marketOrderWithSuccess(1 ether);
     assertTrue(!success, "market order should fail");
     assertTrue(called, "PostHook not called");
@@ -280,19 +272,11 @@
       "Incorrect maker balance before take"
     );
     expectFrom($(mgv));
-<<<<<<< HEAD
-    emit OfferSuccess($(this), ofr, 1 ether, 1 ether);
-    expectFrom($(mgv));
     emit Credit($(this), mkr_provision);
     expectFrom($(mgv));
     emit OfferRetract(olKey.hash(), $(this), ofr, true);
-=======
-    emit Credit($(this), mkr_provision);
-    expectFrom($(mgv));
-    emit OfferRetract(olKey.hash(), ofr, true);
     expectFrom($(mgv));
     emit OfferSuccess(olKey.hash(), ofr, 1 ether, 1 ether);
->>>>>>> 2fbebdc1
     bool success = tkr.marketOrderWithSuccess(2 ether);
     assertTrue(success, "market order should succeed");
     assertTrue(called, "PostHook not called");
@@ -316,18 +300,12 @@
     );
     makerRevert = true;
     expectFrom($(mgv));
-<<<<<<< HEAD
-    emit OfferFail($(this), ofr, 1 ether, 1 ether, "mgv/makerRevert");
-    expectFrom($(mgv));
     emit OfferRetract(olKey.hash(), $(this), ofr, true);
-=======
-    emit OfferRetract(olKey.hash(), ofr, true);
->>>>>>> 2fbebdc1
     //TODO: when events can be checked instead of expected, take given penalty instead of ignoring it
     vm.expectEmit(true, true, true, false, $(mgv));
     emit Credit($(this), 0 /*penalty*/ );
     expectFrom($(mgv));
-    emit OfferFail(olKey.hash(), ofr, 1 ether, 1 ether, 3004400000000000, "mgv/makerRevert");
+    emit OfferFail(olKey.hash(), ofr, 1 ether, 1 ether, 3022440000000000, "mgv/makerRevert");
     bool success = tkr.marketOrderWithSuccess(2 ether);
     assertTrue(!success, "market order should fail");
     assertTrue(called, "PostHook not called");
@@ -339,15 +317,9 @@
     _posthook = retractOffer_posthook;
     ofr = mgv.newOfferByVolume(olKey, 1 ether, 1 ether, gasreq, _gasprice);
     expectFrom($(mgv));
-<<<<<<< HEAD
-    emit OfferSuccess($(this), ofr, 1 ether, 1 ether);
-    expectFrom($(mgv));
     emit OfferRetract(olKey.hash(), $(this), ofr, true);
-=======
-    emit OfferRetract(olKey.hash(), ofr, true);
     expectFrom($(mgv));
     emit OfferSuccess(olKey.hash(), ofr, 1 ether, 1 ether);
->>>>>>> 2fbebdc1
     bool success = tkr.marketOrderWithSuccess(2 ether);
     assertTrue(success, "market order should succeed");
     assertTrue(called, "PostHook not called");
@@ -418,18 +390,12 @@
     );
     makerRevert = true; // maker should fail
     expectFrom($(mgv));
-<<<<<<< HEAD
-    emit OfferFail($(this), ofr, 1 ether, 1 ether, "mgv/makerRevert");
-    expectFrom($(mgv));
     emit OfferRetract(olKey.hash(), $(this), ofr, true);
-=======
-    emit OfferRetract(olKey.hash(), ofr, true);
->>>>>>> 2fbebdc1
     //TODO: when events can be checked instead of expected, take given penalty instead of ignoring it
     vm.expectEmit(true, true, true, false, $(mgv));
     emit Credit($(this), 0 /*refund*/ );
     expectFrom($(mgv));
-    emit OfferFail(olKey.hash(), ofr, 1 ether, 1 ether, 3004400000000000, "mgv/makerRevert");
+    emit OfferFail(olKey.hash(), ofr, 1 ether, 1 ether, 3022440000000000, "mgv/makerRevert");
     bool success = tkr.marketOrderWithSuccess(2 ether);
     assertTrue(called, "PostHook not called");
 
@@ -442,11 +408,7 @@
     ofr = mgv.newOfferByVolume(olKey, 1 ether, 1 ether, gasreq, _gasprice);
     makerRevert = true; // maker should fail
     expectFrom($(mgv));
-<<<<<<< HEAD
-    emit OfferFail($(this), ofr, 1 ether, 1 ether, "mgv/makerRevert");
-=======
     emit OfferFail(olKey.hash(), ofr, 1 ether, 1 ether, 2491160000000000, "mgv/makerRevert");
->>>>>>> 2fbebdc1
     tkr.marketOrderWithSuccess(2 ether);
   }
 

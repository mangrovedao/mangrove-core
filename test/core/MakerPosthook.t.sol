--- conflicted
+++ resolved
@@ -300,15 +300,9 @@
     expectFrom($(mgv));
     emit OfferRetract(olKey.hash(), $(this), ofr, true);
     expectFrom($(mgv));
-<<<<<<< HEAD
-    emit Credit($(this), 10695960000000000);
-    expectFrom($(mgv));
-    emit OfferFail(olKey.hash(), $(tkr), ofr, 1 ether, 1 ether, 8504040000000000, "mgv/makerRevert");
-=======
-    emit Credit($(this), 19191494160000000);
-    expectFrom($(mgv));
-    emit OfferFail(olKey.hash(), $(tkr), ofr, 1 ether, 1 ether, 8505840000000, "mgv/makerRevert");
->>>>>>> 068efb90
+    emit Credit($(this), 19191495960000000);
+    expectFrom($(mgv));
+    emit OfferFail(olKey.hash(), $(tkr), ofr, 1 ether, 1 ether, 8504040000000, "mgv/makerRevert");
     bool success = tkr.marketOrderWithSuccess(2 ether);
     assertTrue(!success, "market order should fail");
     assertTrue(called, "PostHook not called");
@@ -395,15 +389,9 @@
     expectFrom($(mgv));
     emit OfferRetract(olKey.hash(), $(this), ofr, true);
     expectFrom($(mgv));
-<<<<<<< HEAD
-    emit Credit($(this), 10695960000000000);
-    expectFrom($(mgv));
-    emit OfferFail(olKey.hash(), $(tkr), ofr, 1 ether, 1 ether, 8504040000000000, "mgv/makerRevert");
-=======
-    emit Credit($(this), 19191494160000000);
-    expectFrom($(mgv));
-    emit OfferFail(olKey.hash(), $(tkr), ofr, 1 ether, 1 ether, 8505840000000, "mgv/makerRevert");
->>>>>>> 068efb90
+    emit Credit($(this), 19191495960000000);
+    expectFrom($(mgv));
+    emit OfferFail(olKey.hash(), $(tkr), ofr, 1 ether, 1 ether, 8504040000000, "mgv/makerRevert");
     bool success = tkr.marketOrderWithSuccess(2 ether);
     assertTrue(called, "PostHook not called");
 

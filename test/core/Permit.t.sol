// SPDX-License-Identifier:	AGPL-3.0

pragma solidity ^0.8.10;

/*  *** JS CHEAT SHEET ******************************

  Cheat sheet about ethers.js sig generation

  // Follow https://eips.ethereum.org/EIPS/eip-2612

  declare owner: Signer;

  const domain = {
    name: "Mangrove",
    version: "1",
    chainId: 31337, // local chainid
    verifyingContract: mgvAddress,
  };

  const types = {
    Permit: [
      { name: "base", type: "address" },
      { name: "quote", type: "address" },
      { name: "owner", type: "address" },
      { name: "spender", type: "address" },
      { name: "value", type: "uint256" },
      { name: "nonce", type: "uint256" },
      { name: "deadline", type: "uint256" },
    ],
  };

  const data = {
    base: baseAddress,
    quote: quoteAddress,
    owner: await owner.getAddress(),
    spender: permit.address,
    value: value,
    nonce: 0,
    deadline: deadline,
  };

  owner._signTypedData(domain, types, data);*/

import {MangroveTest} from "mgv_test/lib/MangroveTest.sol";
import {TrivialTestMaker, TestMaker} from "mgv_test/lib/agents/TestMaker.sol";
import {Vm} from "forge-std/Vm.sol";
import {console2, StdStorage, stdStorage} from "forge-std/Test.sol";
import {AbstractMangrove} from "mgv_src/AbstractMangrove.sol";
import {TickLib, Tick, LogPriceLib} from "mgv_lib/TickLib.sol";
import {OLKey} from "mgv_src/MgvLib.sol";

contract PermitTest is MangroveTest, TrivialTestMaker {
  using stdStorage for StdStorage;
  using mgvPermitData for mgvPermitData.t;

  uint bad_owner_key;
  address bad_owner;
  uint good_owner_key;
  address good_owner;
  mgvPermitData.t permit_data;

  function setUp() public override {
    super.setUp();

    (bad_owner_key, bad_owner) = freshAccount("bad owner");
    (good_owner_key, good_owner) = freshAccount("good owner");

    vm.prank(good_owner);
    quote.approve($(mgv), type(uint).max);
    deal($(quote), good_owner, 2 ether);

    permit_data = mgvPermitData.t({
      outbound_tkn: $(base),
      inbound_tkn: $(quote),
      owner: good_owner,
      spender: $(this),
      value: 1 ether,
      nonce: 0,
      deadline: block.timestamp + 1,
      key: good_owner_key,
      mgv: mgv,
      permit_typehash: mgv.PERMIT_TYPEHASH(),
      domain_separator: mgv.DOMAIN_SEPARATOR()
    });
  }

<<<<<<< HEAD
  function snipeFor(uint value, address who) internal returns (uint, uint, uint, uint, uint) {
    int logPrice = LogPriceLib.logPriceFromPrice_e18(1 ether);
    return mgv.snipesFor(olKey, wrap_dynamic([uint(1), uint(logPrice), value, 300_000]), true, who);
=======
  function marketOrderFor(uint value, address who) internal returns (uint, uint, uint, uint) {
    Tick tick = TickLib.tickFromPrice_e18(1 ether);
    return mgv.marketOrderForByTick($(base), $(quote), Tick.unwrap(tick), value, true, who);
>>>>>>> 21335959
  }

  function newOfferByVolume(uint amount) internal {
    mgv.newOfferByVolume(olKey, amount, amount, 100_000, 0);
  }

  function test_no_allowance(uint value) external {
    /* You can use 0 from someone who gave you an allowance of 0. */
    value = bound(value, reader.minVolume(olKey, 100_000), type(uint96).max); //can't create an offer below density
    deal($(base), $(this), value);
    deal($(quote), good_owner, value);
    newOfferByVolume(value);
    vm.expectRevert("mgv/lowAllowance");
    marketOrderFor(value, good_owner);
  }

  function test_wrong_owner() public {
    permit_data.signer(bad_owner_key);
    vm.expectRevert("mgv/permit/invalidSignature");
    permit_data.submit();
  }

  function test_wrong_deadline() public {
    permit_data.deadline = 0;
    vm.expectRevert("mgv/permit/expired");
    permit_data.submit();
  }

  function test_late_nonce() public {
    permit_data.nonce = 1;
    vm.expectRevert("mgv/permit/invalidSignature");
    permit_data.submit();
  }

  function test_early_nonce() public {
    stdstore.target($(mgv)).sig(mgv.nonces.selector).with_key(good_owner).checked_write(1);

    vm.expectRevert("mgv/permit/invalidSignature");
    permit_data.submit();
  }

  function test_wrong_outbound() public {
    permit_data.outbound_tkn = address(1);
    permit_data.submit();
    assertEq(mgv.allowances($(base), $(quote), good_owner, $(this)), 0, "Allowance should be 0");
  }

  function test_wrong_inbound() public {
    permit_data.inbound_tkn = address(1);
    permit_data.submit();
    assertEq(mgv.allowances($(base), $(quote), good_owner, $(this)), 0, "Allowance should be 0");
  }

  function test_wrong_spender() public {
    permit_data.spender = address(1);
    permit_data.submit();
    assertEq(mgv.allowances($(base), $(quote), good_owner, $(this)), 0, "Allowance should be 0");
  }

  function test_good_permit(uint96 value) public {
    permit_data.value = value;
    permit_data.submit();

    assertEq(mgv.allowances($(base), $(quote), good_owner, $(this)), value, "Allowance not set");
  }

  function test_allowance_works() public {
    uint value = 1 ether;
    // set allowance manually
    stdstore.target($(mgv)).sig(mgv.allowances.selector).with_key($(base)).with_key($(quote)).with_key(good_owner)
      .with_key($(this)).checked_write(value);

    deal($(base), $(this), value);
    deal($(quote), good_owner, value);
    newOfferByVolume(value);
    (uint takerGot, uint takerGave,,) = marketOrderFor(value / 2, good_owner);
    assertEq(takerGot, value / 2, "takerGot should be 1 ether");
    assertEq(takerGave, value / 2, "takerGot should be 1 ether");

    assertEq(
      mgv.allowances($(base), $(quote), good_owner, $(this)), value / 2 + (value % 2), "Allowance incorrectly decreased"
    );
  }
}

/* Permit utilities */

library mgvPermitData {
  Vm private constant vm = Vm(address(uint160(uint(keccak256("hevm cheat code")))));

  struct t {
    address outbound_tkn;
    address inbound_tkn;
    address owner;
    address spender;
    uint value;
    uint nonce;
    uint deadline;
    // used at submit() time
    uint key;
    // easier to store here (avoids an extra `mgv` arg to lib fns)
    AbstractMangrove mgv;
    // must preread from mangrove since calling mgv
    // just-in-time will trip up `expectRevert`
    // (looking for a fix to this)
    bytes32 permit_typehash;
    bytes32 domain_separator;
  }

  function signer(t storage p, uint key) internal returns (t storage) {
    p.key = key;
    return p;
  }

  function sign(t storage p) internal view returns (uint8 v, bytes32 r, bytes32 s) {
    bytes32 digest = keccak256(
      abi.encodePacked(
        "\x19\x01",
        p.domain_separator,
        keccak256(
          abi.encode(p.permit_typehash, p.outbound_tkn, p.inbound_tkn, p.owner, p.spender, p.value, p.nonce, p.deadline)
        )
      )
    );
    return vm.sign(p.key, digest);
  }

  function submit(t storage p) internal {
    (uint8 v, bytes32 r, bytes32 s) = sign(p);
    p.mgv.permit({
      outbound_tkn: p.outbound_tkn,
      inbound_tkn: p.inbound_tkn,
      owner: p.owner,
      spender: p.spender,
      value: p.value,
      deadline: p.deadline,
      v: v,
      r: r,
      s: s
    });
  }
}<|MERGE_RESOLUTION|>--- conflicted
+++ resolved
@@ -84,15 +84,9 @@
     });
   }
 
-<<<<<<< HEAD
-  function snipeFor(uint value, address who) internal returns (uint, uint, uint, uint, uint) {
+  function marketOrderFor(uint value, address who) internal returns (uint, uint, uint, uint) {
     int logPrice = LogPriceLib.logPriceFromPrice_e18(1 ether);
-    return mgv.snipesFor(olKey, wrap_dynamic([uint(1), uint(logPrice), value, 300_000]), true, who);
-=======
-  function marketOrderFor(uint value, address who) internal returns (uint, uint, uint, uint) {
-    Tick tick = TickLib.tickFromPrice_e18(1 ether);
-    return mgv.marketOrderForByTick($(base), $(quote), Tick.unwrap(tick), value, true, who);
->>>>>>> 21335959
+    return mgv.marketOrderForByLogPrice(olKey, logPrice, value, true, who);
   }
 
   function newOfferByVolume(uint amount) internal {

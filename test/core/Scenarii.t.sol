--- conflicted
+++ resolved
@@ -80,44 +80,6 @@
     saveBalances();
   }
 
-<<<<<<< HEAD
-  function test_snipe_insert_and_fail() public {
-    offerOf = insert();
-
-    saveBalances();
-    saveOffers();
-    expectFrom($(mgv));
-    emit OrderStart();
-    expectFrom($(mgv));
-    emit OrderComplete(
-      olKey.hash(),
-      address(taker),
-      0.3 ether * (10_000 - testFee) / 10_000,
-      374979485972146063, // should not be hardcoded
-      0,
-      0.3 ether * testFee / 10_000
-    );
-    snipe();
-    logOrderBook(olKey, 4);
-
-    // restore offer that was deleted after partial fill, minus taken amount
-    makers.getMaker(2).updateOfferByVolume(1 ether - 0.375 ether, 0.8 ether - 0.3 ether, 80_000, 2);
-
-    logOrderBook(olKey, 4);
-
-    saveBalances();
-    saveOffers();
-    mo();
-    logOrderBook(olKey, 4);
-
-    saveBalances();
-    saveOffers();
-    collectFailingOffer(offerOf[0]);
-    logOrderBook(olKey, 4);
-    saveBalances();
-    saveOffers();
-  }
-=======
   // FIXME: Can this test be made meaningful without snipe?
   // function test_snipe_insert_and_fail() public {
   //   offerOf = insert();
@@ -156,7 +118,6 @@
   //   saveBalances();
   //   saveOffers();
   // }
->>>>>>> 21335959
 
   /* **************** TEST ROUTINES ************* */
 
@@ -306,64 +267,6 @@
     uint expectedFee;
   }
 
-<<<<<<< HEAD
-  function snipe() internal returns (uint takerGot, uint takerGave, uint expectedFee) {
-    Bag memory bag;
-    bag.orderAmount = 0.3 ether;
-    bag.snipedId = 2;
-    // uint orderAmount = 0.3 ether;
-    // uint snipedId = 2;
-    expectedFee = reader.getFee(olKey, bag.orderAmount);
-    TestMaker maker = makers.getMaker(bag.snipedId); // maker whose offer will be sniped
-
-    //(uint init_mkr_wants, uint init_mkr_gives,,,,,)=mgv.getOfferInfo(2);
-    //---------------SNIPE------------------//
-    {
-      bool takeSuccess;
-      (takeSuccess, takerGot, takerGave,,) = taker.takeWithInfo(bag.snipedId, bag.orderAmount);
-
-      assertTrue(takeSuccess, "snipe should be a success");
-    }
-    assertEq(
-      base.balanceOf(address(mgv)), //actual
-      balances.mgvBalanceBase + expectedFee, // expected
-      "incorrect Mangrove A balance"
-    );
-    assertEq(
-      base.balanceOf(address(taker)), // actual
-      balances.takerBalanceA + bag.orderAmount - expectedFee, // expected
-      "incorrect taker A balance"
-    );
-    assertEq(
-      takerGot,
-      bag.orderAmount - expectedFee, // expected
-      "Incorrect takerGot"
-    );
-    {
-      uint shouldGive =
-        (bag.orderAmount * offers[bag.snipedId][Info.makerWants]) / offers[bag.snipedId][Info.makerGives];
-      assertApproxEqRel(
-        quote.balanceOf(address(taker)), balances.takerBalanceB - shouldGive, relError(10), "incorrect taker B balance"
-      );
-      assertApproxEqRel(takerGave, shouldGive, relError(10), "Incorrect takerGave");
-    }
-    assertEq(
-      base.balanceOf(address(maker)),
-      balances.makersBalanceA[bag.snipedId] - bag.orderAmount,
-      "incorrect maker A balance"
-    );
-    assertApproxEqRel(
-      quote.balanceOf(address(maker)),
-      balances.makersBalanceB[bag.snipedId]
-        + (bag.orderAmount * offers[bag.snipedId][Info.makerWants]) / offers[bag.snipedId][Info.makerGives],
-      relError(10),
-      "incorrect maker B balance"
-    );
-    // Testing residual offer
-    (MgvStructs.OfferUnpacked memory ofr,) = mgv.offerInfo(olKey, bag.snipedId);
-    assertTrue(ofr.gives == 0, "Offer should not have a residual");
-  }
-=======
   // FIXME: Can this meaningfully be converted to clean and/or marketOrder?
   // function snipe() internal returns (uint takerGot, uint takerGave, uint expectedFee) {
   //   Bag memory bag;
@@ -421,7 +324,6 @@
   //   (MgvStructs.OfferUnpacked memory ofr,) = mgv.offerInfo($(base), $(quote), bag.snipedId);
   //   assertTrue(ofr.gives == 0, "Offer should not have a residual");
   // }
->>>>>>> 21335959
 }
 
 contract DeepCollectTest is MangroveTest {

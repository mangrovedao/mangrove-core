--- conflicted
+++ resolved
@@ -80,46 +80,6 @@
     saveBalances();
   }
 
-<<<<<<< HEAD
-  function test_snipe_insert_and_fail() public {
-    offerOf = insert();
-
-    saveBalances();
-    saveOffers();
-    // expectFrom($(mgv));
-    // emit OrderStart(
-    //   $(base),
-    //   $(quote),
-    //   address(taker),
-    //   0,
-    //   0.3 ether,
-    //   true
-    // );
-    // expectFrom($(mgv));
-    // emit OrderComplete(
-    //   0.3 ether * testFee / 10_000
-    // );
-    // snipe();
-    logOrderBook($(base), $(quote), 4);
-
-    // restore offer that was deleted after partial fill, minus taken amount
-    makers.getMaker(2).updateOfferByVolume(1 ether - 0.375 ether, 0.8 ether - 0.3 ether, 80_000, 2);
-
-    logOrderBook($(base), $(quote), 4);
-
-    saveBalances();
-    saveOffers();
-    mo();
-    logOrderBook($(base), $(quote), 4);
-
-    saveBalances();
-    saveOffers();
-    collectFailingOffer(offerOf[0]);
-    logOrderBook($(base), $(quote), 4);
-    saveBalances();
-    saveOffers();
-  }
-=======
   // FIXME: Can this test be made meaningful without snipe?
   // function test_snipe_insert_and_fail() public {
   //   offerOf = insert();
@@ -158,7 +118,6 @@
   //   saveBalances();
   //   saveOffers();
   // }
->>>>>>> 14e89371
 
   /* **************** TEST ROUTINES ************* */
 

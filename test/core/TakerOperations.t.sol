--- conflicted
+++ resolved
@@ -51,12 +51,8 @@
 
   function test_snipe_reverts_if_taker_is_blacklisted_for_quote() public {
     uint weiBalanceBefore = mgv.balanceOf($(this));
-<<<<<<< HEAD
-    uint ofr = mkr.newOffer(1 ether, 1 ether, 100_000, 0);
-    Tick offerTick = pair.offers(ofr).tick();
-=======
-    uint ofr = mkr.newOfferByVolume(1 ether, 1 ether, 100_000, 0);
->>>>>>> 28246441
+    uint ofr = mkr.newOfferByVolume(1 ether, 1 ether, 100_000, 0);
+    Tick offerTick = pair.offers(ofr).tick();
     mkr.expect("mgv/tradeSuccess"); // trade should be OK on the maker side
     quote.approve($(mgv), 1 ether);
     quote.blacklists($(this));
@@ -68,12 +64,8 @@
 
   function test_snipe_reverts_if_taker_is_blacklisted_for_base() public {
     uint weiBalanceBefore = mgv.balanceOf($(this));
-<<<<<<< HEAD
-    uint ofr = mkr.newOffer(1 ether, 1 ether, 100_000, 0);
-    Tick offerTick = pair.offers(ofr).tick();
-=======
-    uint ofr = mkr.newOfferByVolume(1 ether, 1 ether, 100_000, 0);
->>>>>>> 28246441
+    uint ofr = mkr.newOfferByVolume(1 ether, 1 ether, 100_000, 0);
+    Tick offerTick = pair.offers(ofr).tick();
     mkr.expect("mgv/tradeSuccess"); // trade should be OK on the maker side
     quote.approve($(mgv), 1 ether);
     base.blacklists($(this));
@@ -85,12 +77,8 @@
 
   function test_snipe_fails_if_price_has_changed() public {
     uint weiBalanceBefore = mgv.balanceOf($(this));
-<<<<<<< HEAD
-    uint ofr = mkr.newOffer(1 ether, 1 ether, 100_000, 0);
-    Tick offerTick = pair.offers(ofr).tick();
-=======
-    uint ofr = mkr.newOfferByVolume(1 ether, 1 ether, 100_000, 0);
->>>>>>> 28246441
+    uint ofr = mkr.newOfferByVolume(1 ether, 1 ether, 100_000, 0);
+    Tick offerTick = pair.offers(ofr).tick();
     mkr.expect("mgv/tradeSuccess"); // trade should be OK on the maker side
     quote.approve($(mgv), 1 ether);
     (uint successes, uint got, uint gave,,) =
@@ -111,12 +99,8 @@
   }
 
   function test_snipe_fillWants() public {
-<<<<<<< HEAD
-    uint ofr = mkr.newOffer(1 ether, 1 ether, 100_000, 0);
-    Tick offerTick = pair.offers(ofr).tick();
-=======
-    uint ofr = mkr.newOfferByVolume(1 ether, 1 ether, 100_000, 0);
->>>>>>> 28246441
+    uint ofr = mkr.newOfferByVolume(1 ether, 1 ether, 100_000, 0);
+    Tick offerTick = pair.offers(ofr).tick();
     mkr.expect("mgv/tradeSuccess"); // trade should be OK on the maker side
     quote.approve($(mgv), 1 ether);
     (uint successes, uint got, uint gave,,) =
@@ -129,16 +113,10 @@
   function test_multiple_snipes_fillWants() public {
     uint i;
     uint[] memory ofrs = new uint[](3);
-<<<<<<< HEAD
-    ofrs[i++] = mkr.newOffer(1 ether, 1 ether, 100_000, 0);
-    ofrs[i++] = mkr.newOffer(1 ether, 1 ether, 100_000, 0);
-    ofrs[i++] = mkr.newOffer(1 ether, 1 ether, 100_000, 0);
-    Tick offersTick = mgv.offers($(base), $(quote), ofrs[0]).tick();
-=======
     ofrs[i++] = mkr.newOfferByVolume(1 ether, 1 ether, 100_000, 0);
     ofrs[i++] = mkr.newOfferByVolume(1 ether, 1 ether, 100_000, 0);
     ofrs[i++] = mkr.newOfferByVolume(1 ether, 1 ether, 100_000, 0);
->>>>>>> 28246441
+    Tick offersTick = mgv.offers($(base), $(quote), ofrs[0]).tick();
 
     mkr.expect("mgv/tradeSuccess"); // trade should be OK on the maker side
     quote.approve($(mgv), 3 ether);
@@ -164,12 +142,8 @@
   event Transfer(address indexed from, address indexed to, uint value);
 
   function test_snipe_fillWants_zero() public {
-<<<<<<< HEAD
-    uint ofr = mkr.newOffer(1 ether, 1 ether, 100_000, 0);
-    Tick offerTick = pair.offers(ofr).tick();
-=======
-    uint ofr = mkr.newOfferByVolume(1 ether, 1 ether, 100_000, 0);
->>>>>>> 28246441
+    uint ofr = mkr.newOfferByVolume(1 ether, 1 ether, 100_000, 0);
+    Tick offerTick = pair.offers(ofr).tick();
     assertTrue(mgv.offers($(base), $(quote), ofr).isLive(), "Offer should be in the book");
     mkr.expect("mgv/tradeSuccess"); // trade should be OK on the maker side
     quote.approve($(mgv), 1 ether);
@@ -225,12 +199,8 @@
   }
 
   function test_snipe_fillGives_zero() public {
-<<<<<<< HEAD
-    uint ofr = mkr.newOffer(1 ether, 1 ether, 100_000, 0);
-    Tick offerTick = pair.offers(ofr).tick();
-=======
-    uint ofr = mkr.newOfferByVolume(1 ether, 1 ether, 100_000, 0);
->>>>>>> 28246441
+    uint ofr = mkr.newOfferByVolume(1 ether, 1 ether, 100_000, 0);
+    Tick offerTick = pair.offers(ofr).tick();
     assertTrue(mgv.offers($(base), $(quote), ofr).isLive(), "Offer should be in the book");
     mkr.expect("mgv/tradeSuccess"); // trade should be OK on the maker side
     quote.approve($(mgv), 1 ether);
@@ -308,12 +278,8 @@
   function test_taker_reimbursed_if_maker_doesnt_pay() public {
     uint mkr_provision = reader.getProvision($(base), $(quote), 100_000);
     quote.approve($(mgv), 1 ether);
-<<<<<<< HEAD
-    uint ofr = refusemkr.newOffer(1 ether, 1 ether, 100_000, 0);
-    Tick offerTick = pair.offers(ofr).tick();
-=======
     uint ofr = refusemkr.newOfferByVolume(1 ether, 1 ether, 100_000, 0);
->>>>>>> 28246441
+    Tick offerTick = pair.offers(ofr).tick();
     mkr.expect("mgv/makerTransferFail"); // status visible in the posthook
     uint beforeQuote = quote.balanceOf($(this));
     uint beforeWei = $(this).balance;
@@ -331,12 +297,8 @@
   }
 
   function test_taker_reverts_on_penalty_triggers_revert() public {
-<<<<<<< HEAD
-    uint ofr = refusemkr.newOffer(1 ether, 1 ether, 50_000, 0);
-    Tick offerTick = pair.offers(ofr).tick();
-=======
     uint ofr = refusemkr.newOfferByVolume(1 ether, 1 ether, 50_000, 0);
->>>>>>> 28246441
+    Tick offerTick = pair.offers(ofr).tick();
     refuseReceive = true;
     quote.approve($(mgv), 1 ether);
 
@@ -347,12 +309,8 @@
   function test_taker_reimbursed_if_maker_is_blacklisted_for_base() public {
     uint mkr_provision = reader.getProvision($(base), $(quote), 100_000);
     quote.approve($(mgv), 1 ether);
-<<<<<<< HEAD
-    uint ofr = mkr.newOffer(1 ether, 1 ether, 100_000, 0);
-    Tick offerTick = pair.offers(ofr).tick();
-=======
-    uint ofr = mkr.newOfferByVolume(1 ether, 1 ether, 100_000, 0);
->>>>>>> 28246441
+    uint ofr = mkr.newOfferByVolume(1 ether, 1 ether, 100_000, 0);
+    Tick offerTick = pair.offers(ofr).tick();
     mkr.expect("mgv/makerTransferFail"); // status visible in the posthook
 
     base.blacklists(address(mkr));
@@ -374,12 +332,8 @@
   function test_taker_reimbursed_if_maker_is_blacklisted_for_quote() public {
     uint mkr_provision = reader.getProvision($(base), $(quote), 100_000);
     quote.approve($(mgv), 1 ether);
-<<<<<<< HEAD
-    uint ofr = mkr.newOffer(1 ether, 1 ether, 100_000, 0);
-    Tick offerTick = pair.offers(ofr).tick();
-=======
-    uint ofr = mkr.newOfferByVolume(1 ether, 1 ether, 100_000, 0);
->>>>>>> 28246441
+    uint ofr = mkr.newOfferByVolume(1 ether, 1 ether, 100_000, 0);
+    Tick offerTick = pair.offers(ofr).tick();
     mkr.expect("mgv/makerReceiveFail"); // status visible in the posthook
 
     quote.blacklists(address(mkr));
@@ -401,12 +355,8 @@
 
   function test_taker_collects_failing_offer() public {
     quote.approve($(mgv), 1 ether);
-<<<<<<< HEAD
-    uint ofr = failmkr.newOffer(1 ether, 1 ether, 50_000, 0);
-    Tick offerTick = pair.offers(ofr).tick();
-=======
     uint ofr = failmkr.newOfferByVolume(1 ether, 1 ether, 50_000, 0);
->>>>>>> 28246441
+    Tick offerTick = pair.offers(ofr).tick();
     uint beforeWei = $(this).balance;
 
     (uint successes, uint takerGot, uint takerGave,,) =
@@ -419,12 +369,8 @@
   function test_taker_reimbursed_if_maker_reverts() public {
     uint mkr_provision = reader.getProvision($(base), $(quote), 50_000);
     quote.approve($(mgv), 1 ether);
-<<<<<<< HEAD
-    uint ofr = failmkr.newOffer(1 ether, 1 ether, 50_000, 0);
-    Tick offerTick = pair.offers(ofr).tick();
-=======
     uint ofr = failmkr.newOfferByVolume(1 ether, 1 ether, 50_000, 0);
->>>>>>> 28246441
+    Tick offerTick = pair.offers(ofr).tick();
     uint beforeQuote = quote.balanceOf($(this));
     uint beforeWei = $(this).balance;
 
@@ -444,12 +390,8 @@
     mgv.setFee($(base), $(quote), 3);
 
     uint balTaker = base.balanceOf($(this));
-<<<<<<< HEAD
-    uint ofr = mkr.newOffer(1 ether, 1 ether, 50_000, 0);
-    Tick offerTick = pair.offers(ofr).tick();
-=======
     uint ofr = mkr.newOfferByVolume(1 ether, 1 ether, 50_000, 0);
->>>>>>> 28246441
+    Tick offerTick = pair.offers(ofr).tick();
     quote.approve($(mgv), 1 ether);
     uint shouldGet = reader.minusFee($(base), $(quote), 1 ether);
     mgv.snipes($(base), $(quote), wrap_dynamic([ofr, uint(Tick.unwrap(offerTick)), 1 ether, 50_000]), true);
@@ -458,24 +400,16 @@
 
   function test_taker_hasnt_approved_base_succeeds_order_wo_fee() public {
     uint balTaker = base.balanceOf($(this));
-<<<<<<< HEAD
-    uint ofr = mkr.newOffer(1 ether, 1 ether, 50_000, 0);
-    Tick offerTick = pair.offers(ofr).tick();
-=======
     uint ofr = mkr.newOfferByVolume(1 ether, 1 ether, 50_000, 0);
->>>>>>> 28246441
+    Tick offerTick = pair.offers(ofr).tick();
     quote.approve($(mgv), 1 ether);
     mgv.snipes($(base), $(quote), wrap_dynamic([ofr, uint(Tick.unwrap(offerTick)), 1 ether, 50_000]), true);
     assertEq(base.balanceOf($(this)) - balTaker, 1 ether, "Incorrect delivered amount");
   }
 
   function test_taker_hasnt_approved_quote_fails_order() public {
-<<<<<<< HEAD
-    uint ofr = mkr.newOffer(1 ether, 1 ether, 50_000, 0);
-    Tick offerTick = pair.offers(ofr).tick();
-=======
     uint ofr = mkr.newOfferByVolume(1 ether, 1 ether, 50_000, 0);
->>>>>>> 28246441
+    Tick offerTick = pair.offers(ofr).tick();
     base.approve($(mgv), 1 ether);
 
     vm.expectRevert("mgv/takerTransferFail");
@@ -483,12 +417,8 @@
   }
 
   function test_simple_snipe() public {
-<<<<<<< HEAD
-    uint ofr = mkr.newOffer(1.1 ether, 1 ether, 50_000, 0);
-    Tick offerTick = pair.offers(ofr).tick();
-=======
     uint ofr = mkr.newOfferByVolume(1.1 ether, 1 ether, 50_000, 0);
->>>>>>> 28246441
+    Tick offerTick = pair.offers(ofr).tick();
     base.approve($(mgv), 10 ether);
     quote.approve($(mgv), 10 ether);
     uint balTaker = base.balanceOf($(this));
@@ -550,12 +480,8 @@
   // before ticks: testing whether a wants of 0 works
   // after ticks: wants of 0 not possible since we store log(wants/gives) as tick. Testing with an extremely small amount.
   function test_fillGives_at_0_wants_works() public {
-<<<<<<< HEAD
-    uint ofr = mkr.newOffer(10, 2 ether, 50_000, 0);
-    Tick offerTick = pair.offers(ofr).tick();
-=======
     uint ofr = mkr.newOfferByVolume(10, 2 ether, 50_000, 0);
->>>>>>> 28246441
+    Tick offerTick = pair.offers(ofr).tick();
     mkr.expect("mgv/tradeSuccess");
     quote.approve($(mgv), 10 ether);
 
@@ -589,12 +515,8 @@
   }
 
   function test_taker_has_no_quote_fails_order() public {
-<<<<<<< HEAD
-    uint ofr = mkr.newOffer(100 ether, 2 ether, 50_000, 0);
-    Tick offerTick = pair.offers(ofr).tick();
-=======
     uint ofr = mkr.newOfferByVolume(100 ether, 2 ether, 50_000, 0);
->>>>>>> 28246441
+    Tick offerTick = pair.offers(ofr).tick();
     mkr.expect("mgv/tradeSuccess");
 
     quote.approve($(mgv), 100 ether);
@@ -605,12 +527,8 @@
   }
 
   function test_maker_has_not_enough_base_fails_order() public {
-<<<<<<< HEAD
-    uint ofr = mkr.newOffer(1 ether, 100 ether, 100_000, 0);
-    Tick offerTick = pair.offers(ofr).tick();
-=======
     uint ofr = mkr.newOfferByVolume(1 ether, 100 ether, 100_000, 0);
->>>>>>> 28246441
+    Tick offerTick = pair.offers(ofr).tick();
     mkr.expect("mgv/makerTransferFail");
     // getting rid of base tokens
     //mkr.transferToken(base,$(this),5 ether);
@@ -638,76 +556,6 @@
   // }
 
   // FIXME restricting to uint72 so maximum price is not reached
-<<<<<<< HEAD
-  function test_snipe_correct_amount_auto(uint72 makerWants, uint72 makerGives, uint72 factor1, uint16 pc) public {
-    vm.assume(factor1 > 0);
-    vm.assume(makerWants > 0);
-    vm.assume(makerGives > 0);
-
-    // uint takerWants = uint(makerGives) / (uint(factor1)*uint(factor2));
-    uint takerWants = uint(makerGives) / uint(factor1);
-    // uint takerWants = uint(makerGives) *100 / (uint(factor1)*uint(factor2)*100);
-    // uint takerGives = uint(makerWants) *100 / (uint(factor1)*100);
-
-    // vm.assume(takerWants > 0);
-
-    mgv.setDensityFixed($(base), $(quote), 0);
-    uint ofr = mkr.newOffer(makerWants, makerGives, 100_000, 0);
-    MgvStructs.OfferPacked offer = pair.offers(ofr);
-    pc = uint16(bound(pc, 0, 10_000));
-    Tick takerTick = offer.tick();
-    // if I round down takerGives: what? well I reudce the price allowed, and so might mistakenly think (in execute()) that the taker is not ok with the offer (because I reduced the price more here, than I reduced it when I stored the offer?).
-    // but then if I round it up, somehow I get also a roudned down takerGave in execute(), that is even lower a.... ahhh?
-
-    // Actual makerWants due to loss of precision when inserting offer.
-    makerWants = uint72(offer.wants());
-    uint takerGives = takerWants == 0 ? 0 : takerTick.inboundFromOutboundUpTick(takerWants);
-    vm.assume(uint72(takerGives) == takerGives);
-
-    if (takerGives > 0) {
-      uint takerPriceE18 = takerGives * 1e18 / takerWants;
-      // If price is not high enough then we it must because of rounding due to too small gives/wants.
-      if (takerTick.priceFromTick_e18() > takerPriceE18) {
-        // ensure just one more gives passes price
-        assertLe(takerTick.priceFromTick_e18(), (takerGives + 1) * 1e18 / takerWants);
-        // TODO: Hopefully this is removed by changing targets to tick,volume - otherwise, try stabilizing test without this assume(false).
-        // bail out as price is too low
-        vm.assume(false);
-      }
-      assertLe(
-        takerPriceE18,
-        Tick.wrap(Tick.unwrap(takerTick) + 1).priceFromTick_e18(),
-        "TakerGives should not overestimate too much"
-      );
-    }
-
-    // Tick takerTick = Tick.wrap(Tick.unwrap(offer.tick())*10_000/(pc*10_000));
-    // takerWants = random
-    // takerGives =
-    // if you want to snipe offer (tick,og):
-    // - goal is to give (tw,tg) such that tick.ow(og)*tw <= og*tg
-    // - i don't want to do tick compare for now because how do I do tick compare for market order?
-    // - i woud like takerGives=0 OK (and takerWants=0 ok too?)
-    // - if I take tw as given and apply the tick, I get tg=tick.ow(tw), which... will work?
-
-    deal($(quote), address(this), type(uint).max);
-    deal($(base), address(mkr), type(uint).max);
-    mkr.approveMgv(base, type(uint).max);
-    quote.approve($(mgv), type(uint).max);
-
-    Tick snipeTick = TickLib.tickFromTakerVolumes(takerGives, takerWants);
-    (uint successes, uint takerGot,,,) =
-      mgv.snipes($(base), $(quote), wrap_dynamic([ofr, uint(Tick.unwrap(snipeTick)), takerWants, 100_000]), true);
-    assertEq(successes, 1, "order should succeed");
-    assertEq(takerGot, takerWants, "wrong takerGot");
-    // Taker does not give all it has since it overestimates price - assertEq(takerGave, takerGives, "wrong takerGave");
-  }
-
-  function test_maker_revert_is_logged() public {
-    uint ofr = mkr.newOffer(1 ether, 1 ether, 50_000, 0);
-    MgvStructs.OfferPacked offer = pair.offers(ofr);
-    Tick offerTick = offer.tick();
-=======
   // FIXME: This fails with args=[1, 2, 1, 0], unclear why. Commenting out for now.
   // function test_snipe_correct_amount_auto(uint72 makerWants, uint72 makerGives, uint72 factor1, uint16 pc) public {
   //   vm.assume(factor1 > 0);
@@ -774,7 +622,8 @@
 
   function test_maker_revert_is_logged() public {
     uint ofr = mkr.newOfferByVolume(1 ether, 1 ether, 50_000, 0);
->>>>>>> 28246441
+    MgvStructs.OfferPacked offer = pair.offers(ofr);
+    Tick offerTick = offer.tick();
     mkr.expect("mgv/makerRevert");
     mkr.shouldRevert(true);
     quote.approve($(mgv), 1 ether);
@@ -784,12 +633,8 @@
   }
 
   function test_snipe_on_higher_price_fails() public {
-<<<<<<< HEAD
-    uint ofr = mkr.newOffer(1 ether, 1 ether, 100_000, 0);
-    Tick offerTick = pair.offers(ofr).tick();
-=======
-    uint ofr = mkr.newOfferByVolume(1 ether, 1 ether, 100_000, 0);
->>>>>>> 28246441
+    uint ofr = mkr.newOfferByVolume(1 ether, 1 ether, 100_000, 0);
+    Tick offerTick = pair.offers(ofr).tick();
     quote.approve($(mgv), 0.5 ether);
 
     (uint successes,,,,) =
@@ -798,12 +643,8 @@
   }
 
   function test_snipe_on_higher_gas_fails() public {
-<<<<<<< HEAD
-    uint ofr = mkr.newOffer(1 ether, 1 ether, 100_000, 0);
-    Tick offerTick = pair.offers(ofr).tick();
-=======
-    uint ofr = mkr.newOfferByVolume(1 ether, 1 ether, 100_000, 0);
->>>>>>> 28246441
+    uint ofr = mkr.newOfferByVolume(1 ether, 1 ether, 100_000, 0);
+    Tick offerTick = pair.offers(ofr).tick();
     quote.approve($(mgv), 1 ether);
 
     (uint successes,,,,) =
@@ -812,12 +653,8 @@
   }
 
   function test_detect_lowgas() public {
-<<<<<<< HEAD
-    uint ofr = mkr.newOffer(1 ether, 1 ether, 100_000, 0);
-    Tick offerTick = pair.offers(ofr).tick();
-=======
-    uint ofr = mkr.newOfferByVolume(1 ether, 1 ether, 100_000, 0);
->>>>>>> 28246441
+    uint ofr = mkr.newOfferByVolume(1 ether, 1 ether, 100_000, 0);
+    Tick offerTick = pair.offers(ofr).tick();
     quote.approve($(mgv), 100 ether);
 
     uint[4][] memory targets = wrap_dynamic([ofr, uint(Tick.unwrap(offerTick)), 1 ether, 100_000]);
@@ -832,12 +669,8 @@
   }
 
   function test_snipe_on_lower_price_succeeds() public {
-<<<<<<< HEAD
-    uint ofr = mkr.newOffer(1 ether, 1 ether, 100_000, 0);
-    Tick offerTick = pair.offers(ofr).tick();
-=======
-    uint ofr = mkr.newOfferByVolume(1 ether, 1 ether, 100_000, 0);
->>>>>>> 28246441
+    uint ofr = mkr.newOfferByVolume(1 ether, 1 ether, 100_000, 0);
+    Tick offerTick = pair.offers(ofr).tick();
     quote.approve($(mgv), 2 ether);
     uint balTaker = base.balanceOf($(this));
     uint balMaker = quote.balanceOf(address(mkr));
@@ -917,12 +750,8 @@
   function test_snipe_with_0_wants_ejects_offer() public {
     quote.approve($(mgv), 1 ether);
     uint mkrBal = base.balanceOf(address(mkr));
-<<<<<<< HEAD
-    uint ofr = mkr.newOffer(0.1 ether, 0.1 ether, 50_000, 0);
-    Tick offerTick = pair.offers(ofr).tick();
-=======
     uint ofr = mkr.newOfferByVolume(0.1 ether, 0.1 ether, 50_000, 0);
->>>>>>> 28246441
+    Tick offerTick = pair.offers(ofr).tick();
 
     (uint successes,,,,) =
       mgv.snipes($(base), $(quote), wrap_dynamic([ofr, uint(Tick.unwrap(offerTick)), 0, 50_000]), true);
@@ -934,14 +763,10 @@
   function test_unsafe_gas_left_fails_order() public {
     mgv.setGasbase($(base), $(quote), 1);
     quote.approve($(mgv), 1 ether);
-<<<<<<< HEAD
-    uint ofr = mkr.newOffer(1 ether, 1 ether, 120_000, 0);
+    uint ofr = mkr.newOfferByVolume(1 ether, 1 ether, 120_000, 0);
     Tick offerTick = pair.offers(ofr).tick();
 
     uint[4][] memory targets = wrap_dynamic([ofr, uint(Tick.unwrap(offerTick)), 1 ether, 120_000]);
-=======
-    uint ofr = mkr.newOfferByVolume(1 ether, 1 ether, 120_000, 0);
->>>>>>> 28246441
     vm.expectRevert("mgv/notEnoughGasForMakerTrade");
     mgv.snipes{gas: 120_000}($(base), $(quote), targets, true);
   }
@@ -949,14 +774,10 @@
   function test_unsafe_gas_left_fails_posthook() public {
     mgv.setGasbase($(base), $(quote), 1);
     quote.approve($(mgv), 1 ether);
-<<<<<<< HEAD
-    uint ofr = mkr.newOffer(1 ether, 1 ether, 120_000, 0);
+    uint ofr = mkr.newOfferByVolume(1 ether, 1 ether, 120_000, 0);
     Tick offerTick = pair.offers(ofr).tick();
 
     uint[4][] memory targets = wrap_dynamic([ofr, uint(Tick.unwrap(offerTick)), 1 ether, 120_000]);
-=======
-    uint ofr = mkr.newOfferByVolume(1 ether, 1 ether, 120_000, 0);
->>>>>>> 28246441
     vm.expectRevert("mgv/notEnoughGasForMakerPosthook");
     mgv.snipes{gas: 280_000}($(base), $(quote), targets, true);
   }
@@ -966,12 +787,8 @@
   // function test_unsafe_gas_left_fails_to_pay_taker() public {
   //   mgv.setGasbase($(base), $(quote), 1);
   //   quote.approve($(mgv), 1 ether);
-<<<<<<< HEAD
-  //   uint ofr = mkr.newOffer(1 ether, 1 ether, 220_000, 0);
+  //   uint ofr = mkr.newOfferByVolume(1 ether, 1 ether, 220_000, 0);
   //   Tick offerTick = pair.offers(ofr).tick();
-=======
-  //   uint ofr = mkr.newOfferByVolume(1 ether, 1 ether, 220_000, 0);
->>>>>>> 28246441
   //   vm.expectRevert("mgv/MgvFailToPayTaker");
   //   mgv.snipes{gas: 240_000}($(mgv), $(base), $(quote), wrap_dynamic([ofr, uint(Tick.unwrap(offerTick)), 1 ether, 220_000]), true);
   // }

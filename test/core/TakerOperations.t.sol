// SPDX-License-Identifier:	AGPL-3.0

pragma solidity ^0.8.10;

import "mgv_test/lib/MangroveTest.sol";
import {MAX_TICK, MIN_TICK, LogPriceLib} from "mgv_lib/TickLib.sol";

/* The following constructs an ERC20 with a transferFrom callback method,
   and a TestTaker which throws away any funds received upon getting
   a callback.*/
contract TakerOperationsTest is MangroveTest {
  TestMaker mkr;
  TestMaker refusemkr;
  TestMaker failmkr;
  TestMaker failNonZeroMkr;

  bool refuseReceive = false;

  receive() external payable {
    if (refuseReceive) {
      revert("no");
    }
  }

  function setUp() public override {
    super.setUp();

    // reset approvals
    base.approve($(mgv), 0);
    quote.approve($(mgv), 0);

    mkr = setupMaker(olKey, "maker");
    refusemkr = setupMaker(olKey, "refusing mkr");
    refusemkr.shouldFail(true);
    failmkr = setupMaker(olKey, "reverting mkr");
    failmkr.shouldRevert(true);
    failNonZeroMkr = setupMaker(olKey, "reverting on non-zero mkr");
    failNonZeroMkr.shouldRevertOnNonZeroGives(true);

    mkr.provisionMgv(10 ether);
    mkr.approveMgv(base, 10 ether);

    refusemkr.provisionMgv(1 ether);
    refusemkr.approveMgv(base, 10 ether);
    failmkr.provisionMgv(1 ether);
    failmkr.approveMgv(base, 10 ether);
    failNonZeroMkr.provisionMgv(1 ether);
    failNonZeroMkr.approveMgv(base, 10 ether);

    deal($(base), address(mkr), 5 ether);
    deal($(base), address(failmkr), 5 ether);
    deal($(base), address(refusemkr), 5 ether);
    deal($(base), address(failNonZeroMkr), 5 ether);

    deal($(quote), address(this), 10 ether);
  }

  /* # `execute` tests */
  /* Test of `execute` which cannot be tested directly, so we test it via `marketOrder`. */

  function test_execute_reverts_if_taker_is_blacklisted_for_quote() public {
    uint weiBalanceBefore = mgv.balanceOf($(this));
    uint ofr = mkr.newOfferByVolume(1 ether, 1 ether, 100_000, 0);
    int logPrice = mgv.offers(olKey, ofr).logPrice();
    mkr.expect("mgv/tradeSuccess"); // trade should be OK on the maker side
    quote.approve($(mgv), 1 ether);
    quote.blacklists($(this));

    vm.expectRevert("mgv/takerTransferFail");
    mgv.marketOrderByLogPrice(olKey, logPrice, 1 ether, true);
    assertEq(weiBalanceBefore, mgv.balanceOf($(this)), "Taker should not take bounty");
  }

  function test_execute_reverts_if_taker_is_blacklisted_for_base() public {
    uint weiBalanceBefore = mgv.balanceOf($(this));
    uint ofr = mkr.newOfferByVolume(1 ether, 1 ether, 100_000, 0);
    int logPrice = mgv.offers(olKey, ofr).logPrice();
    mkr.expect("mgv/tradeSuccess"); // trade should be OK on the maker side
    quote.approve($(mgv), 1 ether);
    base.blacklists($(this));

    vm.expectRevert("mgv/MgvFailToPayTaker");
    mgv.marketOrderByLogPrice(olKey, logPrice, 1 ether, true);
    assertEq(weiBalanceBefore, mgv.balanceOf($(this)), "Taker should not take bounty");
  }

  // The purpose of this test is to make sure inbound volumes are rounded up when partially
  // taking an offer i.e. you can't have the taker pay 0 if the maker sends > 0 to the taker.
  // The test sets this up with a wants=9, gives=10 offer, and the taker asks for a volume of 1.
  function test_taker_cannot_drain_maker() public {
    mgv.setDensityFixed(olKey, 0);
    quote.approve($(mgv), 1 ether);
    mkr.newOfferByVolume(9, 10, 100_000, 0);
    uint oldBal = quote.balanceOf($(this));
    mgv.marketOrderByLogPrice(olKey, LogPriceLib.MAX_LOG_PRICE, 1, true);
    uint newBal = quote.balanceOf($(this));
    assertGt(oldBal, newBal, "oldBal should be strictly higher");
  }

  function test_execute_fillWants() public {
    uint ofr = mkr.newOfferByVolume(1 ether, 1 ether, 100_000, 0);
    int logPrice = mgv.offers(olKey, ofr).logPrice();
    mkr.expect("mgv/tradeSuccess"); // trade should be OK on the maker side
    quote.approve($(mgv), 1 ether);
    (uint got, uint gave,,) = mgv.marketOrderByLogPrice(olKey, logPrice + 1, 0.5 ether, true);
    assertTrue(mkr.makerExecuteWasCalled(ofr), "ofr must be executed or test is void");
    assertEq(got, 0.5 ether, "Taker did not get correct amount");
    assertEq(gave, 0.5 ether, "Taker did not give correct amount");
  }

  function test_execute_free_offer_fillWants_respects_spec() public {
    uint ofr = mkr.newOfferByVolume(1, 1 ether, 100_000, 0);
    assertTrue(mgv.offers(olKey, ofr).isLive(), "Offer should be in the book");
    mkr.expect("mgv/tradeSuccess"); // trade should be OK on the maker side
    quote.approve($(mgv), 1 ether);

    /* Setting fillWants = true means we should not receive more than `wants`.
       Here we are asking for 0.1 eth to an offer that gives 1eth for ~nothing.
       We should still only receive 0.1 eth */
    int logPrice = LogPriceLib.logPriceFromPrice_e18(1 ether);
    (uint got, uint gave,,) = mgv.marketOrderByLogPrice(olKey, logPrice, 0.1 ether, true);
    assertTrue(mkr.makerExecuteWasCalled(ofr), "ofr must be executed or test is void");
    assertApproxEqRel(got, 0.1 ether, relError(10), "Wrong got value");
    assertApproxEqRel(gave, 1, relError(10), "Wrong gave value");
    assertTrue(!mgv.offers(olKey, ofr).isLive(), "Offer should not be in the book");
  }

  function test_execute_free_offer_fillGives_respects_spec() public {
    uint ofr = mkr.newOfferByVolume(0.01 ether, 1 ether, 100_000, 0);
    assertTrue(mgv.offers(olKey, ofr).isLive(), "Offer should be in the book");
    mkr.expect("mgv/tradeSuccess"); // trade should be OK on the maker side
    quote.approve($(mgv), 1 ether);

    /* Setting fillWants = false means we should spend as little as possible to receive
       as much as possible.
       Here despite asking for .1eth the offer gives 1eth for ~0 so we should receive 1eth. */
    int logPrice = LogPriceLib.logPriceFromPrice_e18(1 ether);
    (uint got, uint gave,,) = mgv.marketOrderByLogPrice(olKey, logPrice, 0.1 ether, false);
    assertTrue(mkr.makerExecuteWasCalled(ofr), "ofr must be executed or test is void");
    assertApproxEqRel(got, 1 ether, relError(10), "Wrong got value");
    assertApproxEqRel(gave, 0.01 ether, relError(10), "Wrong gave value");
    assertTrue(!mgv.offers(olKey, ofr).isLive(), "Offer should not be in the book");
  }

  function test_execute_fillGives() public {
    uint ofr = mkr.newOfferByVolume(1 ether, 1 ether, 100_000, 0);
    mkr.expect("mgv/tradeSuccess"); // trade should be OK on the maker side
    quote.approve($(mgv), 1 ether);

    int logPrice = LogPriceLib.logPriceFromPrice_e18(1 ether);
    (uint got, uint gave,,) = mgv.marketOrderByLogPrice(olKey, logPrice, 1 ether, false);
    assertTrue(mkr.makerExecuteWasCalled(ofr), "ofr must be executed or test is void");
    assertEq(got, 1 ether, "Taker did not get correct amount");
    assertEq(gave, 1 ether, "Taker did not get correct amount");
  }

  /* # Market order tests */

  event Transfer(address indexed from, address indexed to, uint value);

  function test_mo_fillWants() public {
    uint ofr1 = mkr.newOfferByVolume(1 ether, 1 ether, 100_000, 0);
    uint ofr2 = mkr.newOfferByVolume(1 ether, 1 ether, 100_000, 0);
    int offerLogPrice1 = mgv.offers(olKey, ofr1).logPrice();
    int offerLogPrice2 = mgv.offers(olKey, ofr2).logPrice();
    mkr.expect("mgv/tradeSuccess"); // trade should be OK on the maker side
    quote.approve($(mgv), 2 ether);

    expectFrom($(mgv));
    emit OrderStart();

    expectFrom($(quote));
    emit Transfer($(this), $(mgv), 1 ether);
    expectFrom($(quote));
    emit Transfer($(mgv), $(mkr), 1 ether);
    expectFrom($(base));
    emit Transfer($(mkr), $(mgv), 1 ether);
    expectFrom($(mgv));
    emit OfferSuccess(olKey.hash(), ofr1, $(this), 1 ether, LogPriceLib.inboundFromOutbound(offerLogPrice1, 1 ether));

    expectFrom($(quote));
    emit Transfer($(this), $(mgv), 0.1 ether);
    expectFrom($(quote));
    emit Transfer($(mgv), $(mkr), 0.1 ether);
    expectFrom($(base));
    emit Transfer($(mkr), $(mgv), 0.1 ether);
    expectFrom($(mgv));
    emit OfferSuccess(
      olKey.hash(), ofr2, $(this), 0.1 ether, LogPriceLib.inboundFromOutbound(offerLogPrice2, 0.1 ether)
    );

    expectFrom($(base));
    emit Transfer($(mgv), $(this), 1.1 ether);
    expectFrom($(mgv));
    emit OrderComplete(olKey.hash(), $(this), 1.1 ether, 1.1 ether, 0, 0);

    (uint got, uint gave,,) = mgv.marketOrderByVolume(olKey, 1.1 ether, 1.9 ether, true);

    assertEq(got, 1.1 ether, "Taker did not get correct amount");
    assertEq(gave, 1.1 ether, "Taker did not get correct amount");
    assertTrue(mkr.makerExecuteWasCalled(ofr1), "ofr1 must be executed or test is void");
    assertTrue(mkr.makerExecuteWasCalled(ofr2), "ofr2 must be executed or test is void");
    assertFalse(mgv.offers(olKey, ofr1).isLive(), "Offer 1 should not be in the book");
    assertFalse(mgv.offers(olKey, ofr2).isLive(), "Offer 2 should not be in the book");
  }

  function test_mo_fillWants_zero() public {
    uint ofr = mkr.newOfferByVolume(1 ether, 1 ether, 100_000, 0);
    int logPrice = mgv.offers(olKey, ofr).logPrice();
    assertTrue(mgv.offers(olKey, ofr).isLive(), "Offer should be in the book");
    quote.approve($(mgv), 1 ether);

    expectFrom($(mgv));
    emit OrderStart();
    expectFrom($(mgv));
    emit OrderComplete(olKey.hash(), $(this), 0 ether, 0 ether, 0, 0);

    (uint got, uint gave,,) = mgv.marketOrderByLogPrice(olKey, logPrice, 0, true);

    assertEq(got, 0 ether, "Taker had too much");
    assertEq(gave, 0 ether, "Taker gave too much");
    assertFalse(mkr.makerExecuteWasCalled(ofr), "ofr must not be executed or test is void");
    assertTrue(mgv.offers(olKey, ofr).isLive(), "Offer should be in the book");
  }

  function test_mo_newBest() public {
    uint ofr = mkr.newOfferByVolume(1 ether, 1 ether, 100_000, 0);
    quote.approve($(mgv), 2 ether);
    assertEq(mgv.best(olKey), ofr, "wrong best offer");
    mgv.marketOrderByVolume(olKey, 2 ether, 4 ether, true);
    assertTrue(mkr.makerExecuteWasCalled(ofr), "ofr must be executed or test is void");
    assertEq(mgv.best(olKey), 0, "there should not be a best offer anymore");
  }

  function test_mo_fillGives() public {
    uint ofr = mkr.newOfferByVolume(1 ether, 1 ether, 100_000, 0);
    uint ofr2 = mkr.newOfferByVolume(1 ether, 1 ether, 100_000, 0);
    mkr.expect("mgv/tradeSuccess"); // trade should be OK on the maker side
    quote.approve($(mgv), 2 ether);
    (uint got, uint gave,,) = mgv.marketOrderByVolume(olKey, 1.1 ether, 1.9 ether, false);
    assertTrue(mkr.makerExecuteWasCalled(ofr), "ofr must be executed or test is void");
    assertTrue(mkr.makerExecuteWasCalled(ofr2), "ofr2 must be executed or test is void");
    assertEq(got, 1.9 ether, "Taker did not get correct amount");
    assertEq(gave, 1.9 ether, "Taker did not give correct amount");
  }

  function test_mo_fillGives_zero() public {
    uint ofr = mkr.newOfferByVolume(1 ether, 1 ether, 100_000, 0);
    int logPrice = mgv.offers(olKey, ofr).logPrice();
    assertTrue(mgv.offers(olKey, ofr).isLive(), "Offer should be in the book");
    mkr.expect("mgv/tradeSuccess"); // trade should be OK on the maker side
    quote.approve($(mgv), 1 ether);

    expectFrom($(mgv));
    emit OrderStart();
    expectFrom($(mgv));
    emit OrderComplete(olKey.hash(), $(this), 0 ether, 0 ether, 0, 0);

    (uint got, uint gave,,) = mgv.marketOrderByLogPrice(olKey, logPrice, 0 ether, false);
    assertEq(got, 0 ether, "Taker had too much");
    assertEq(gave, 0 ether, "Taker gave too much");
    assertFalse(mkr.makerExecuteWasCalled(ofr), "ofr must not be executed or test is void");
    assertTrue(mgv.offers(olKey, ofr).isLive(), "Offer should be in the book");
  }

  function test_mo_fillGivesAll_no_approved_fails() public {
    mkr.newOfferByVolume(1 ether, 1 ether, 100_000, 0);
    mkr.newOfferByVolume(1 ether, 1 ether, 100_000, 0);
    mkr.newOfferByVolume(1 ether, 1 ether, 100_000, 0);
    mkr.expect("mgv/tradeSuccess"); // trade should be OK on the maker side
    quote.approve($(mgv), 2 ether);
    vm.expectRevert("mgv/takerTransferFail");
    mgv.marketOrderByVolume(olKey, 0 ether, 3 ether, false);
  }

  function test_mo_fillGivesAll_succeeds() public {
    uint ofr1 = mkr.newOfferByVolume(1 ether, 1 ether, 100_000, 0);
    uint ofr2 = mkr.newOfferByVolume(1 ether, 1 ether, 100_000, 0);
    uint ofr3 = mkr.newOfferByVolume(1 ether, 1 ether, 100_000, 0);
    mkr.expect("mgv/tradeSuccess"); // trade should be OK on the maker side
    quote.approve($(mgv), 3 ether);
    (uint got, uint gave,,) = mgv.marketOrderByVolume(olKey, 0 ether, 3 ether, false);
    assertEq(got, 3 ether, "Taker did not get correct amount");
    assertEq(gave, 3 ether, "Taker did not get correct amount");
    assertTrue(mkr.makerExecuteWasCalled(ofr1), "ofr1 must be executed or test is void");
    assertTrue(mkr.makerExecuteWasCalled(ofr2), "ofr2 must be executed or test is void");
    assertTrue(mkr.makerExecuteWasCalled(ofr3), "ofr2 must be executed or test is void");
  }

  function test_taker_reimbursed_if_maker_doesnt_pay() public {
    // uint mkr_provision = reader.getProvision(olKey, 100_000);
    quote.approve($(mgv), 1 ether);
    uint ofr = refusemkr.newOfferByVolume(1 ether, 1 ether, 100_000, 0);
    int logPrice = mgv.offers(olKey, ofr).logPrice();
    mkr.expect("mgv/makerTransferFail"); // status visible in the posthook
    uint beforeQuote = quote.balanceOf($(this));
    uint beforeWei = $(this).balance;

    expectFrom($(mgv));
    emit OfferFail(olKey.hash(), ofr, $(this), 1 ether, 1 ether, "mgv/makerTransferFail");
    //TODO: when events can be checked instead of expected, take given penalty instead of ignoring it
    vm.expectEmit(true, true, true, false, $(mgv));
    emit Credit($(refusemkr), 0 /*mkr_provision - penalty*/ );
    (uint successes,) =
      mgv.cleanByImpersonation(olKey, wrap_dynamic(MgvLib.CleanTarget(ofr, logPrice, 100_000, 1 ether)), $(this));
    assertEq(successes, 1, "clean should succeed");
    uint penalty = $(this).balance - beforeWei;
    assertTrue(penalty > 0, "Taker should have been compensated");
    assertTrue(beforeQuote == quote.balanceOf($(this)), "taker balance should not be lower if maker doesn't pay back");
    assertTrue(refusemkr.makerPosthookWasCalled(ofr), "ofr posthook must be called or test is void");
  }

  function test_taker_reverts_on_penalty_triggers_revert() public {
    uint ofr = refusemkr.newOfferByVolume(1 ether, 1 ether, 50_000, 0);
    int logPrice = mgv.offers(olKey, ofr).logPrice();
    refuseReceive = true;
    quote.approve($(mgv), 1 ether);

    vm.expectRevert("mgv/sendPenaltyReverted");
    mgv.marketOrderByLogPrice(olKey, logPrice, 1 ether, true);
  }

  function test_taker_reimbursed_if_maker_is_blacklisted_for_base() public {
    // uint mkr_provision = reader.getProvision(olKey, 100_000);
    quote.approve($(mgv), 1 ether);
    uint ofr = mkr.newOfferByVolume(1 ether, 1 ether, 100_000, 0);
    int logPrice = mgv.offers(olKey, ofr).logPrice();
    mkr.expect("mgv/makerTransferFail"); // status visible in the posthook

    base.blacklists(address(mkr));
    uint beforeQuote = quote.balanceOf($(this));
    uint beforeWei = $(this).balance;

    expectFrom($(mgv));
    emit OfferFail(olKey.hash(), ofr, $(this), 1 ether, 1 ether, "mgv/makerTransferFail");
    //TODO: when events can be checked instead of expected, take given penalty instead of ignoring it
    vm.expectEmit(true, true, true, false, $(mgv));
    emit Credit($(mkr), 0 /*mkr_provision - penalty*/ );
    (uint takerGot, uint takerGave,,) = mgv.marketOrderByLogPrice(olKey, logPrice, 1 ether, true);
    uint penalty = $(this).balance - beforeWei;
    assertTrue(penalty > 0, "Taker should have been compensated");
    assertTrue(takerGot == takerGave && takerGave == 0, "Incorrect transaction information");
    assertTrue(beforeQuote == quote.balanceOf($(this)), "taker balance should not be lower if maker doesn't pay back");
    assertTrue(mkr.makerPosthookWasCalled(ofr), "ofr posthook must be called or test is void");
  }

  function test_taker_reimbursed_if_maker_is_blacklisted_for_quote() public {
    // uint mkr_provision = reader.getProvision(olKey, 100_000);
    quote.approve($(mgv), 1 ether);
    uint ofr = mkr.newOfferByVolume(1 ether, 1 ether, 100_000, 0);
    int logPrice = mgv.offers(olKey, ofr).logPrice();
    mkr.expect("mgv/makerReceiveFail"); // status visible in the posthook

    quote.blacklists(address(mkr));
    uint beforeQuote = quote.balanceOf($(this));
    uint beforeWei = $(this).balance;

    expectFrom($(mgv));
    emit OfferFail(olKey.hash(), ofr, $(this), 1 ether, 1 ether, "mgv/makerReceiveFail");
    //TODO: when events can be checked instead of expected, take given penalty instead of ignoring it
    vm.expectEmit(true, true, true, false, $(mgv));
    emit Credit($(mkr), 0 /*mkr_provision - penalty*/ );
    (uint takerGot, uint takerGave,,) = mgv.marketOrderByLogPrice(olKey, logPrice, 1 ether, true);
    uint penalty = $(this).balance - beforeWei;
    assertTrue(penalty > 0, "Taker should have been compensated");
    assertTrue(takerGot == takerGave && takerGave == 0, "Incorrect transaction information");
    assertTrue(beforeQuote == quote.balanceOf($(this)), "taker balance should not be lower if maker doesn't pay back");
    assertTrue(mkr.makerPosthookWasCalled(ofr), "ofr posthook must be called or test is void");
  }

  function test_taker_collects_failing_offer() public {
    quote.approve($(mgv), 1 ether);
    uint ofr = failmkr.newOfferByVolume(1 ether, 1 ether, 100_000, 0);
    int logPrice = mgv.offers(olKey, ofr).logPrice();
    uint beforeWei = $(this).balance;

    (uint takerGot, uint takerGave,,) = mgv.marketOrderByLogPrice(olKey, logPrice, 1 ether, true);
    assertTrue(takerGot == takerGave && takerGave == 0, "Transaction data should be 0");
    assertTrue($(this).balance > beforeWei, "Taker was not compensated");
    assertTrue(failmkr.makerPosthookWasCalled(ofr), "ofr posthook must be called or test is void");
  }

  function test_taker_reimbursed_if_maker_reverts() public {
    // uint mkr_provision = reader.getProvision(olKey, 50_000);
    quote.approve($(mgv), 1 ether);
    uint ofr = failmkr.newOfferByVolume(1 ether, 1 ether, 100_000, 0);
    int logPrice = mgv.offers(olKey, ofr).logPrice();
    uint beforeQuote = quote.balanceOf($(this));
    uint beforeWei = $(this).balance;

    expectFrom($(mgv));
    emit OfferFail(olKey.hash(), ofr, $(this), 1 ether, 1 ether, "mgv/makerRevert");
    //TODO: when events can be checked instead of expected, take given penalty instead of ignoring it
    vm.expectEmit(true, true, true, false, $(mgv));
    emit Credit($(failmkr), 0 /*mkr_provision - penalty*/ );
    (uint takerGot, uint takerGave,,) = mgv.marketOrderByLogPrice(olKey, logPrice, 1 ether, true);
    uint penalty = $(this).balance - beforeWei;
    assertTrue(penalty > 0, "Taker should have been compensated");
    assertTrue(takerGot == takerGave && takerGave == 0, "Incorrect transaction information");
    assertTrue(beforeQuote == quote.balanceOf($(this)), "taker balance should not be lower if maker doesn't pay back");
    assertTrue(failmkr.makerPosthookWasCalled(ofr), "ofr posthook must be called or test is void");
  }

  function test_taker_hasnt_approved_base_succeeds_order_with_fee() public {
    mgv.setFee(olKey, 3);

    uint balTaker = base.balanceOf($(this));
    uint ofr = mkr.newOfferByVolume(1 ether, 1 ether, 50_000, 0);
    int logPrice = mgv.offers(olKey, ofr).logPrice();
    quote.approve($(mgv), 1 ether);
    uint shouldGet = reader.minusFee(olKey, 1 ether);
    mgv.marketOrderByLogPrice(olKey, logPrice, 1 ether, true);
    assertEq(base.balanceOf($(this)) - balTaker, shouldGet, "Incorrect delivered amount");
    assertTrue(mkr.makerExecuteWasCalled(ofr), "ofr execute must be called or test is void");
  }

  function test_taker_hasnt_approved_base_succeeds_order_wo_fee() public {
    uint balTaker = base.balanceOf($(this));
    uint ofr = mkr.newOfferByVolume(1 ether, 1 ether, 50_000, 0);
    int logPrice = mgv.offers(olKey, ofr).logPrice();
    quote.approve($(mgv), 1 ether);
    mgv.marketOrderByLogPrice(olKey, logPrice, 1 ether, true);
    assertEq(base.balanceOf($(this)) - balTaker, 1 ether, "Incorrect delivered amount");
    assertTrue(mkr.makerExecuteWasCalled(ofr), "ofr execute must be called or test is void");
  }

  function test_taker_hasnt_approved_quote_fails_order() public {
    uint ofr = mkr.newOfferByVolume(1 ether, 1 ether, 50_000, 0);
    int logPrice = mgv.offers(olKey, ofr).logPrice();
    base.approve($(mgv), 1 ether);

    vm.expectRevert("mgv/takerTransferFail");
    mgv.marketOrderByLogPrice(olKey, logPrice, 1 ether, true);
  }

  function test_simple_marketOrder() public {
    uint ofr1 = mkr.newOfferByVolume(1.1 ether, 1 ether, 100_000, 0);
    uint ofr2 = mkr.newOfferByVolume(1.2 ether, 1 ether, 100_000, 0);
    mkr.expect("mgv/tradeSuccess");

    base.approve($(mgv), 10 ether);
    quote.approve($(mgv), 10 ether);
    uint balTaker = base.balanceOf($(this));
    uint balMaker = quote.balanceOf(address(mkr));

    (uint takerGot, uint takerGave,,) = mgv.marketOrderByVolume(olKey, 2 ether, 4 ether, true);
    assertTrue(mkr.makerPosthookWasCalled(ofr1), "ofr1 posthook must be called or test is void");
    assertTrue(mkr.makerPosthookWasCalled(ofr2), "ofr2 posthook must be called or test is void");
    assertApproxEqRel(takerGot, 2 ether, relError(10), "Incorrect declared delivered amount (taker)");
    assertApproxEqRel(takerGave, 2.3 ether, relError(10), "Incorrect declared delivered amount (maker)");
    assertApproxEqRel(base.balanceOf($(this)) - balTaker, 2 ether, relError(10), "Incorrect delivered amount (taker)");
    assertApproxEqRel(
      quote.balanceOf(address(mkr)) - balMaker, 2.3 ether, relError(10), "Incorrect delivered amount (maker)"
    );
  }

  function test_simple_fillWants() public {
    uint ofr = mkr.newOfferByVolume(2 ether, 2 ether, 100_000, 0);
    mkr.expect("mgv/tradeSuccess");
    quote.approve($(mgv), 10 ether);

    (uint takerGot, uint takerGave,,) = mgv.marketOrderByVolume(olKey, 1 ether, 2 ether, true);
    assertTrue(mkr.makerPosthookWasCalled(ofr), "ofr posthook must be called or test is void");
    assertEq(takerGot, 1 ether, "Incorrect declared delivered amount (taker)");
    assertEq(takerGave, 1 ether, "Incorrect declared delivered amount (maker)");
  }

  function test_simple_fillGives() public {
    uint ofr = mkr.newOfferByVolume(2 ether, 2 ether, 100_000, 0);
    mkr.expect("mgv/tradeSuccess");
    quote.approve($(mgv), 10 ether);

    (uint takerGot, uint takerGave,,) = mgv.marketOrderByVolume(olKey, 1 ether, 2 ether, false);
    assertTrue(mkr.makerPosthookWasCalled(ofr), "ofr posthook must be called or test is void");
    assertEq(takerGave, 2 ether, "Incorrect declared delivered amount (maker)");
    assertEq(takerGot, 2 ether, "Incorrect declared delivered amount (taker)");
  }

  // before ticks: testing whether a wants of 0 works
  // after ticks: wants of 0 not possible since we store log(wants/gives) as tick. Testing with an extremely small amount.
  function test_fillGives_at_0_wants_works() public {
    uint ofr = mkr.newOfferByVolume(10, 2 ether, 100_000, 0);
    int logPrice = mgv.offers(olKey, ofr).logPrice();
    mkr.expect("mgv/tradeSuccess");
    quote.approve($(mgv), 10 ether);

    (uint takerGot, uint takerGave,,) = mgv.marketOrderByLogPrice(olKey, logPrice, 10, false);
    // console.log("offer wants",mgv.offers(olKey,ofr).wants());
    // console.log("offer tick",mgv.offers(olKey,ofr).tick().toString());
    assertTrue(mkr.makerPosthookWasCalled(ofr), "ofr posthook must be called or test is void");
    assertEq(takerGave, 10, "Incorrect declared delivered amount (maker)");
    assertEq(takerGot, 2 ether, "Incorrect declared delivered amount (taker)");
  }

  function test_empty_wants_fillGives() public {
    uint ofr = mkr.newOfferByVolume(2 ether, 2 ether, 100_000, 0);
    mkr.expect("mgv/tradeSuccess");
    quote.approve($(mgv), 10 ether);

    (uint takerGot, uint takerGave,,) = mgv.marketOrderByVolume(olKey, 0 ether, 2 ether, false);
    assertTrue(mkr.makerPosthookWasCalled(ofr), "ofr posthook must be called or test is void");
    assertEq(takerGave, 2 ether, "Incorrect declared delivered amount (maker)");
    assertEq(takerGot, 2 ether, "Incorrect declared delivered amount (taker)");
  }

  function test_empty_wants_fillWants() public {
    uint ofr = mkr.newOfferByVolume(2 ether, 2 ether, 100_000, 0);
    mkr.expect("mgv/tradeSuccess");
    quote.approve($(mgv), 10 ether);

    (uint takerGot, uint takerGave,,) = mgv.marketOrderByVolume(olKey, 0 ether, 2 ether, true);
    assertFalse(mkr.makerPosthookWasCalled(ofr), "ofr posthook must not be called or test is void");
    assertEq(takerGave, 0 ether, "Incorrect declared delivered amount (maker)");
    assertEq(takerGot, 0 ether, "Incorrect declared delivered amount (taker)");
  }

  function test_taker_has_no_quote_fails_order() public {
    uint ofr = mkr.newOfferByVolume(100 ether, 2 ether, 50_000, 0);
    int logPrice = mgv.offers(olKey, ofr).logPrice();
    mkr.expect("mgv/tradeSuccess");

    quote.approve($(mgv), 100 ether);
    base.approve($(mgv), 1 ether); // not necessary since no fee

    vm.expectRevert("mgv/takerTransferFail");
    mgv.marketOrderByLogPrice(olKey, logPrice, 2 ether, true);
  }

  function test_maker_has_not_enough_base_fails_order() public {
    uint ofr = mkr.newOfferByVolume(1 ether, 100 ether, 100_000, 0);
    int logPrice = mgv.offers(olKey, ofr).logPrice();
    mkr.expect("mgv/makerTransferFail");
    // getting rid of base tokens
    //mkr.transferToken(base,$(this),5 ether);
    quote.approve($(mgv), 0.5 ether);
    MgvStructs.OfferPacked offer = mgv.offers(olKey, ofr);

    uint takerWants = 50 ether;
    expectFrom($(mgv));
    emit OfferFail(
      olKey.hash(),
      ofr,
      $(this),
      takerWants,
      LogPriceLib.inboundFromOutbound(offer.logPrice(), takerWants),
      "mgv/makerTransferFail"
    );
    (,, uint bounty,) = mgv.marketOrderByLogPrice(olKey, logPrice, 50 ether, true);
    assertTrue(bounty > 0, "offer should fail");
    assertTrue(mkr.makerPosthookWasCalled(ofr), "ofr posthook must be called or test is void");
  }

  // FIXME remove this manual test when the reason for why it was failing is clear
  /* It stops failing if I redefine inboundFromOutboundUpTick as
      uint nextPrice_e18 = Tick.wrap(logPrice+1).priceFromTick_e18();
      uint prod = nextPrice_e18 * outboundAmt;
      return prod/1e18 + (prod%1e18==0 ? 0 : 1);
  */
  // function test_manual() public {
  //   test_snipe_correct_amount_auto(22701, 20214603739982190561, 2, 0);
  // }

  // FIXME restricting to uint72 so maximum price is not reached
  // FIXME: This fails with args=[1, 2, 1, 0], unclear why. Commenting out for now.
  // function test_snipe_correct_amount_auto(uint72 makerWants, uint72 makerGives, uint72 factor1, uint16 pc) public {
  //   vm.assume(factor1 > 0);
  //   vm.assume(makerWants > 0);
  //   vm.assume(makerGives > 0);

  //   // uint takerWants = uint(makerGives) / (uint(factor1)*uint(factor2));
  //   uint takerWants = uint(makerGives) / uint(factor1);
  //   // uint takerWants = uint(makerGives) *100 / (uint(factor1)*uint(factor2)*100);
  //   // uint takerGives = uint(makerWants) *100 / (uint(factor1)*100);

  //   // vm.assume(takerWants > 0);

  //   mgv.setDensityFixed(olKey, 0);
  //   uint ofr = mkr.newOfferByVolume(makerWants, makerGives, 100_000, 0);
  //   MgvStructs.OfferPacked offer = mgv.offers(olKey,ofr);
  //   pc = uint16(bound(pc, 0, 10_000));
  //   Tick takerTick = offer.tick(olKey.tickScale);
  //   // if I round down takerGives: what? well I reudce the price allowed, and so might mistakenly think (in execute()) that the taker is not ok with the offer (because I reduced the price more here, than I reduced it when I stored the offer?).
  //   // but then if I round it up, somehow I get also a roudned down takerGave in execute(), that is even lower a.... ahhh?

  //   // Actual makerWants due to loss of precision when inserting offer.
  //   makerWants = uint72(offer.wants());
  //   uint takerGives = takerWants == 0 ? 0 : takerTick.inboundFromOutboundUpTick(takerWants);
  //   vm.assume(uint72(takerGives) == takerGives);

  //   if (takerGives > 0) {
  //     uint takerPriceE18 = takerGives * 1e18 / takerWants;
  //     // If price is not high enough then we it must because of rounding due to too small gives/wants.
  //     if (takerTick.priceFromTick_e18() > takerPriceE18) {
  //       // ensure just one more gives passes price
  //       assertLe(takerTick.priceFromTick_e18(), (takerGives + 1) * 1e18 / takerWants);
  //       // TODO: Hopefully this is removed by changing targets to tick,volume - otherwise, try stabilizing test without this assume(false).
  //       // bail out as price is too low
  //       vm.assume(false);
  //     }
  //     assertLe(
  //       takerPriceE18,
  //       Tick.wrap(logPrice + 1).priceFromTick_e18(),
  //       "TakerGives should not overestimate too much"
  //     );
  //   }

  //   // Tick takerTick = Tick.wrap(logPrice)*10_000/(pc*10_000));
  //   // takerWants = random
  //   // takerGives =
  //   // if you want to snipe offer (tick,og):
  //   // - goal is to give (tw,tg) such that tick.ow(og)*tw <= og*tg
  //   // - i don't want to do tick compare for now because how do I do tick compare for market order?
  //   // - i woud like takerGives=0 OK (and takerWants=0 ok too?)
  //   // - if I take tw as given and apply the tick, I get tg=tick.ow(tw), which... will work?

  //   deal($(quote), address(this), type(uint).max);
  //   deal($(base), address(mkr), type(uint).max);
  //   mkr.approveMgv(base, type(uint).max);
  //   quote.approve($(mgv), type(uint).max);

  //   (uint successes, uint takerGot,,,) =
  //     testMgv.snipesInTest(olKey, wrap_dynamic([ofr, takerWants, takerGives, 100_000]), true);
  //   assertEq(successes, 1, "order should succeed");
  //   assertEq(takerGot, takerWants, "wrong takerGot");
  //   // Taker does not give all it has since it overestimates price - assertEq(takerGave, takerGives, "wrong takerGave");
  // }

  function test_maker_revert_is_logged() public {
    uint ofr = mkr.newOfferByVolume(1 ether, 1 ether, 50_000, 0);
    int logPrice = mgv.offers(olKey, ofr).logPrice();
    mkr.expect("mgv/makerRevert");
    mkr.shouldRevert(true);
    quote.approve($(mgv), 1 ether);
    expectFrom($(mgv));
    emit OfferFail(olKey.hash(), ofr, $(this), 1 ether, 1 ether, "mgv/makerRevert");
    mgv.marketOrderByLogPrice(olKey, logPrice, 1 ether, true);
    assertFalse(mkr.makerPosthookWasCalled(ofr), "ofr posthook must not be called or test is void");
  }

  function test_detect_low_gas() public {
    uint ofr = mkr.newOfferByVolume(1 ether, 1 ether, 100_000, 0);
<<<<<<< HEAD
    // Change gasbase so that gas limit checks does not prevent execution attempt
    mgv.setGasbase($(base), $(quote), 1);
    Tick offerTick = pair.offers(ofr).tick();
=======
    int logPrice = mgv.offers(olKey, ofr).logPrice();
>>>>>>> 14e89371
    quote.approve($(mgv), 100 ether);

    bytes memory cd = abi.encodeCall(mgv.marketOrderByLogPrice, (olKey, logPrice, 1 ether, true));

    (bool noRevert, bytes memory data) = $(mgv).call{gas: 130000}(cd);
    if (noRevert) {
      fail("take should fail due to low gas");
    } else {
      assertEq(getReason(data), "mgv/notEnoughGasForMakerTrade", "wrong revert reason");
    }
  }

  /* Note as for jan 5 2020: by locally pushing the block gas limit to 38M, you can go up to 162 levels of recursion before hitting "revert for an unknown reason" -- I'm assuming that's the stack limit. */
  function test_recursion_depth_is_acceptable() public {
    for (uint i = 0; i < 50; i++) {
      mkr.newOfferByVolume(0.001 ether, 0.001 ether, 50_000, i);
    }
    quote.approve($(mgv), 10 ether);
    // 6/1/20 : ~50k/offer with optims
    //uint g = gasleft();
    //console.log("gas used per offer: %s",(g-gasleft())/50);
  }

  function test_partial_fill() public {
    quote.approve($(mgv), 1 ether);
    uint ofr1 = mkr.newOfferByVolume(0.1 ether, 0.1 ether, 100_000, 0);
    uint ofr2 = mkr.newOfferByVolume(0.1 ether, 0.1 ether, 100_000, 1);
    mkr.expect("mgv/tradeSuccess");
    (uint takerGot,,,) = mgv.marketOrderByVolume(olKey, 0.15 ether, 0.15 ether, true);
    assertEq(takerGot, 0.15 ether, "Incorrect declared partial fill amount");
    assertEq(base.balanceOf($(this)), 0.15 ether, "incorrect partial fill");
    assertTrue(mkr.makerPosthookWasCalled(ofr1), "ofr1 posthook must be called or test is void");
    assertTrue(mkr.makerPosthookWasCalled(ofr2), "ofr2 posthook must be called or test is void");
  }

  // ! unreliable test, depends on gas use
  function test_market_order_stops_for_high_price() public {
    quote.approve($(mgv), 1 ether);
    uint offerCount = 10;
    uint offersExpectedTaken = 2;
    uint[] memory ofrs = new uint[](offerCount);
    for (uint i = 1; i <= offerCount; i++) {
      ofrs[i - 1] = mkr.newOfferByVolume(i * (0.1 ether), 0.1 ether, 100_000, i - 1);
    }
    mkr.expect("mgv/tradeSuccess");
    // first two offers are at right price
    uint takerWants = 0.1 ether + 0.1 ether;
    uint takerGives = 2 * takerWants;
    mgv.marketOrderByVolume{gas: 700_000}(olKey, takerWants, takerGives, true);
    for (uint i = 0; i < offersExpectedTaken; i++) {
      assertTrue(mkr.makerPosthookWasCalled(ofrs[i]), "ofr posthook must be called or test is void");
    }
    for (uint i = offersExpectedTaken; i < offerCount; i++) {
      assertFalse(mkr.makerPosthookWasCalled(ofrs[i]), "ofr posthook must not be called or test is void");
    }
  }

  // ! unreliable test, depends on gas use
  function test_market_order_stops_for_filled_mid_offer() public {
    quote.approve($(mgv), 1 ether);
    uint offerCount = 10;
    uint offersExpectedTaken = 2;
    uint[] memory ofrs = new uint[](offerCount);
    for (uint i = 1; i <= offerCount; i++) {
      ofrs[i - 1] = mkr.newOfferByVolume(i * (0.1 ether), 0.1 ether, 100_000, i);
    }
    mkr.expect("mgv/tradeSuccess");
    // first two offers are at right price
    uint takerWants = 0.1 ether + 0.05 ether;
    uint takerGives = 2 * takerWants;
    mgv.marketOrderByVolume{gas: 700_000}(olKey, takerWants, takerGives, true);
    for (uint i = 0; i < offersExpectedTaken; i++) {
      assertTrue(mkr.makerPosthookWasCalled(ofrs[i]), "ofr posthook must be called or test is void");
    }
    for (uint i = offersExpectedTaken; i < offerCount; i++) {
      assertFalse(mkr.makerPosthookWasCalled(ofrs[i]), "ofr posthook must not be called or test is void");
    }
  }

  function test_market_order_stops_for_filled_after_offer() public {
    quote.approve($(mgv), 1 ether);
    uint offerCount = 10;
    uint offersExpectedTaken = 1;
    uint[] memory ofrs = new uint[](offerCount);
    for (uint i = 1; i <= offerCount; i++) {
      ofrs[i - 1] = mkr.newOfferByVolume(i * (0.1 ether), 0.1 ether, 100_000, i);
    }
    mkr.expect("mgv/tradeSuccess");
    // first two offers are at right price
    uint takerWants = 0.1 ether;
    uint takerGives = 2 * takerWants;
    mgv.marketOrderByVolume{gas: 450_000}(olKey, takerWants, takerGives, true);
    for (uint i = 0; i < offersExpectedTaken; i++) {
      assertTrue(mkr.makerPosthookWasCalled(ofrs[i]), "ofr posthook must be called or test is void");
    }
    for (uint i = offersExpectedTaken; i < offerCount; i++) {
      assertFalse(mkr.makerPosthookWasCalled(ofrs[i]), "ofr posthook must not be called or test is void");
    }
  }

  function test_takerWants_wider_than_160_bits_fails_marketOrder() public {
    vm.expectRevert("mgv/mOrder/takerWants/160bits");
    mgv.marketOrderByVolume(olKey, 2 ** 160, 1, true);
  }

  function test_clean_with_0_wants_ejects_offer() public {
    quote.approve($(mgv), 1 ether);
    uint mkrBal = base.balanceOf(address(mkr));
    uint ofr = failmkr.newOfferByVolume(0.1 ether, 0.1 ether, 100_000, 0);
    int offerLogPrice = mgv.offers(olKey, ofr).logPrice();

    (uint successes,) =
      mgv.cleanByImpersonation(olKey, wrap_dynamic(MgvLib.CleanTarget(ofr, offerLogPrice, 100_000, 0)), $(this));
    assertTrue(successes == 1, "clean should succeed");
    assertTrue(failmkr.makerPosthookWasCalled(ofr), "ofr posthook must be called or test is void");
    assertEq(mgv.best(olKey), 0, "offer should be gone");
    assertEq(base.balanceOf(address(mkr)), mkrBal, "mkr balance should not change");
  }

  function test_unsafe_gas_left_fails_order() public {
<<<<<<< HEAD
    quote.approve($(mgv), 1 ether);
    uint ofr = mkr.newOfferByVolume(1 ether, 1 ether, 120_000, 0);
    mgv.setGasbase($(base), $(quote), 1);
    Tick offerTick = pair.offers(ofr).tick();

    vm.expectRevert("mgv/notEnoughGasForMakerTrade");
    mgv.marketOrderByTick{gas: 145_000}($(base), $(quote), Tick.unwrap(offerTick), 1 ether, true);
=======
    mgv.setGasbase(olKey, 1);
    quote.approve($(mgv), 1 ether);
    uint ofr = mkr.newOfferByVolume(1 ether, 1 ether, 120_000, 0);
    int logPrice = mgv.offers(olKey, ofr).logPrice();

    vm.expectRevert("mgv/notEnoughGasForMakerTrade");
    mgv.marketOrderByLogPrice{gas: 120_000}(olKey, logPrice, 1 ether, true);
>>>>>>> 14e89371
  }

  function test_unsafe_gas_left_fails_posthook() public {
    mgv.setGasbase(olKey, 1);
    quote.approve($(mgv), 1 ether);
    uint ofr = mkr.newOfferByVolume(1 ether, 1 ether, 120_000, 0);
    int logPrice = mgv.offers(olKey, ofr).logPrice();

    vm.expectRevert("mgv/notEnoughGasForMakerPosthook");
    mgv.marketOrderByLogPrice{gas: 280_000}(olKey, logPrice, 1 ether, true);
  }

  // FIXME Make a token that goes out of gas on transfer to taker
  // So we don't have to find exact gas values here
  // function test_unsafe_gas_left_fails_to_pay_taker() public {
  //   mgv.setGasbase(olKey, 1);
  //   quote.approve($(mgv), 1 ether);
  //   uint ofr = mkr.newOfferByVolume(1 ether, 1 ether, 220_000, 0);
  //   Tick offerTick = mgv.offers(olKey,ofr).tick();
  //   vm.expectRevert("mgv/MgvFailToPayTaker");
  //   testMgv.snipesInTest{gas: 240_000}($(mgv), olKey, wrap_dynamic([ofr, logPrice, 1 ether, 220_000]), true);
  // }

  function test_marketOrder_on_empty_book_does_not_revert() public {
    mgv.marketOrderByVolume(olKey, 1 ether, 1 ether, true);
  }

  function test_marketOrder_on_empty_book_does_not_leave_lock_on() public {
    mgv.marketOrderByVolume(olKey, 1 ether, 1 ether, true);
    assertTrue(!mgv.locked(olKey), "mgv should not be locked after marketOrder on empty OB");
  }

  function test_takerWants_is_zero_succeeds() public {
    (uint got, uint gave,,) = mgv.marketOrderByVolume(olKey, 0, 1 ether, true);
    assertEq(got, 0, "Taker got too much");
    assertEq(gave, 0 ether, "Taker gave too much");
  }

  function test_takerGives_is_zero_succeeds() public {
    (uint got, uint gave,,) = mgv.marketOrderByVolume(olKey, 1 ether, 0, true);
    assertEq(got, 0, "Taker got too much");
    assertEq(gave, 0 ether, "Taker gave too much");
  }

  function test_failing_offer_volume_does_not_count_toward_filled_volume() public {
    quote.approve($(mgv), 1 ether);
    uint failing_ofr = failmkr.newOfferByVolume(1 ether, 1 ether, 100_000);
    uint ofr = mkr.newOfferByVolume(1 ether, 1 ether, 100_000);
    (uint got,,,) = mgv.marketOrderByVolume(olKey, 1 ether, 0, true);
    assertTrue(failmkr.makerPosthookWasCalled(failing_ofr), "failing_ofr posthook must be called or test is void");
    assertTrue(mkr.makerPosthookWasCalled(ofr), "ofr posthook must be called or test is void");
    assertEq(got, 1 ether, "should have gotten 1 ether");
  }

  // function test_reverting_monitor_on_notify() public {
  //   BadMonitor badMonitor = new BadMonitor({revertNotify:true,revertRead:false});
  //   mgv.setMonitor(badMonitor);
  //   mkr.newOfferByVolume(1 ether, 1 ether, 100_000, 0);
  //   quote.approve($(mgv), 2 ether);
  //   (uint got, uint gave,,) = mgv.marketOrderByVolume(olKey, 1 ether, 1 ether, true);

  /* When Mangrove gets a revert from `flashloan` that doesn't match known revert
   * cases, it returns `mgv/swapError`. This can happen if the flashloan runs out
   * of gas, but should never happen in another case. I (adhusson) did not manage
   * to trigger the 'flash loan is OOG' condition because flashloan itself uses
   * very little gas. If you make it OOG, then its caller will OOG too before
   * reaching the `revert("mgv/swapError")` statement. To trigger that error, I
   * make a BadMangrove contract with a misbehaving `flashloan` function. */
  function test_unreachable_swapError() public {
    BadMangrove badMgv = new BadMangrove({
      governance: $(this),
      gasprice: 40,
      gasmax: 2_000_000
    });
    vm.label($(badMgv), "Bad Mangrove");
    badMgv.activate(olKey, 0, 0, 0);

    TestMaker mkr2 = new TestMaker(badMgv,olKey);
    badMgv.fund{value: 10 ether}($(mkr2));
    mkr2.newOfferByVolume(1 ether, 1 ether, 1, 0);
    vm.expectRevert("mgv/swapError");
    badMgv.marketOrderByVolume{gas: 150000}(olKey, 1 ether, 1 ether, true);
  }

  /* # Clean tests */
  /* Clean parameter validation */
  function test_gives_tick_outside_range_fails_clean() public {
    uint ofr = failmkr.newOfferByLogPrice(0, 1 ether, 100_000);
    (uint successes,) = mgv.cleanByImpersonation(olKey, wrap_dynamic(MgvLib.CleanTarget(ofr, 1 << 23, 0, 1)), $(this));
    assertEq(successes, 0, "cleaning should have failed");
    assertTrue(mgv.best(olKey) == ofr, "clean must have left ofr in the book");
  }

  function test_gives_volume_above_96bits_fails_clean() public {
    uint ofr = failmkr.newOfferByLogPrice(0, 1 ether, 100_000);
    (uint successes,) = mgv.cleanByImpersonation(olKey, wrap_dynamic(MgvLib.CleanTarget(ofr, 0, 0, 1 << 96)), $(this));
    assertEq(successes, 0, "cleaning should have failed");
    assertTrue(mgv.best(olKey) == ofr, "clean must have left ofr in the book");
  }

  // FIXME implement a test that checks a gives+price too high results in an error (should p

  /* Clean offer state&match validation */
  function test_clean_on_nonexistent_offer_fails() public {
    (uint successes,) = mgv.cleanByImpersonation(olKey, wrap_dynamic(MgvLib.CleanTarget(1, 0, 0, 1)), $(this));
    assertEq(successes, 0, "cleaning should have failed");
  }

  function test_clean_non_live_offer_fails() public {
    uint ofr = failmkr.newOfferByLogPrice(0, 1 ether, 100_000);
    failmkr.retractOffer(ofr);
    (uint successes,) = mgv.cleanByImpersonation(olKey, wrap_dynamic(MgvLib.CleanTarget(ofr, 0, 100_000, 1)), $(this));
    assertEq(successes, 0, "cleaning should have failed");
    assertTrue(mgv.best(olKey) == 0, "clean must not have changed the book");
  }

  function test_cleaning_with_exact_offer_details_succeeds() public {
    uint ofr = failmkr.newOfferByLogPrice(0, 1 ether, 100_000);
    (uint successes,) = mgv.cleanByImpersonation(olKey, wrap_dynamic(MgvLib.CleanTarget(ofr, 0, 100_000, 0)), $(this));
    assertTrue(successes > 0, "cleaning should have succeeded");
    assertTrue(mgv.best(olKey) == 0, "clean must have emptied mgv");
  }

  function test_giving_smaller_tick_to_clean_fails() public {
    uint ofr = failmkr.newOfferByLogPrice(0, 1 ether, 100_000);
    (uint successes,) = mgv.cleanByImpersonation(olKey, wrap_dynamic(MgvLib.CleanTarget(ofr, -1, 100_000, 0)), $(this));
    assertEq(successes, 0, "cleaning should have failed");
    assertTrue(mgv.best(olKey) == ofr, "clean must have left ofr in the book");
  }

  function test_giving_bigger_tick_to_clean_fails() public {
    uint ofr = failmkr.newOfferByLogPrice(0, 1 ether, 100_000);
    (uint successes,) = mgv.cleanByImpersonation(olKey, wrap_dynamic(MgvLib.CleanTarget(ofr, 1, 100_000, 0)), $(this));
    assertEq(successes, 0, "cleaning should have succeeded");
    assertTrue(mgv.best(olKey) == ofr, "clean must have left ofr in the book");
  }

  function test_giving_smaller_gasreq_to_clean_fails() public {
    uint ofr = failmkr.newOfferByLogPrice(0, 1 ether, 100_000);
    (uint successes,) = mgv.cleanByImpersonation(olKey, wrap_dynamic(MgvLib.CleanTarget(ofr, 0, 99_000, 0)), $(this));
    assertEq(successes, 0, "cleaning should have failed");
    assertTrue(mgv.best(olKey) == ofr, "clean must have left ofr in the book");
  }

  function test_giving_bigger_gasreq_to_clean_succeeds() public {
    uint ofr = failmkr.newOfferByLogPrice(0, 1 ether, 100_000);
    (uint successes,) = mgv.cleanByImpersonation(olKey, wrap_dynamic(MgvLib.CleanTarget(ofr, 0, 100_001, 0)), $(this));
    assertTrue(successes > 0, "cleaning should have succeeded");
    assertTrue(mgv.best(olKey) == 0, "clean must have emptied mgv");
  }

  /* Clean - offer execution */
  function test_cleaning_non_failing_offer_fails() public {
    int logPrice = 0;
    uint ofr = mkr.newOfferByLogPrice(logPrice, 1 ether, 100_000);

    expectFrom($(mgv));
    emit OrderStart();

    expectFrom($(quote));
    emit Transfer($(this), $(mgv), 0 ether);
    expectFrom($(quote));
    emit Transfer($(mgv), $(mkr), 0 ether);
    expectFrom($(base));
    emit Transfer($(mkr), $(mgv), 0 ether);
    expectFrom($(mgv));
    emit OfferSuccess(olKey.hash(), ofr, $(this), 0 ether, LogPriceLib.inboundFromOutbound(logPrice, 0 ether));

    (uint successes,) = mgv.cleanByImpersonation(olKey, wrap_dynamic(MgvLib.CleanTarget(ofr, 0, 100_000, 0)), $(this));
    assertEq(successes, 0, "cleaning should have failed");
    assertTrue(mgv.best(olKey) == ofr, "clean must have left ofr in the book");
  }

  function test_cleaning_failing_offer_transfers_bounty() public {
    uint balanceBefore = $(this).balance;
    int logPrice = 0;
    uint ofr = failmkr.newOfferByLogPrice(logPrice, 1 ether, 100_000);

    expectFrom($(mgv));
    emit OrderStart();

    expectFrom($(quote));
    emit Transfer($(this), $(mgv), 0 ether);
    expectFrom($(quote));
    emit Transfer($(mgv), $(failmkr), 0 ether);
    expectFrom($(mgv));
    emit OfferFail(olKey.hash(), ofr, $(this), 0 ether, 0 ether, "mgv/makerRevert");
    //TODO: when events can be checked instead of expected, take given penalty instead of ignoring it
    vm.expectEmit(true, true, true, false, $(mgv));
    emit Credit($(failmkr), 0 /*mkr_provision - penalty*/ );

    vm.expectEmit(true, true, true, false, $(mgv));
    emit OrderComplete(olKey.hash(), $(this), 0 ether, 0 ether, 0, /*penalty*/ 0);

    (, uint bounty) = mgv.cleanByImpersonation(olKey, wrap_dynamic(MgvLib.CleanTarget(ofr, 0, 100_000, 0)), $(this));
    assertTrue(bounty > 0, "cleaning should have yielded a bounty");
    uint balanceAfter = $(this).balance;
    assertEq(balanceBefore + bounty, balanceAfter, "the bounty was not transfered to the cleaner");
    assertTrue(mgv.best(olKey) == 0, "clean must have emptied mgv");
  }

  function test_clean_multiple_failing_offers() public {
    uint ofr = failmkr.newOfferByLogPrice(0, 1 ether, 100_000);
    uint ofr2 = failmkr.newOfferByLogPrice(0, 1 ether, 100_000);

    uint oldBal = $(this).balance;

    MgvLib.CleanTarget[] memory targets =
      wrap_dynamic(MgvLib.CleanTarget(ofr, 0, 100_000, 0), MgvLib.CleanTarget(ofr2, 0, 100_000, 0));

    expectFrom($(mgv));
    emit OrderStart();

    expectFrom($(quote));
    emit Transfer($(this), $(mgv), 0 ether);
    expectFrom($(quote));
    emit Transfer($(mgv), $(failmkr), 0 ether);
    expectFrom($(mgv));
    emit OfferFail(olKey.hash(), ofr, $(this), 0 ether, 0 ether, "mgv/makerRevert");
    //TODO: when events can be checked instead of expected, take given penalty instead of ignoring it
    vm.expectEmit(true, true, true, false, $(mgv));
    emit Credit($(failmkr), 0 /*mkr_provision - penalty*/ );

    expectFrom($(quote));
    emit Transfer($(this), $(mgv), 0 ether);
    expectFrom($(quote));
    emit Transfer($(mgv), $(failmkr), 0 ether);
    expectFrom($(mgv));
    emit OfferFail(olKey.hash(), ofr2, $(this), 0 ether, 0 ether, "mgv/makerRevert");
    //TODO: when events can be checked instead of expected, take given penalty instead of ignoring it
    vm.expectEmit(true, true, true, false, $(mgv));
    emit Credit($(failmkr), 0 /*mkr_provision - penalty*/ );

    vm.expectEmit(true, true, true, false, $(mgv));
    emit OrderComplete(olKey.hash(), $(this), 0 ether, 0 ether, 0, /*penalty1 + penalty2*/ 0);

    (uint successes, uint bounty) = mgv.cleanByImpersonation(olKey, targets, $(this));

    uint newBal = $(this).balance;

    assertEq(successes, 2, "both offers should have been cleaned");
    assertEq(newBal, oldBal + bounty, "balance should have increased by bounty");
    assertTrue(mgv.best(olKey) == 0, "clean must have emptied mgv");
  }

  function test_cleans_failing_offers_despite_one_not_failing() public {
    deal($(quote), $(this), 10 ether);
    uint ofr = failmkr.newOfferByLogPrice(0, 1 ether, 100_000);
    uint ofr2 = mkr.newOfferByLogPrice(0, 1 ether, 100_000);
    uint ofr3 = failmkr.newOfferByLogPrice(0, 1 ether, 100_000);

    uint oldBal = $(this).balance;

    MgvLib.CleanTarget[] memory targets = wrap_dynamic(
      MgvLib.CleanTarget(ofr, 0, 100_000, 0),
      MgvLib.CleanTarget(ofr2, 0, 100_000, 0),
      MgvLib.CleanTarget(ofr3, 0, 100_000, 0)
    );

    expectFrom($(mgv));
    emit OrderStart();

    expectFrom($(quote));
    emit Transfer($(this), $(mgv), 0 ether);
    expectFrom($(quote));
    emit Transfer($(mgv), $(failmkr), 0 ether);
    expectFrom($(mgv));
    emit OfferFail(olKey.hash(), ofr, $(this), 0 ether, 0 ether, "mgv/makerRevert");
    //TODO: when events can be checked instead of expected, take given penalty instead of ignoring it
    vm.expectEmit(true, true, true, false, $(mgv));
    emit Credit($(failmkr), 0 /*mkr_provision - penalty*/ );

    expectFrom($(quote));
    emit Transfer($(this), $(mgv), 0 ether);
    expectFrom($(quote));
    emit Transfer($(mgv), $(mkr), 0 ether);
    expectFrom($(mgv));
    emit OfferSuccess(olKey.hash(), ofr2, $(this), 0 ether, 0 ether);

    expectFrom($(quote));
    emit Transfer($(this), $(mgv), 0 ether);
    expectFrom($(quote));
    emit Transfer($(mgv), $(failmkr), 0 ether);
    expectFrom($(mgv));
    emit OfferFail(olKey.hash(), ofr3, $(this), 0 ether, 0 ether, "mgv/makerRevert");
    //TODO: when events can be checked instead of expected, take given penalty instead of ignoring it
    vm.expectEmit(true, true, true, false, $(mgv));
    emit Credit($(failmkr), 0 /*mkr_provision - penalty*/ );

    vm.expectEmit(true, true, true, false, $(mgv));
    emit OrderComplete(olKey.hash(), $(this), 0 ether, 0 ether, 0, /*penalty1 + penalty3*/ 0);

    (uint successes, uint bounty) = mgv.cleanByImpersonation(olKey, targets, $(this));

    uint newBal = $(this).balance;

    assertEq(successes, 2, "cleaning should succeed for all but one offer");
    assertEq(newBal, oldBal + bounty, "balance should have increased by bounty");
    assertTrue(mgv.best(olKey) == ofr2, "clean must have left ofr2 in the book");
  }

  function test_cleaning_by_impersonation_succeeds_and_does_not_transfer_funds() public {
    uint ofr = failNonZeroMkr.newOfferByLogPrice(0, 1 ether, 100_000);
    // $this cannot clean with taker because of lack of funds/approval
    (, uint bounty) = mgv.cleanByImpersonation(olKey, wrap_dynamic(MgvLib.CleanTarget(ofr, 0, 100_000, 1)), $(this));
    assertEq(bounty, 0, "cleaning should have failed");

    uint balanceNativeBefore = $(this).balance;
    uint balanceBaseBefore = base.balanceOf($(this));
    uint balanceQuoteBefore = quote.balanceOf($(this));

    // Create another taker that has the needed funds and have approved Mangrove
    TestTaker otherTkr = setupTaker(olKey, "otherTkr[$(A),$(B)]");
    deal($(quote), $(otherTkr), 10 ether);
    otherTkr.approveMgv(quote, 1 ether);
    uint otherTkrBalanceNativeBefore = $(otherTkr).balance;
    uint otherTkrBalanceBaseBefore = base.balanceOf($(otherTkr));
    uint otherTkrBalanceQuoteBefore = quote.balanceOf($(otherTkr));

    // Clean by impersonating the other taker
    expectFrom($(mgv));
    emit OrderStart();

    expectFrom($(quote));
    emit Transfer($(otherTkr), $(mgv), 1);
    expectFrom($(quote));
    emit Transfer($(mgv), $(failNonZeroMkr), 1);
    expectFrom($(mgv));
    emit OfferFail(olKey.hash(), ofr, $(otherTkr), 1, 1, "mgv/makerRevert");
    //TODO: when events can be checked instead of expected, take given penalty instead of ignoring it
    vm.expectEmit(true, true, true, false, $(mgv));
    emit Credit($(failNonZeroMkr), 0 /*mkr_provision - penalty*/ );

    vm.expectEmit(true, true, true, false, $(mgv));
    emit OrderComplete(olKey.hash(), $(this), 0 ether, 0 ether, 0, /*penalty*/ 0);

    (, bounty) = mgv.cleanByImpersonation(olKey, wrap_dynamic(MgvLib.CleanTarget(ofr, 0, 100_000, 1)), $(otherTkr));
    assertTrue(bounty > 0, "cleaning should have yielded a bounty");
    assertTrue(mgv.best(olKey) == 0, "clean must have emptied mgv");

    assertEq(balanceNativeBefore + bounty, $(this).balance, "the bounty was not transfered to the cleaner");
    assertEq(balanceBaseBefore, base.balanceOf($(this)), "taker's base balance should not change");
    assertEq(balanceQuoteBefore, quote.balanceOf($(this)), "taker's quote balance should not change");

    assertEq(otherTkrBalanceNativeBefore, $(otherTkr).balance, "other taker's native balance should not have changed");
    assertEq(otherTkrBalanceBaseBefore, base.balanceOf($(otherTkr)), "other taker's base balance should not change");
    assertEq(otherTkrBalanceQuoteBefore, quote.balanceOf($(otherTkr)), "other taker's quote balance should not change");
  }

  function test_unconsumed_tick_leaves_correct_leaf_start_at_tick_leave_one_only(
    int24 _tick,
    bool crossTick,
    bool leaveOneOnly
  ) public {
    quote.approve($(mgv), 10_000 ether);
    _tick = int24(bound(_tick, -100, 100));
    int24 _firstPostedTick = crossTick ? _tick - 1 : _tick;
    mkr.newOfferByLogPrice(_firstPostedTick, 1 ether, 100_000);
    mkr.newOfferByLogPrice(_tick, 1 ether, 100_000);
    uint ofr3 = mkr.newOfferByLogPrice(_tick, 1 ether, 100_000);
    uint ofr4 = mkr.newOfferByLogPrice(_tick, 1 ether, 100_000);
    uint volume = leaveOneOnly ? 3 ether : 2 ether;
    mgv.marketOrderByLogPrice(olKey, _tick, volume, true);

    Tick tick = Tick.wrap(_tick);

    uint bestId = leaveOneOnly ? ofr4 : ofr3;
    MgvStructs.OfferPacked best = mgv.offers(olKey, bestId);
    Leaf leaf = mgv.leafs(olKey, best.tick(olKey.tickScale).leafIndex());
    assertEq(leaf.firstOfIndex(tick.posInLeaf()), bestId, "wrong first of tick");
    assertEq(leaf.lastOfIndex(tick.posInLeaf()), ofr4, "wrong last of tick");
    (, MgvStructs.LocalPacked local) = mgv.config(olKey);
    assertEq(local.tickPosInLeaf(), tick.posInLeaf(), "wrong local.tickPosInleaf");
    assertEq(best.prev(), 0, "best.prev should be 0");
    Leaf emptyLeaf = leaf.setTickFirst(tick, 0).setTickLast(tick, 0);
    assertTrue(emptyLeaf.isEmpty(), "leaf should not have other tick used");
  }
}

contract BadMangrove is AbstractMangrove {
  constructor(address governance, uint gasprice, uint gasmax)
    AbstractMangrove(governance, gasprice, gasmax, "BadMangrove")
  {}

  function executeEnd(MultiOrder memory, MgvLib.SingleOrder memory) internal override {}

  function beforePosthook(MgvLib.SingleOrder memory) internal override {}

  function flashloan(MgvLib.SingleOrder calldata, address) external pure override returns (uint, bytes32) {
    revert("badRevert");
  }
}<|MERGE_RESOLUTION|>--- conflicted
+++ resolved
@@ -639,13 +639,9 @@
 
   function test_detect_low_gas() public {
     uint ofr = mkr.newOfferByVolume(1 ether, 1 ether, 100_000, 0);
-<<<<<<< HEAD
+    int logPrice = mgv.offers(olKey, ofr).logPrice();
     // Change gasbase so that gas limit checks does not prevent execution attempt
-    mgv.setGasbase($(base), $(quote), 1);
-    Tick offerTick = pair.offers(ofr).tick();
-=======
-    int logPrice = mgv.offers(olKey, ofr).logPrice();
->>>>>>> 14e89371
+    mgv.setGasbase(olKey, 1);
     quote.approve($(mgv), 100 ether);
 
     bytes memory cd = abi.encodeCall(mgv.marketOrderByLogPrice, (olKey, logPrice, 1 ether, true));
@@ -766,23 +762,13 @@
   }
 
   function test_unsafe_gas_left_fails_order() public {
-<<<<<<< HEAD
     quote.approve($(mgv), 1 ether);
     uint ofr = mkr.newOfferByVolume(1 ether, 1 ether, 120_000, 0);
-    mgv.setGasbase($(base), $(quote), 1);
-    Tick offerTick = pair.offers(ofr).tick();
+    mgv.setGasbase(olKey, 1);
+    int logPrice = mgv.offers(olKey, ofr).logPrice();
 
     vm.expectRevert("mgv/notEnoughGasForMakerTrade");
-    mgv.marketOrderByTick{gas: 145_000}($(base), $(quote), Tick.unwrap(offerTick), 1 ether, true);
-=======
-    mgv.setGasbase(olKey, 1);
-    quote.approve($(mgv), 1 ether);
-    uint ofr = mkr.newOfferByVolume(1 ether, 1 ether, 120_000, 0);
-    int logPrice = mgv.offers(olKey, ofr).logPrice();
-
-    vm.expectRevert("mgv/notEnoughGasForMakerTrade");
-    mgv.marketOrderByLogPrice{gas: 120_000}(olKey, logPrice, 1 ether, true);
->>>>>>> 14e89371
+    mgv.marketOrderByLogPrice{gas: 145_000}(olKey, logPrice, 1 ether, true);
   }
 
   function test_unsafe_gas_left_fails_posthook() public {

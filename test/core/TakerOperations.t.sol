// SPDX-License-Identifier:	AGPL-3.0

pragma solidity ^0.8.10;

import "mgv_test/lib/MangroveTest.sol";
import {MAX_TICK, MIN_TICK, LogPriceLib} from "mgv_lib/TickLib.sol";

/* The following constructs an ERC20 with a transferFrom callback method,
   and a TestTaker which throws away any funds received upon getting
   a callback.*/
contract TakerOperationsTest is MangroveTest {
  TestMaker mkr;
  TestMaker refusemkr;
  TestMaker failmkr;
  TestMaker failNonZeroMkr;

  bool refuseReceive = false;

  receive() external payable {
    if (refuseReceive) {
      revert("no");
    }
  }

  function setUp() public override {
    super.setUp();

    // reset approvals
    base.approve($(mgv), 0);
    quote.approve($(mgv), 0);

    mkr = setupMaker(olKey, "maker");
    refusemkr = setupMaker(olKey, "refusing mkr");
    refusemkr.shouldFail(true);
    failmkr = setupMaker(olKey, "reverting mkr");
    failmkr.shouldRevert(true);
    failNonZeroMkr = setupMaker(olKey, "reverting on non-zero mkr");
    failNonZeroMkr.shouldRevertOnNonZeroGives(true);

    mkr.provisionMgv(10 ether);
    mkr.approveMgv(base, 10 ether);

    refusemkr.provisionMgv(1 ether);
    refusemkr.approveMgv(base, 10 ether);
    failmkr.provisionMgv(1 ether);
    failmkr.approveMgv(base, 10 ether);
    failNonZeroMkr.provisionMgv(1 ether);
    failNonZeroMkr.approveMgv(base, 10 ether);

    deal($(base), address(mkr), 5 ether);
    deal($(base), address(failmkr), 5 ether);
    deal($(base), address(refusemkr), 5 ether);
    deal($(base), address(failNonZeroMkr), 5 ether);

    deal($(quote), address(this), 10 ether);
  }

  /* # `execute` tests */
  /* Test of `execute` which cannot be tested directly, so we test it via `marketOrder`. */

  function test_execute_reverts_if_taker_is_blacklisted_for_quote() public {
    uint weiBalanceBefore = mgv.balanceOf($(this));
    uint ofr = mkr.newOfferByVolume(1 ether, 1 ether, 100_000, 0);
    int logPrice = mgv.offers(olKey, ofr).logPrice();
    mkr.expect("mgv/tradeSuccess"); // trade should be OK on the maker side
    quote.approve($(mgv), 1 ether);
    quote.blacklists($(this));

    vm.expectRevert("mgv/takerTransferFail");
    mgv.marketOrderByLogPrice(olKey, logPrice, 1 ether, true);
    assertEq(weiBalanceBefore, mgv.balanceOf($(this)), "Taker should not take bounty");
  }

  function test_execute_reverts_if_taker_is_blacklisted_for_base() public {
    uint weiBalanceBefore = mgv.balanceOf($(this));
    uint ofr = mkr.newOfferByVolume(1 ether, 1 ether, 100_000, 0);
    int logPrice = mgv.offers(olKey, ofr).logPrice();
    mkr.expect("mgv/tradeSuccess"); // trade should be OK on the maker side
    quote.approve($(mgv), 1 ether);
    base.blacklists($(this));

    vm.expectRevert("mgv/MgvFailToPayTaker");
    mgv.marketOrderByLogPrice(olKey, logPrice, 1 ether, true);
    assertEq(weiBalanceBefore, mgv.balanceOf($(this)), "Taker should not take bounty");
  }

  // The purpose of this test is to make sure inbound volumes are rounded up when partially
  // taking an offer i.e. you can't have the taker pay 0 if the maker sends > 0 to the taker.
  // The test sets this up with a wants=9, gives=10 offer, and the taker asks for a volume of 1.
  function test_taker_cannot_drain_maker() public {
    mgv.setDensityFixed(olKey, 0);
    quote.approve($(mgv), 1 ether);
    mkr.newOfferByVolume(9, 10, 100_000, 0);
    uint oldBal = quote.balanceOf($(this));
    mgv.marketOrderByLogPrice(olKey, LogPriceLib.MAX_LOG_PRICE, 1, true);
    uint newBal = quote.balanceOf($(this));
    assertGt(oldBal, newBal, "oldBal should be strictly higher");
  }

  function test_execute_fillWants() public {
    uint ofr = mkr.newOfferByVolume(1 ether, 1 ether, 100_000, 0);
    int logPrice = mgv.offers(olKey, ofr).logPrice();
    mkr.expect("mgv/tradeSuccess"); // trade should be OK on the maker side
    quote.approve($(mgv), 1 ether);
    (uint got, uint gave,,) = mgv.marketOrderByLogPrice(olKey, logPrice + 1, 0.5 ether, true);
    assertTrue(mkr.makerExecuteWasCalled(ofr), "ofr must be executed or test is void");
    assertEq(got, 0.5 ether, "Taker did not get correct amount");
    assertEq(gave, 0.5 ether, "Taker did not give correct amount");
  }

  function test_execute_free_offer_fillWants_respects_spec() public {
    uint ofr = mkr.newOfferByVolume(1, 1 ether, 100_000, 0);
    assertTrue(mgv.offers(olKey, ofr).isLive(), "Offer should be in the book");
    mkr.expect("mgv/tradeSuccess"); // trade should be OK on the maker side
    quote.approve($(mgv), 1 ether);

    /* Setting fillWants = true means we should not receive more than `wants`.
       Here we are asking for 0.1 eth to an offer that gives 1eth for ~nothing.
       We should still only receive 0.1 eth */
    int logPrice = LogPriceLib.logPriceFromPrice_e18(1 ether);
    (uint got, uint gave,,) = mgv.marketOrderByLogPrice(olKey, logPrice, 0.1 ether, true);
    assertTrue(mkr.makerExecuteWasCalled(ofr), "ofr must be executed or test is void");
    assertApproxEqRel(got, 0.1 ether, relError(10), "Wrong got value");
    assertApproxEqRel(gave, 1, relError(10), "Wrong gave value");
    assertTrue(!mgv.offers(olKey, ofr).isLive(), "Offer should not be in the book");
  }

  function test_execute_free_offer_fillGives_respects_spec() public {
    uint ofr = mkr.newOfferByVolume(0.01 ether, 1 ether, 100_000, 0);
    assertTrue(mgv.offers(olKey, ofr).isLive(), "Offer should be in the book");
    mkr.expect("mgv/tradeSuccess"); // trade should be OK on the maker side
    quote.approve($(mgv), 1 ether);

    /* Setting fillWants = false means we should spend as little as possible to receive
       as much as possible.
       Here despite asking for .1eth the offer gives 1eth for ~0 so we should receive 1eth. */
    int logPrice = LogPriceLib.logPriceFromPrice_e18(1 ether);
    (uint got, uint gave,,) = mgv.marketOrderByLogPrice(olKey, logPrice, 0.1 ether, false);
    assertTrue(mkr.makerExecuteWasCalled(ofr), "ofr must be executed or test is void");
    assertApproxEqRel(got, 1 ether, relError(10), "Wrong got value");
    assertApproxEqRel(gave, 0.01 ether, relError(10), "Wrong gave value");
    assertTrue(!mgv.offers(olKey, ofr).isLive(), "Offer should not be in the book");
  }

  function test_execute_fillGives() public {
    uint ofr = mkr.newOfferByVolume(1 ether, 1 ether, 100_000, 0);
    mkr.expect("mgv/tradeSuccess"); // trade should be OK on the maker side
    quote.approve($(mgv), 1 ether);

    int logPrice = LogPriceLib.logPriceFromPrice_e18(1 ether);
    (uint got, uint gave,,) = mgv.marketOrderByLogPrice(olKey, logPrice, 1 ether, false);
    assertTrue(mkr.makerExecuteWasCalled(ofr), "ofr must be executed or test is void");
    assertEq(got, 1 ether, "Taker did not get correct amount");
    assertEq(gave, 1 ether, "Taker did not get correct amount");
  }

  /* # Market order tests */

  event Transfer(address indexed from, address indexed to, uint value);

  function test_mo_fillWants() public {
    uint ofr1 = mkr.newOfferByVolume(1 ether, 1 ether, 100_000, 0);
    uint ofr2 = mkr.newOfferByVolume(1 ether, 1 ether, 100_000, 0);
    int offerLogPrice1 = mgv.offers(olKey, ofr1).logPrice();
    int offerLogPrice2 = mgv.offers(olKey, ofr2).logPrice();
    mkr.expect("mgv/tradeSuccess"); // trade should be OK on the maker side
    quote.approve($(mgv), 2 ether);
    int maxLogPrice = LogPriceLib.logPriceFromTakerVolumes(1.9 ether, 1.1 ether);

    expectFrom($(mgv));
    emit OrderStart(olKey.hash(), $(this), maxLogPrice, 1.1 ether, true);

    expectFrom($(quote));
    emit Transfer($(this), $(mgv), 1 ether);
    expectFrom($(quote));
    emit Transfer($(mgv), $(mkr), 1 ether);
    expectFrom($(base));
    emit Transfer($(mkr), $(mgv), 1 ether);
<<<<<<< HEAD
    expectFrom($(mgv));
    emit OfferSuccess($(mkr), ofr1, 1 ether, LogPriceLib.inboundFromOutbound(offerLogPrice1, 1 ether));
=======
>>>>>>> 2fbebdc1

    expectFrom($(quote));
    emit Transfer($(this), $(mgv), 0.1 ether);
    expectFrom($(quote));
    emit Transfer($(mgv), $(mkr), 0.1 ether);
    expectFrom($(base));
    emit Transfer($(mkr), $(mgv), 0.1 ether);
<<<<<<< HEAD
    expectFrom($(mgv));
    emit OfferSuccess($(mkr), ofr2, 0.1 ether, LogPriceLib.inboundFromOutbound(offerLogPrice2, 0.1 ether));
=======
>>>>>>> 2fbebdc1

    expectFrom($(base));
    emit Transfer($(mgv), $(this), 1.1 ether);
    expectFrom($(mgv));
<<<<<<< HEAD
    emit OrderComplete(0);
=======
    emit OfferSuccess(olKey.hash(), ofr2, 0.1 ether, LogPriceLib.inboundFromOutbound(offerLogPrice2, 0.1 ether));
    expectFrom($(mgv));
    emit OfferSuccess(olKey.hash(), ofr1, 1 ether, LogPriceLib.inboundFromOutbound(offerLogPrice1, 1 ether));
    expectFrom($(mgv));
    emit OrderComplete(olKey.hash(), $(this), 1.1 ether, 1.1 ether, 0, 0);
>>>>>>> 2fbebdc1

    (uint got, uint gave,,) = mgv.marketOrderByVolume(olKey, 1.1 ether, 1.9 ether, true);

    assertEq(got, 1.1 ether, "Taker did not get correct amount");
    assertEq(gave, 1.1 ether, "Taker did not get correct amount");
    assertTrue(mkr.makerExecuteWasCalled(ofr1), "ofr1 must be executed or test is void");
    assertTrue(mkr.makerExecuteWasCalled(ofr2), "ofr2 must be executed or test is void");
    assertFalse(mgv.offers(olKey, ofr1).isLive(), "Offer 1 should not be in the book");
    assertFalse(mgv.offers(olKey, ofr2).isLive(), "Offer 2 should not be in the book");
  }

  function test_mo_fillWants_zero() public {
    uint ofr = mkr.newOfferByVolume(1 ether, 1 ether, 100_000, 0);
    int logPrice = mgv.offers(olKey, ofr).logPrice();
    assertTrue(mgv.offers(olKey, ofr).isLive(), "Offer should be in the book");
    quote.approve($(mgv), 1 ether);

    expectFrom($(mgv));
    emit OrderStart(olKey.hash(), $(this), logPrice, 0 ether, true);
    expectFrom($(mgv));
    emit OrderComplete(0);

    (uint got, uint gave,,) = mgv.marketOrderByLogPrice(olKey, logPrice, 0, true);

    assertEq(got, 0 ether, "Taker had too much");
    assertEq(gave, 0 ether, "Taker gave too much");
    assertFalse(mkr.makerExecuteWasCalled(ofr), "ofr must not be executed or test is void");
    assertTrue(mgv.offers(olKey, ofr).isLive(), "Offer should be in the book");
  }

  function test_mo_newBest() public {
    uint ofr = mkr.newOfferByVolume(1 ether, 1 ether, 100_000, 0);
    quote.approve($(mgv), 2 ether);
    assertEq(mgv.best(olKey), ofr, "wrong best offer");
    mgv.marketOrderByVolume(olKey, 2 ether, 4 ether, true);
    assertTrue(mkr.makerExecuteWasCalled(ofr), "ofr must be executed or test is void");
    assertEq(mgv.best(olKey), 0, "there should not be a best offer anymore");
  }

  function test_mo_fillGives() public {
    uint ofr = mkr.newOfferByVolume(1 ether, 1 ether, 100_000, 0);
    uint ofr2 = mkr.newOfferByVolume(1 ether, 1 ether, 100_000, 0);
    mkr.expect("mgv/tradeSuccess"); // trade should be OK on the maker side
    quote.approve($(mgv), 2 ether);
    (uint got, uint gave,,) = mgv.marketOrderByVolume(olKey, 1.1 ether, 1.9 ether, false);
    assertTrue(mkr.makerExecuteWasCalled(ofr), "ofr must be executed or test is void");
    assertTrue(mkr.makerExecuteWasCalled(ofr2), "ofr2 must be executed or test is void");
    assertEq(got, 1.9 ether, "Taker did not get correct amount");
    assertEq(gave, 1.9 ether, "Taker did not give correct amount");
  }

  function test_mo_fillGives_zero() public {
    uint ofr = mkr.newOfferByVolume(1 ether, 1 ether, 100_000, 0);
    int logPrice = mgv.offers(olKey, ofr).logPrice();
    assertTrue(mgv.offers(olKey, ofr).isLive(), "Offer should be in the book");
    mkr.expect("mgv/tradeSuccess"); // trade should be OK on the maker side
    quote.approve($(mgv), 1 ether);

    expectFrom($(mgv));
    emit OrderStart(olKey.hash(), $(this), logPrice, 0 ether, false);
    expectFrom($(mgv));
    emit OrderComplete(0);

    (uint got, uint gave,,) = mgv.marketOrderByLogPrice(olKey, logPrice, 0 ether, false);
    assertEq(got, 0 ether, "Taker had too much");
    assertEq(gave, 0 ether, "Taker gave too much");
    assertFalse(mkr.makerExecuteWasCalled(ofr), "ofr must not be executed or test is void");
    assertTrue(mgv.offers(olKey, ofr).isLive(), "Offer should be in the book");
  }

  function test_mo_fillGivesAll_no_approved_fails() public {
    mkr.newOfferByVolume(1 ether, 1 ether, 100_000, 0);
    mkr.newOfferByVolume(1 ether, 1 ether, 100_000, 0);
    mkr.newOfferByVolume(1 ether, 1 ether, 100_000, 0);
    mkr.expect("mgv/tradeSuccess"); // trade should be OK on the maker side
    quote.approve($(mgv), 2 ether);
    vm.expectRevert("mgv/takerTransferFail");
    mgv.marketOrderByVolume(olKey, 0 ether, 3 ether, false);
  }

  function test_mo_fillGivesAll_succeeds() public {
    uint ofr1 = mkr.newOfferByVolume(1 ether, 1 ether, 100_000, 0);
    uint ofr2 = mkr.newOfferByVolume(1 ether, 1 ether, 100_000, 0);
    uint ofr3 = mkr.newOfferByVolume(1 ether, 1 ether, 100_000, 0);
    mkr.expect("mgv/tradeSuccess"); // trade should be OK on the maker side
    quote.approve($(mgv), 3 ether);
    (uint got, uint gave,,) = mgv.marketOrderByVolume(olKey, 0 ether, 3 ether, false);
    assertEq(got, 3 ether, "Taker did not get correct amount");
    assertEq(gave, 3 ether, "Taker did not get correct amount");
    assertTrue(mkr.makerExecuteWasCalled(ofr1), "ofr1 must be executed or test is void");
    assertTrue(mkr.makerExecuteWasCalled(ofr2), "ofr2 must be executed or test is void");
    assertTrue(mkr.makerExecuteWasCalled(ofr3), "ofr2 must be executed or test is void");
  }

  function test_taker_reimbursed_if_maker_doesnt_pay() public {
    // uint mkr_provision = reader.getProvision(olKey, 100_000);
    quote.approve($(mgv), 1 ether);
    uint ofr = refusemkr.newOfferByVolume(1 ether, 1 ether, 100_000, 0);
    int logPrice = mgv.offers(olKey, ofr).logPrice();
    mkr.expect("mgv/makerTransferFail"); // status visible in the posthook
    uint beforeQuote = quote.balanceOf($(this));
    uint beforeWei = $(this).balance;

<<<<<<< HEAD
    expectFrom($(mgv));
    emit OfferFail($(refusemkr), ofr, 1 ether, 1 ether, "mgv/makerTransferFail");
=======
>>>>>>> 2fbebdc1
    //TODO: when events can be checked instead of expected, take given penalty instead of ignoring it
    vm.expectEmit(true, true, true, false, $(mgv));
    emit Credit($(refusemkr), 0 /*mkr_provision - penalty*/ );
    expectFrom($(mgv));
    emit OfferFail(olKey.hash(), ofr, 1 ether, 1 ether, 5741640000000000, "mgv/makerTransferFail");
    (uint successes,) =
      mgv.cleanByImpersonation(olKey, wrap_dynamic(MgvLib.CleanTarget(ofr, logPrice, 100_000, 1 ether)), $(this));
    assertEq(successes, 1, "clean should succeed");
    uint penalty = $(this).balance - beforeWei;
    assertTrue(penalty > 0, "Taker should have been compensated");
    assertTrue(beforeQuote == quote.balanceOf($(this)), "taker balance should not be lower if maker doesn't pay back");
    assertTrue(refusemkr.makerPosthookWasCalled(ofr), "ofr posthook must be called or test is void");
  }

  function test_taker_reverts_on_penalty_triggers_revert() public {
    uint ofr = refusemkr.newOfferByVolume(1 ether, 1 ether, 50_000, 0);
    int logPrice = mgv.offers(olKey, ofr).logPrice();
    refuseReceive = true;
    quote.approve($(mgv), 1 ether);

    vm.expectRevert("mgv/sendPenaltyReverted");
    mgv.marketOrderByLogPrice(olKey, logPrice, 1 ether, true);
  }

  function test_taker_reimbursed_if_maker_is_blacklisted_for_base() public {
    // uint mkr_provision = reader.getProvision(olKey, 100_000);
    quote.approve($(mgv), 1 ether);
    uint ofr = mkr.newOfferByVolume(1 ether, 1 ether, 100_000, 0);
    int logPrice = mgv.offers(olKey, ofr).logPrice();
    mkr.expect("mgv/makerTransferFail"); // status visible in the posthook

    base.blacklists(address(mkr));
    uint beforeQuote = quote.balanceOf($(this));
    uint beforeWei = $(this).balance;

<<<<<<< HEAD
    expectFrom($(mgv));
    emit OfferFail($(mkr), ofr, 1 ether, 1 ether, "mgv/makerTransferFail");
=======
>>>>>>> 2fbebdc1
    //TODO: when events can be checked instead of expected, take given penalty instead of ignoring it
    vm.expectEmit(true, true, true, false, $(mgv));
    emit Credit($(mkr), 0 /*mkr_provision - penalty*/ );
    expectFrom($(mgv));
    emit OfferFail(olKey.hash(), ofr, 1 ether, 1 ether, 4696520000000000, "mgv/makerTransferFail");
    (uint takerGot, uint takerGave,,) = mgv.marketOrderByLogPrice(olKey, logPrice, 1 ether, true);
    uint penalty = $(this).balance - beforeWei;
    assertTrue(penalty > 0, "Taker should have been compensated");
    assertTrue(takerGot == takerGave && takerGave == 0, "Incorrect transaction information");
    assertTrue(beforeQuote == quote.balanceOf($(this)), "taker balance should not be lower if maker doesn't pay back");
    assertTrue(mkr.makerPosthookWasCalled(ofr), "ofr posthook must be called or test is void");
  }

  function test_taker_reimbursed_if_maker_is_blacklisted_for_quote() public {
    // uint mkr_provision = reader.getProvision(olKey, 100_000);
    quote.approve($(mgv), 1 ether);
    uint ofr = mkr.newOfferByVolume(1 ether, 1 ether, 100_000, 0);
    int logPrice = mgv.offers(olKey, ofr).logPrice();
    mkr.expect("mgv/makerReceiveFail"); // status visible in the posthook

    quote.blacklists(address(mkr));
    uint beforeQuote = quote.balanceOf($(this));
    uint beforeWei = $(this).balance;

<<<<<<< HEAD
    expectFrom($(mgv));
    emit OfferFail($(mkr), ofr, 1 ether, 1 ether, "mgv/makerReceiveFail");
=======
>>>>>>> 2fbebdc1
    //TODO: when events can be checked instead of expected, take given penalty instead of ignoring it
    vm.expectEmit(true, true, true, false, $(mgv));
    emit Credit($(mkr), 0 /*mkr_provision - penalty*/ );
    expectFrom($(mgv));
    emit OfferFail(olKey.hash(), ofr, 1 ether, 1 ether, 3256560000000000, "mgv/makerReceiveFail");
    (uint takerGot, uint takerGave,,) = mgv.marketOrderByLogPrice(olKey, logPrice, 1 ether, true);
    uint penalty = $(this).balance - beforeWei;
    assertTrue(penalty > 0, "Taker should have been compensated");
    assertTrue(takerGot == takerGave && takerGave == 0, "Incorrect transaction information");
    assertTrue(beforeQuote == quote.balanceOf($(this)), "taker balance should not be lower if maker doesn't pay back");
    assertTrue(mkr.makerPosthookWasCalled(ofr), "ofr posthook must be called or test is void");
  }

  function test_taker_collects_failing_offer() public {
    quote.approve($(mgv), 1 ether);
    uint ofr = failmkr.newOfferByVolume(1 ether, 1 ether, 100_000, 0);
    int logPrice = mgv.offers(olKey, ofr).logPrice();
    uint beforeWei = $(this).balance;

    (uint takerGot, uint takerGave,,) = mgv.marketOrderByLogPrice(olKey, logPrice, 1 ether, true);
    assertTrue(takerGot == takerGave && takerGave == 0, "Transaction data should be 0");
    assertTrue($(this).balance > beforeWei, "Taker was not compensated");
    assertTrue(failmkr.makerPosthookWasCalled(ofr), "ofr posthook must be called or test is void");
  }

  function test_taker_reimbursed_if_maker_reverts() public {
    // uint mkr_provision = reader.getProvision(olKey, 50_000);
    quote.approve($(mgv), 1 ether);
    uint ofr = failmkr.newOfferByVolume(1 ether, 1 ether, 100_000, 0);
    int logPrice = mgv.offers(olKey, ofr).logPrice();
    uint beforeQuote = quote.balanceOf($(this));
    uint beforeWei = $(this).balance;

<<<<<<< HEAD
    expectFrom($(mgv));
    emit OfferFail($(failmkr), ofr, 1 ether, 1 ether, "mgv/makerRevert");
=======
>>>>>>> 2fbebdc1
    //TODO: when events can be checked instead of expected, take given penalty instead of ignoring it
    vm.expectEmit(true, true, true, false, $(mgv));
    emit Credit($(failmkr), 0 /*mkr_provision - penalty*/ );
    expectFrom($(mgv));
    emit OfferFail(olKey.hash(), ofr, 1 ether, 1 ether, 4401040000000000, "mgv/makerRevert");
    (uint takerGot, uint takerGave,,) = mgv.marketOrderByLogPrice(olKey, logPrice, 1 ether, true);
    uint penalty = $(this).balance - beforeWei;
    assertTrue(penalty > 0, "Taker should have been compensated");
    assertTrue(takerGot == takerGave && takerGave == 0, "Incorrect transaction information");
    assertTrue(beforeQuote == quote.balanceOf($(this)), "taker balance should not be lower if maker doesn't pay back");
    assertTrue(failmkr.makerPosthookWasCalled(ofr), "ofr posthook must be called or test is void");
  }

  function test_taker_hasnt_approved_base_succeeds_order_with_fee() public {
    mgv.setFee(olKey, 3);

    uint balTaker = base.balanceOf($(this));
    uint ofr = mkr.newOfferByVolume(1 ether, 1 ether, 50_000, 0);
    int logPrice = mgv.offers(olKey, ofr).logPrice();
    quote.approve($(mgv), 1 ether);
    uint shouldGet = reader.minusFee(olKey, 1 ether);
    mgv.marketOrderByLogPrice(olKey, logPrice, 1 ether, true);
    assertEq(base.balanceOf($(this)) - balTaker, shouldGet, "Incorrect delivered amount");
    assertTrue(mkr.makerExecuteWasCalled(ofr), "ofr execute must be called or test is void");
  }

  function test_taker_hasnt_approved_base_succeeds_order_wo_fee() public {
    uint balTaker = base.balanceOf($(this));
    uint ofr = mkr.newOfferByVolume(1 ether, 1 ether, 50_000, 0);
    int logPrice = mgv.offers(olKey, ofr).logPrice();
    quote.approve($(mgv), 1 ether);
    mgv.marketOrderByLogPrice(olKey, logPrice, 1 ether, true);
    assertEq(base.balanceOf($(this)) - balTaker, 1 ether, "Incorrect delivered amount");
    assertTrue(mkr.makerExecuteWasCalled(ofr), "ofr execute must be called or test is void");
  }

  function test_taker_hasnt_approved_quote_fails_order() public {
    uint ofr = mkr.newOfferByVolume(1 ether, 1 ether, 50_000, 0);
    int logPrice = mgv.offers(olKey, ofr).logPrice();
    base.approve($(mgv), 1 ether);

    vm.expectRevert("mgv/takerTransferFail");
    mgv.marketOrderByLogPrice(olKey, logPrice, 1 ether, true);
  }

  function test_simple_marketOrder() public {
    uint ofr1 = mkr.newOfferByVolume(1.1 ether, 1 ether, 100_000, 0);
    uint ofr2 = mkr.newOfferByVolume(1.2 ether, 1 ether, 100_000, 0);
    mkr.expect("mgv/tradeSuccess");

    base.approve($(mgv), 10 ether);
    quote.approve($(mgv), 10 ether);
    uint balTaker = base.balanceOf($(this));
    uint balMaker = quote.balanceOf(address(mkr));

    (uint takerGot, uint takerGave,,) = mgv.marketOrderByVolume(olKey, 2 ether, 4 ether, true);
    assertTrue(mkr.makerPosthookWasCalled(ofr1), "ofr1 posthook must be called or test is void");
    assertTrue(mkr.makerPosthookWasCalled(ofr2), "ofr2 posthook must be called or test is void");
    assertApproxEqRel(takerGot, 2 ether, relError(10), "Incorrect declared delivered amount (taker)");
    assertApproxEqRel(takerGave, 2.3 ether, relError(10), "Incorrect declared delivered amount (maker)");
    assertApproxEqRel(base.balanceOf($(this)) - balTaker, 2 ether, relError(10), "Incorrect delivered amount (taker)");
    assertApproxEqRel(
      quote.balanceOf(address(mkr)) - balMaker, 2.3 ether, relError(10), "Incorrect delivered amount (maker)"
    );
  }

  function test_simple_fillWants() public {
    uint ofr = mkr.newOfferByVolume(2 ether, 2 ether, 100_000, 0);
    mkr.expect("mgv/tradeSuccess");
    quote.approve($(mgv), 10 ether);

    (uint takerGot, uint takerGave,,) = mgv.marketOrderByVolume(olKey, 1 ether, 2 ether, true);
    assertTrue(mkr.makerPosthookWasCalled(ofr), "ofr posthook must be called or test is void");
    assertEq(takerGot, 1 ether, "Incorrect declared delivered amount (taker)");
    assertEq(takerGave, 1 ether, "Incorrect declared delivered amount (maker)");
  }

  function test_simple_fillGives() public {
    uint ofr = mkr.newOfferByVolume(2 ether, 2 ether, 100_000, 0);
    mkr.expect("mgv/tradeSuccess");
    quote.approve($(mgv), 10 ether);

    (uint takerGot, uint takerGave,,) = mgv.marketOrderByVolume(olKey, 1 ether, 2 ether, false);
    assertTrue(mkr.makerPosthookWasCalled(ofr), "ofr posthook must be called or test is void");
    assertEq(takerGave, 2 ether, "Incorrect declared delivered amount (maker)");
    assertEq(takerGot, 2 ether, "Incorrect declared delivered amount (taker)");
  }

  // before ticks: testing whether a wants of 0 works
  // after ticks: wants of 0 not possible since we store log(wants/gives) as tick. Testing with an extremely small amount.
  function test_fillGives_at_0_wants_works() public {
    uint ofr = mkr.newOfferByVolume(10, 2 ether, 100_000, 0);
    int logPrice = mgv.offers(olKey, ofr).logPrice();
    mkr.expect("mgv/tradeSuccess");
    quote.approve($(mgv), 10 ether);

    (uint takerGot, uint takerGave,,) = mgv.marketOrderByLogPrice(olKey, logPrice, 10, false);
    // console.log("offer wants",mgv.offers(olKey,ofr).wants());
    // console.log("offer tick",mgv.offers(olKey,ofr).tick().toString());
    assertTrue(mkr.makerPosthookWasCalled(ofr), "ofr posthook must be called or test is void");
    assertEq(takerGave, 10, "Incorrect declared delivered amount (maker)");
    assertEq(takerGot, 2 ether, "Incorrect declared delivered amount (taker)");
  }

  function test_empty_wants_fillGives() public {
    uint ofr = mkr.newOfferByVolume(2 ether, 2 ether, 100_000, 0);
    mkr.expect("mgv/tradeSuccess");
    quote.approve($(mgv), 10 ether);

    (uint takerGot, uint takerGave,,) = mgv.marketOrderByVolume(olKey, 0 ether, 2 ether, false);
    assertTrue(mkr.makerPosthookWasCalled(ofr), "ofr posthook must be called or test is void");
    assertEq(takerGave, 2 ether, "Incorrect declared delivered amount (maker)");
    assertEq(takerGot, 2 ether, "Incorrect declared delivered amount (taker)");
  }

  function test_empty_wants_fillWants() public {
    uint ofr = mkr.newOfferByVolume(2 ether, 2 ether, 100_000, 0);
    mkr.expect("mgv/tradeSuccess");
    quote.approve($(mgv), 10 ether);

    (uint takerGot, uint takerGave,,) = mgv.marketOrderByVolume(olKey, 0 ether, 2 ether, true);
    assertFalse(mkr.makerPosthookWasCalled(ofr), "ofr posthook must not be called or test is void");
    assertEq(takerGave, 0 ether, "Incorrect declared delivered amount (maker)");
    assertEq(takerGot, 0 ether, "Incorrect declared delivered amount (taker)");
  }

  function test_taker_has_no_quote_fails_order() public {
    uint ofr = mkr.newOfferByVolume(100 ether, 2 ether, 50_000, 0);
    int logPrice = mgv.offers(olKey, ofr).logPrice();
    mkr.expect("mgv/tradeSuccess");

    quote.approve($(mgv), 100 ether);
    base.approve($(mgv), 1 ether); // not necessary since no fee

    vm.expectRevert("mgv/takerTransferFail");
    mgv.marketOrderByLogPrice(olKey, logPrice, 2 ether, true);
  }

  function test_maker_has_not_enough_base_fails_order() public {
    uint ofr = mkr.newOfferByVolume(1 ether, 100 ether, 100_000, 0);
    int logPrice = mgv.offers(olKey, ofr).logPrice();
    mkr.expect("mgv/makerTransferFail");
    // getting rid of base tokens
    //mkr.transferToken(base,$(this),5 ether);
    quote.approve($(mgv), 0.5 ether);
    MgvStructs.OfferPacked offer = mgv.offers(olKey, ofr);

    uint takerWants = 50 ether;
    uint takerGives = LogPriceLib.inboundFromOutboundUp(offer.logPrice(), takerWants);
    expectFrom($(mgv));
<<<<<<< HEAD
    emit OfferFail($(mkr), ofr, takerWants, takerGives, "mgv/makerTransferFail");
=======
    emit OfferFail(
      olKey.hash(),
      ofr,
      takerWants,
      LogPriceLib.inboundFromOutbound(offer.logPrice(), takerWants),
      4696520000000000,
      "mgv/makerTransferFail"
    );
>>>>>>> 2fbebdc1
    (,, uint bounty,) = mgv.marketOrderByLogPrice(olKey, logPrice, 50 ether, true);
    assertTrue(bounty > 0, "offer should fail");
    assertTrue(mkr.makerPosthookWasCalled(ofr), "ofr posthook must be called or test is void");
  }

  // FIXME remove this manual test when the reason for why it was failing is clear
  /* It stops failing if I redefine inboundFromOutboundUpTick as
      uint nextPrice_e18 = Tick.wrap(logPrice+1).priceFromTick_e18();
      uint prod = nextPrice_e18 * outboundAmt;
      return prod/1e18 + (prod%1e18==0 ? 0 : 1);
  */
  // function test_manual() public {
  //   test_snipe_correct_amount_auto(22701, 20214603739982190561, 2, 0);
  // }

  // FIXME restricting to uint72 so maximum price is not reached
  // FIXME: This fails with args=[1, 2, 1, 0], unclear why. Commenting out for now.
  // function test_snipe_correct_amount_auto(uint72 makerWants, uint72 makerGives, uint72 factor1, uint16 pc) public {
  //   vm.assume(factor1 > 0);
  //   vm.assume(makerWants > 0);
  //   vm.assume(makerGives > 0);

  //   // uint takerWants = uint(makerGives) / (uint(factor1)*uint(factor2));
  //   uint takerWants = uint(makerGives) / uint(factor1);
  //   // uint takerWants = uint(makerGives) *100 / (uint(factor1)*uint(factor2)*100);
  //   // uint takerGives = uint(makerWants) *100 / (uint(factor1)*100);

  //   // vm.assume(takerWants > 0);

  //   mgv.setDensityFixed(olKey, 0);
  //   uint ofr = mkr.newOfferByVolume(makerWants, makerGives, 100_000, 0);
  //   MgvStructs.OfferPacked offer = mgv.offers(olKey,ofr);
  //   pc = uint16(bound(pc, 0, 10_000));
  //   Tick takerTick = offer.tick(olKey.tickScale);
  //   // if I round down takerGives: what? well I reudce the price allowed, and so might mistakenly think (in execute()) that the taker is not ok with the offer (because I reduced the price more here, than I reduced it when I stored the offer?).
  //   // but then if I round it up, somehow I get also a roudned down takerGave in execute(), that is even lower a.... ahhh?

  //   // Actual makerWants due to loss of precision when inserting offer.
  //   makerWants = uint72(offer.wants());
  //   uint takerGives = takerWants == 0 ? 0 : takerTick.inboundFromOutboundUpTick(takerWants);
  //   vm.assume(uint72(takerGives) == takerGives);

  //   if (takerGives > 0) {
  //     uint takerPriceE18 = takerGives * 1e18 / takerWants;
  //     // If price is not high enough then we it must because of rounding due to too small gives/wants.
  //     if (takerTick.priceFromTick_e18() > takerPriceE18) {
  //       // ensure just one more gives passes price
  //       assertLe(takerTick.priceFromTick_e18(), (takerGives + 1) * 1e18 / takerWants);
  //       // TODO: Hopefully this is removed by changing targets to tick,volume - otherwise, try stabilizing test without this assume(false).
  //       // bail out as price is too low
  //       vm.assume(false);
  //     }
  //     assertLe(
  //       takerPriceE18,
  //       Tick.wrap(logPrice + 1).priceFromTick_e18(),
  //       "TakerGives should not overestimate too much"
  //     );
  //   }

  //   // Tick takerTick = Tick.wrap(logPrice)*10_000/(pc*10_000));
  //   // takerWants = random
  //   // takerGives =
  //   // if you want to snipe offer (tick,og):
  //   // - goal is to give (tw,tg) such that tick.ow(og)*tw <= og*tg
  //   // - i don't want to do tick compare for now because how do I do tick compare for market order?
  //   // - i woud like takerGives=0 OK (and takerWants=0 ok too?)
  //   // - if I take tw as given and apply the tick, I get tg=tick.ow(tw), which... will work?

  //   deal($(quote), address(this), type(uint).max);
  //   deal($(base), address(mkr), type(uint).max);
  //   mkr.approveMgv(base, type(uint).max);
  //   quote.approve($(mgv), type(uint).max);

  //   (uint successes, uint takerGot,,,) =
  //     testMgv.snipesInTest(olKey, wrap_dynamic([ofr, takerWants, takerGives, 100_000]), true);
  //   assertEq(successes, 1, "order should succeed");
  //   assertEq(takerGot, takerWants, "wrong takerGot");
  //   // Taker does not give all it has since it overestimates price - assertEq(takerGave, takerGives, "wrong takerGave");
  // }

  function test_maker_revert_is_logged() public {
    uint ofr = mkr.newOfferByVolume(1 ether, 1 ether, 50_000, 0);
    int logPrice = mgv.offers(olKey, ofr).logPrice();
    mkr.expect("mgv/makerRevert");
    mkr.shouldRevert(true);
    quote.approve($(mgv), 1 ether);
    expectFrom($(mgv));
<<<<<<< HEAD
    emit OfferFail($(mkr), ofr, 1 ether, 1 ether, "mgv/makerRevert");
=======
    emit OfferFail(olKey.hash(), ofr, 1 ether, 1 ether, 4000000000000000, "mgv/makerRevert");
>>>>>>> 2fbebdc1
    mgv.marketOrderByLogPrice(olKey, logPrice, 1 ether, true);
    assertFalse(mkr.makerPosthookWasCalled(ofr), "ofr posthook must not be called or test is void");
  }

  function test_detect_lowgas() public {
    uint ofr = mkr.newOfferByVolume(1 ether, 1 ether, 100_000, 0);
    int logPrice = mgv.offers(olKey, ofr).logPrice();
    quote.approve($(mgv), 100 ether);

    bytes memory cd = abi.encodeCall(mgv.marketOrderByLogPrice, (olKey, logPrice, 1 ether, true));

    (bool noRevert, bytes memory data) = $(mgv).call{gas: 130000}(cd);
    if (noRevert) {
      fail("take should fail due to low gas");
    } else {
      assertEq(getReason(data), "mgv/notEnoughGasForMakerTrade", "wrong revert reason");
    }
  }

  /* Note as for jan 5 2020: by locally pushing the block gas limit to 38M, you can go up to 162 levels of recursion before hitting "revert for an unknown reason" -- I'm assuming that's the stack limit. */
  function test_recursion_depth_is_acceptable() public {
    for (uint i = 0; i < 50; i++) {
      mkr.newOfferByVolume(0.001 ether, 0.001 ether, 50_000, i);
    }
    quote.approve($(mgv), 10 ether);
    // 6/1/20 : ~50k/offer with optims
    //uint g = gasleft();
    //console.log("gas used per offer: %s",(g-gasleft())/50);
  }

  function test_partial_fill() public {
    quote.approve($(mgv), 1 ether);
    uint ofr1 = mkr.newOfferByVolume(0.1 ether, 0.1 ether, 100_000, 0);
    uint ofr2 = mkr.newOfferByVolume(0.1 ether, 0.1 ether, 100_000, 1);
    mkr.expect("mgv/tradeSuccess");
    (uint takerGot,,,) = mgv.marketOrderByVolume(olKey, 0.15 ether, 0.15 ether, true);
    assertEq(takerGot, 0.15 ether, "Incorrect declared partial fill amount");
    assertEq(base.balanceOf($(this)), 0.15 ether, "incorrect partial fill");
    assertTrue(mkr.makerPosthookWasCalled(ofr1), "ofr1 posthook must be called or test is void");
    assertTrue(mkr.makerPosthookWasCalled(ofr2), "ofr2 posthook must be called or test is void");
  }

  // ! unreliable test, depends on gas use
  function test_market_order_stops_for_high_price() public {
    quote.approve($(mgv), 1 ether);
    uint offerCount = 10;
    uint offersExpectedTaken = 2;
    uint[] memory ofrs = new uint[](offerCount);
    for (uint i = 1; i <= offerCount; i++) {
      ofrs[i - 1] = mkr.newOfferByVolume(i * (0.1 ether), 0.1 ether, 100_000, i - 1);
    }
    mkr.expect("mgv/tradeSuccess");
    // first two offers are at right price
    uint takerWants = 0.1 ether + 0.1 ether;
    uint takerGives = 2 * takerWants;
    mgv.marketOrderByVolume{gas: 700_000}(olKey, takerWants, takerGives, true);
    for (uint i = 0; i < offersExpectedTaken; i++) {
      assertTrue(mkr.makerPosthookWasCalled(ofrs[i]), "ofr posthook must be called or test is void");
    }
    for (uint i = offersExpectedTaken; i < offerCount; i++) {
      assertFalse(mkr.makerPosthookWasCalled(ofrs[i]), "ofr posthook must not be called or test is void");
    }
  }

  // ! unreliable test, depends on gas use
  function test_market_order_stops_for_filled_mid_offer() public {
    quote.approve($(mgv), 1 ether);
    uint offerCount = 10;
    uint offersExpectedTaken = 2;
    uint[] memory ofrs = new uint[](offerCount);
    for (uint i = 1; i <= offerCount; i++) {
      ofrs[i - 1] = mkr.newOfferByVolume(i * (0.1 ether), 0.1 ether, 100_000, i);
    }
    mkr.expect("mgv/tradeSuccess");
    // first two offers are at right price
    uint takerWants = 0.1 ether + 0.05 ether;
    uint takerGives = 2 * takerWants;
    mgv.marketOrderByVolume{gas: 700_000}(olKey, takerWants, takerGives, true);
    for (uint i = 0; i < offersExpectedTaken; i++) {
      assertTrue(mkr.makerPosthookWasCalled(ofrs[i]), "ofr posthook must be called or test is void");
    }
    for (uint i = offersExpectedTaken; i < offerCount; i++) {
      assertFalse(mkr.makerPosthookWasCalled(ofrs[i]), "ofr posthook must not be called or test is void");
    }
  }

  function test_market_order_stops_for_filled_after_offer() public {
    quote.approve($(mgv), 1 ether);
    uint offerCount = 10;
    uint offersExpectedTaken = 1;
    uint[] memory ofrs = new uint[](offerCount);
    for (uint i = 1; i <= offerCount; i++) {
      ofrs[i - 1] = mkr.newOfferByVolume(i * (0.1 ether), 0.1 ether, 100_000, i);
    }
    mkr.expect("mgv/tradeSuccess");
    // first two offers are at right price
    uint takerWants = 0.1 ether;
    uint takerGives = 2 * takerWants;
    mgv.marketOrderByVolume{gas: 450_000}(olKey, takerWants, takerGives, true);
    for (uint i = 0; i < offersExpectedTaken; i++) {
      assertTrue(mkr.makerPosthookWasCalled(ofrs[i]), "ofr posthook must be called or test is void");
    }
    for (uint i = offersExpectedTaken; i < offerCount; i++) {
      assertFalse(mkr.makerPosthookWasCalled(ofrs[i]), "ofr posthook must not be called or test is void");
    }
  }

  function test_takerWants_wider_than_160_bits_fails_marketOrder() public {
    vm.expectRevert("mgv/mOrder/takerWants/160bits");
    mgv.marketOrderByVolume(olKey, 2 ** 160, 1, true);
  }

  function test_clean_with_0_wants_ejects_offer() public {
    quote.approve($(mgv), 1 ether);
    uint mkrBal = base.balanceOf(address(mkr));
    uint ofr = failmkr.newOfferByVolume(0.1 ether, 0.1 ether, 100_000, 0);
    int offerLogPrice = mgv.offers(olKey, ofr).logPrice();

    (uint successes,) =
      mgv.cleanByImpersonation(olKey, wrap_dynamic(MgvLib.CleanTarget(ofr, offerLogPrice, 100_000, 0)), $(this));
    assertTrue(successes == 1, "clean should succeed");
    assertTrue(failmkr.makerPosthookWasCalled(ofr), "ofr posthook must be called or test is void");
    assertEq(mgv.best(olKey), 0, "offer should be gone");
    assertEq(base.balanceOf(address(mkr)), mkrBal, "mkr balance should not change");
  }

  function test_unsafe_gas_left_fails_order() public {
    mgv.setGasbase(olKey, 1);
    quote.approve($(mgv), 1 ether);
    uint ofr = mkr.newOfferByVolume(1 ether, 1 ether, 120_000, 0);
    int logPrice = mgv.offers(olKey, ofr).logPrice();

    vm.expectRevert("mgv/notEnoughGasForMakerTrade");
    mgv.marketOrderByLogPrice{gas: 120_000}(olKey, logPrice, 1 ether, true);
  }

  function test_unsafe_gas_left_fails_posthook() public {
    mgv.setGasbase(olKey, 1);
    quote.approve($(mgv), 1 ether);
    uint ofr = mkr.newOfferByVolume(1 ether, 1 ether, 120_000, 0);
    int logPrice = mgv.offers(olKey, ofr).logPrice();

    vm.expectRevert("mgv/notEnoughGasForMakerPosthook");
    mgv.marketOrderByLogPrice{gas: 280_000}(olKey, logPrice, 1 ether, true);
  }

  // FIXME Make a token that goes out of gas on transfer to taker
  // So we don't have to find exact gas values here
  // function test_unsafe_gas_left_fails_to_pay_taker() public {
  //   mgv.setGasbase(olKey, 1);
  //   quote.approve($(mgv), 1 ether);
  //   uint ofr = mkr.newOfferByVolume(1 ether, 1 ether, 220_000, 0);
  //   Tick offerTick = mgv.offers(olKey,ofr).tick();
  //   vm.expectRevert("mgv/MgvFailToPayTaker");
  //   testMgv.snipesInTest{gas: 240_000}($(mgv), olKey, wrap_dynamic([ofr, logPrice, 1 ether, 220_000]), true);
  // }

  function test_marketOrder_on_empty_book_does_not_revert() public {
    mgv.marketOrderByVolume(olKey, 1 ether, 1 ether, true);
  }

  function test_marketOrder_on_empty_book_does_not_leave_lock_on() public {
    mgv.marketOrderByVolume(olKey, 1 ether, 1 ether, true);
    assertTrue(!mgv.locked(olKey), "mgv should not be locked after marketOrder on empty OB");
  }

  function test_takerWants_is_zero_succeeds() public {
    (uint got, uint gave,,) = mgv.marketOrderByVolume(olKey, 0, 1 ether, true);
    assertEq(got, 0, "Taker got too much");
    assertEq(gave, 0 ether, "Taker gave too much");
  }

  function test_takerGives_is_zero_succeeds() public {
    (uint got, uint gave,,) = mgv.marketOrderByVolume(olKey, 1 ether, 0, true);
    assertEq(got, 0, "Taker got too much");
    assertEq(gave, 0 ether, "Taker gave too much");
  }

  function test_failing_offer_volume_does_not_count_toward_filled_volume() public {
    quote.approve($(mgv), 1 ether);
    uint failing_ofr = failmkr.newOfferByVolume(1 ether, 1 ether, 100_000);
    uint ofr = mkr.newOfferByVolume(1 ether, 1 ether, 100_000);
    (uint got,,,) = mgv.marketOrderByVolume(olKey, 1 ether, 0, true);
    assertTrue(failmkr.makerPosthookWasCalled(failing_ofr), "failing_ofr posthook must be called or test is void");
    assertTrue(mkr.makerPosthookWasCalled(ofr), "ofr posthook must be called or test is void");
    assertEq(got, 1 ether, "should have gotten 1 ether");
  }

  // function test_reverting_monitor_on_notify() public {
  //   BadMonitor badMonitor = new BadMonitor({revertNotify:true,revertRead:false});
  //   mgv.setMonitor(badMonitor);
  //   mkr.newOfferByVolume(1 ether, 1 ether, 100_000, 0);
  //   quote.approve($(mgv), 2 ether);
  //   (uint got, uint gave,,) = mgv.marketOrderByVolume(olKey, 1 ether, 1 ether, true);

  /* When Mangrove gets a revert from `flashloan` that doesn't match known revert
   * cases, it returns `mgv/swapError`. This can happen if the flashloan runs out
   * of gas, but should never happen in another case. I (adhusson) did not manage
   * to trigger the 'flash loan is OOG' condition because flashloan itself uses
   * very little gas. If you make it OOG, then its caller will OOG too before
   * reaching the `revert("mgv/swapError")` statement. To trigger that error, I
   * make a BadMangrove contract with a misbehaving `flashloan` function. */
  function test_unreachable_swapError() public {
    BadMangrove badMgv = new BadMangrove({
      governance: $(this),
      gasprice: 40,
      gasmax: 2_000_000
    });
    vm.label($(badMgv), "Bad Mangrove");
    badMgv.activate(olKey, 0, 0, 0);

    TestMaker mkr2 = new TestMaker(badMgv,olKey);
    badMgv.fund{value: 10 ether}($(mkr2));
    mkr2.newOfferByVolume(1 ether, 1 ether, 1, 0);
    vm.expectRevert("mgv/swapError");
    badMgv.marketOrderByVolume{gas: 150000}(olKey, 1 ether, 1 ether, true);
  }

  /* # Clean tests */
  /* Clean parameter validation */
  function test_gives_tick_outside_range_fails_clean() public {
    uint ofr = failmkr.newOfferByLogPrice(0, 1 ether, 100_000);
    (uint successes,) = mgv.cleanByImpersonation(olKey, wrap_dynamic(MgvLib.CleanTarget(ofr, 1 << 23, 0, 1)), $(this));
    assertEq(successes, 0, "cleaning should have failed");
    assertTrue(mgv.best(olKey) == ofr, "clean must have left ofr in the book");
  }

  function test_gives_volume_above_96bits_fails_clean() public {
    uint ofr = failmkr.newOfferByLogPrice(0, 1 ether, 100_000);
    (uint successes,) = mgv.cleanByImpersonation(olKey, wrap_dynamic(MgvLib.CleanTarget(ofr, 0, 0, 1 << 96)), $(this));
    assertEq(successes, 0, "cleaning should have failed");
    assertTrue(mgv.best(olKey) == ofr, "clean must have left ofr in the book");
  }

  // FIXME implement a test that checks a gives+price too high results in an error (should p

  /* Clean offer state&match validation */
  function test_clean_on_nonexistent_offer_fails() public {
    (uint successes,) = mgv.cleanByImpersonation(olKey, wrap_dynamic(MgvLib.CleanTarget(1, 0, 0, 1)), $(this));
    assertEq(successes, 0, "cleaning should have failed");
  }

  function test_clean_non_live_offer_fails() public {
    uint ofr = failmkr.newOfferByLogPrice(0, 1 ether, 100_000);
    failmkr.retractOffer(ofr);
    (uint successes,) = mgv.cleanByImpersonation(olKey, wrap_dynamic(MgvLib.CleanTarget(ofr, 0, 100_000, 1)), $(this));
    assertEq(successes, 0, "cleaning should have failed");
    assertTrue(mgv.best(olKey) == 0, "clean must not have changed the book");
  }

  function test_cleaning_with_exact_offer_details_succeeds() public {
    uint ofr = failmkr.newOfferByLogPrice(0, 1 ether, 100_000);
    (uint successes,) = mgv.cleanByImpersonation(olKey, wrap_dynamic(MgvLib.CleanTarget(ofr, 0, 100_000, 0)), $(this));
    assertTrue(successes > 0, "cleaning should have succeeded");
    assertTrue(mgv.best(olKey) == 0, "clean must have emptied mgv");
  }

  function test_giving_smaller_tick_to_clean_fails() public {
    uint ofr = failmkr.newOfferByLogPrice(0, 1 ether, 100_000);
    (uint successes,) = mgv.cleanByImpersonation(olKey, wrap_dynamic(MgvLib.CleanTarget(ofr, -1, 100_000, 0)), $(this));
    assertEq(successes, 0, "cleaning should have failed");
    assertTrue(mgv.best(olKey) == ofr, "clean must have left ofr in the book");
  }

  function test_giving_bigger_tick_to_clean_fails() public {
    uint ofr = failmkr.newOfferByLogPrice(0, 1 ether, 100_000);
    (uint successes,) = mgv.cleanByImpersonation(olKey, wrap_dynamic(MgvLib.CleanTarget(ofr, 1, 100_000, 0)), $(this));
    assertEq(successes, 0, "cleaning should have succeeded");
    assertTrue(mgv.best(olKey) == ofr, "clean must have left ofr in the book");
  }

  function test_giving_smaller_gasreq_to_clean_fails() public {
    uint ofr = failmkr.newOfferByLogPrice(0, 1 ether, 100_000);
    (uint successes,) = mgv.cleanByImpersonation(olKey, wrap_dynamic(MgvLib.CleanTarget(ofr, 0, 99_000, 0)), $(this));
    assertEq(successes, 0, "cleaning should have failed");
    assertTrue(mgv.best(olKey) == ofr, "clean must have left ofr in the book");
  }

  function test_giving_bigger_gasreq_to_clean_succeeds() public {
    uint ofr = failmkr.newOfferByLogPrice(0, 1 ether, 100_000);
    (uint successes,) = mgv.cleanByImpersonation(olKey, wrap_dynamic(MgvLib.CleanTarget(ofr, 0, 100_001, 0)), $(this));
    assertTrue(successes > 0, "cleaning should have succeeded");
    assertTrue(mgv.best(olKey) == 0, "clean must have emptied mgv");
  }

  /* Clean - offer execution */
  function test_cleaning_non_failing_offer_fails() public {
    int logPrice = 0;
    uint ofr = mkr.newOfferByLogPrice(logPrice, 1 ether, 100_000);

    expectFrom($(mgv));
    emit CleanStart(olKey.hash(), $(this));

    expectFrom($(quote));
    emit Transfer($(this), $(mgv), 0 ether);
    expectFrom($(quote));
    emit Transfer($(mgv), $(mkr), 0 ether);
    expectFrom($(base));
    emit Transfer($(mkr), $(mgv), 0 ether);
<<<<<<< HEAD
    expectFrom($(mgv));
    emit OfferSuccess($(mkr), ofr, 0 ether, LogPriceLib.inboundFromOutbound(logPrice, 0 ether));
=======
>>>>>>> 2fbebdc1

    (uint successes,) = mgv.cleanByImpersonation(olKey, wrap_dynamic(MgvLib.CleanTarget(ofr, 0, 100_000, 0)), $(this));
    assertEq(successes, 0, "cleaning should have failed");
    assertTrue(mgv.best(olKey) == ofr, "clean must have left ofr in the book");
  }

  function test_cleaning_failing_offer_transfers_bounty() public {
    uint balanceBefore = $(this).balance;
    int logPrice = 0;
    uint ofr = failmkr.newOfferByLogPrice(logPrice, 1 ether, 100_000);

    expectFrom($(mgv));
    emit CleanStart(olKey.hash(), $(this));

    expectFrom($(quote));
    emit Transfer($(this), $(mgv), 0 ether);
    expectFrom($(quote));
    emit Transfer($(mgv), $(failmkr), 0 ether);
<<<<<<< HEAD
    expectFrom($(mgv));
    emit OfferFail($(failmkr), ofr, 0 ether, 0 ether, "mgv/makerRevert");
=======
>>>>>>> 2fbebdc1
    //TODO: when events can be checked instead of expected, take given penalty instead of ignoring it
    vm.expectEmit(true, true, true, false, $(mgv));
    emit Credit($(failmkr), 0 /*mkr_provision - penalty*/ );
    expectFrom($(mgv));
    emit OfferFail(olKey.hash(), ofr, 0 ether, 0 ether, 4401040000000000, "mgv/makerRevert");

    vm.expectEmit(true, true, true, false, $(mgv));
    emit CleanComplete();

    (, uint bounty) = mgv.cleanByImpersonation(olKey, wrap_dynamic(MgvLib.CleanTarget(ofr, 0, 100_000, 0)), $(this));
    assertTrue(bounty > 0, "cleaning should have yielded a bounty");
    uint balanceAfter = $(this).balance;
    assertEq(balanceBefore + bounty, balanceAfter, "the bounty was not transfered to the cleaner");
    assertTrue(mgv.best(olKey) == 0, "clean must have emptied mgv");
  }

  function test_clean_multiple_failing_offers() public {
    uint ofr = failmkr.newOfferByLogPrice(0, 1 ether, 100_000);
    uint ofr2 = failmkr.newOfferByLogPrice(0, 1 ether, 100_000);

    uint oldBal = $(this).balance;

    MgvLib.CleanTarget[] memory targets =
      wrap_dynamic(MgvLib.CleanTarget(ofr, 0, 100_000, 0), MgvLib.CleanTarget(ofr2, 0, 100_000, 0));

    expectFrom($(mgv));
    emit CleanStart(olKey.hash(), $(this));

    expectFrom($(quote));
    emit Transfer($(this), $(mgv), 0 ether);
    expectFrom($(quote));
    emit Transfer($(mgv), $(failmkr), 0 ether);
<<<<<<< HEAD
    expectFrom($(mgv));
    emit OfferFail($(failmkr), ofr, 0 ether, 0 ether, "mgv/makerRevert");
    //TODO: when events can be checked instead of expected, take given penalty instead of ignoring it
=======
>>>>>>> 2fbebdc1
    vm.expectEmit(true, true, true, false, $(mgv));
    emit Credit($(failmkr), 0 /*mkr_provision - penalty*/ );
    //TODO: when events can be checked instead of expected, take given penalty instead of ignoring it
    expectFrom($(mgv));
    emit OfferFail(olKey.hash(), ofr, 0 ether, 0 ether, 4401040000000000, "mgv/makerRevert");

    expectFrom($(quote));
    emit Transfer($(this), $(mgv), 0 ether);
    expectFrom($(quote));
    emit Transfer($(mgv), $(failmkr), 0 ether);
<<<<<<< HEAD
    expectFrom($(mgv));
    emit OfferFail($(failmkr), ofr2, 0 ether, 0 ether, "mgv/makerRevert");
    //TODO: when events can be checked instead of expected, take given penalty instead of ignoring it
=======

>>>>>>> 2fbebdc1
    vm.expectEmit(true, true, true, false, $(mgv));
    emit Credit($(failmkr), 0 /*mkr_provision - penalty*/ );
    // TODO: when events can be checked instead of expected, take given penalty instead of ignoring it
    expectFrom($(mgv));
    emit OfferFail(olKey.hash(), ofr2, 0 ether, 0 ether, 4001040000000000, "mgv/makerRevert");

    vm.expectEmit(true, true, true, false, $(mgv));
    emit CleanComplete();

    (uint successes, uint bounty) = mgv.cleanByImpersonation(olKey, targets, $(this));

    uint newBal = $(this).balance;

    assertEq(successes, 2, "both offers should have been cleaned");
    assertEq(newBal, oldBal + bounty, "balance should have increased by bounty");
    assertTrue(mgv.best(olKey) == 0, "clean must have emptied mgv");
  }

  function test_cleans_failing_offers_despite_one_not_failing() public {
    deal($(quote), $(this), 10 ether);
    uint ofr = failmkr.newOfferByLogPrice(0, 1 ether, 100_000);
    uint ofr2 = mkr.newOfferByLogPrice(0, 1 ether, 100_000);
    uint ofr3 = failmkr.newOfferByLogPrice(0, 1 ether, 100_000);

    uint oldBal = $(this).balance;

    MgvLib.CleanTarget[] memory targets = wrap_dynamic(
      MgvLib.CleanTarget(ofr, 0, 100_000, 0),
      MgvLib.CleanTarget(ofr2, 0, 100_000, 0),
      MgvLib.CleanTarget(ofr3, 0, 100_000, 0)
    );

    expectFrom($(mgv));
    emit CleanStart(olKey.hash(), $(this));

    expectFrom($(quote));
    emit Transfer($(this), $(mgv), 0 ether);
    expectFrom($(quote));
    emit Transfer($(mgv), $(failmkr), 0 ether);
<<<<<<< HEAD
    expectFrom($(mgv));
    emit OfferFail($(failmkr), ofr, 0 ether, 0 ether, "mgv/makerRevert");
    //TODO: when events can be checked instead of expected, take given penalty instead of ignoring it
=======
>>>>>>> 2fbebdc1
    vm.expectEmit(true, true, true, false, $(mgv));
    emit Credit($(failmkr), 0 /*mkr_provision - penalty*/ );
    expectFrom($(mgv));
    emit OfferFail(olKey.hash(), ofr, 0 ether, 0 ether, 4401040000000000, "mgv/makerRevert");

    expectFrom($(quote));
    emit Transfer($(this), $(mgv), 0 ether);
    expectFrom($(quote));
    emit Transfer($(mgv), $(mkr), 0 ether);
<<<<<<< HEAD
    expectFrom($(mgv));
    emit OfferSuccess($(mkr), ofr2, 0 ether, 0 ether);
=======
>>>>>>> 2fbebdc1

    expectFrom($(quote));
    emit Transfer($(this), $(mgv), 0 ether);
    expectFrom($(quote));
    emit Transfer($(mgv), $(failmkr), 0 ether);
<<<<<<< HEAD
    expectFrom($(mgv));
    emit OfferFail($(failmkr), ofr3, 0 ether, 0 ether, "mgv/makerRevert");
    //TODO: when events can be checked instead of expected, take given penalty instead of ignoring it
=======
>>>>>>> 2fbebdc1
    vm.expectEmit(true, true, true, false, $(mgv));
    emit Credit($(failmkr), 0 /*mkr_provision - penalty*/ );
    expectFrom($(mgv));
    emit OfferFail(olKey.hash(), ofr3, 0 ether, 0 ether, 4001040000000000, "mgv/makerRevert");

    vm.expectEmit(true, true, true, false, $(mgv));
    emit CleanComplete();

    (uint successes, uint bounty) = mgv.cleanByImpersonation(olKey, targets, $(this));

    uint newBal = $(this).balance;

    assertEq(successes, 2, "cleaning should succeed for all but one offer");
    assertEq(newBal, oldBal + bounty, "balance should have increased by bounty");
    assertTrue(mgv.best(olKey) == ofr2, "clean must have left ofr2 in the book");
  }

  function test_cleaning_by_impersonation_succeeds_and_does_not_transfer_funds() public {
    uint ofr = failNonZeroMkr.newOfferByLogPrice(0, 1 ether, 100_000);
    // $this cannot clean with taker because of lack of funds/approval
    (, uint bounty) = mgv.cleanByImpersonation(olKey, wrap_dynamic(MgvLib.CleanTarget(ofr, 0, 100_000, 1)), $(this));
    assertEq(bounty, 0, "cleaning should have failed");

    uint balanceNativeBefore = $(this).balance;
    uint balanceBaseBefore = base.balanceOf($(this));
    uint balanceQuoteBefore = quote.balanceOf($(this));

    // Create another taker that has the needed funds and have approved Mangrove
    TestTaker otherTkr = setupTaker(olKey, "otherTkr[$(A),$(B)]");
    deal($(quote), $(otherTkr), 10 ether);
    otherTkr.approveMgv(quote, 1 ether);
    uint otherTkrBalanceNativeBefore = $(otherTkr).balance;
    uint otherTkrBalanceBaseBefore = base.balanceOf($(otherTkr));
    uint otherTkrBalanceQuoteBefore = quote.balanceOf($(otherTkr));

    // Clean by impersonating the other taker
    expectFrom($(mgv));
    emit CleanStart(olKey.hash(), $(otherTkr));

    expectFrom($(quote));
    emit Transfer($(otherTkr), $(mgv), 1);
    expectFrom($(quote));
    emit Transfer($(mgv), $(failNonZeroMkr), 1);
<<<<<<< HEAD
    expectFrom($(mgv));
    emit OfferFail($(failNonZeroMkr), ofr, 1, 1, "mgv/makerRevert");
=======
>>>>>>> 2fbebdc1
    //TODO: when events can be checked instead of expected, take given penalty instead of ignoring it
    vm.expectEmit(true, true, true, false, $(mgv));
    emit Credit($(failNonZeroMkr), 0 /*mkr_provision - penalty*/ );
    expectFrom($(mgv));
    emit OfferFail(olKey.hash(), ofr, 1, 1, 4411600000000000, "mgv/makerRevert");

    vm.expectEmit(true, true, true, false, $(mgv));
    emit CleanComplete();

    (, bounty) = mgv.cleanByImpersonation(olKey, wrap_dynamic(MgvLib.CleanTarget(ofr, 0, 100_000, 1)), $(otherTkr));
    assertTrue(bounty > 0, "cleaning should have yielded a bounty");
    assertTrue(mgv.best(olKey) == 0, "clean must have emptied mgv");

    assertEq(balanceNativeBefore + bounty, $(this).balance, "the bounty was not transfered to the cleaner");
    assertEq(balanceBaseBefore, base.balanceOf($(this)), "taker's base balance should not change");
    assertEq(balanceQuoteBefore, quote.balanceOf($(this)), "taker's quote balance should not change");

    assertEq(otherTkrBalanceNativeBefore, $(otherTkr).balance, "other taker's native balance should not have changed");
    assertEq(otherTkrBalanceBaseBefore, base.balanceOf($(otherTkr)), "other taker's base balance should not change");
    assertEq(otherTkrBalanceQuoteBefore, quote.balanceOf($(otherTkr)), "other taker's quote balance should not change");
  }

  function test_unconsumed_tick_leaves_correct_leaf_start_at_tick_leave_one_only(
    int24 _tick,
    bool crossTick,
    bool leaveOneOnly
  ) public {
    quote.approve($(mgv), 10_000 ether);
    _tick = int24(bound(_tick, -100, 100));
    int24 _firstPostedTick = crossTick ? _tick - 1 : _tick;
    mkr.newOfferByLogPrice(_firstPostedTick, 1 ether, 100_000);
    mkr.newOfferByLogPrice(_tick, 1 ether, 100_000);
    uint ofr3 = mkr.newOfferByLogPrice(_tick, 1 ether, 100_000);
    uint ofr4 = mkr.newOfferByLogPrice(_tick, 1 ether, 100_000);
    uint volume = leaveOneOnly ? 3 ether : 2 ether;
    mgv.marketOrderByLogPrice(olKey, _tick, volume, true);

    Tick tick = Tick.wrap(_tick);

    uint bestId = leaveOneOnly ? ofr4 : ofr3;
    MgvStructs.OfferPacked best = mgv.offers(olKey, bestId);
    Leaf leaf = mgv.leafs(olKey, best.tick(olKey.tickScale).leafIndex());
    assertEq(leaf.firstOfIndex(tick.posInLeaf()), bestId, "wrong first of tick");
    assertEq(leaf.lastOfIndex(tick.posInLeaf()), ofr4, "wrong last of tick");
    (, MgvStructs.LocalPacked local) = mgv.config(olKey);
    assertEq(local.tickPosInLeaf(), tick.posInLeaf(), "wrong local.tickPosInleaf");
    assertEq(best.prev(), 0, "best.prev should be 0");
    Leaf emptyLeaf = leaf.setTickFirst(tick, 0).setTickLast(tick, 0);
    assertTrue(emptyLeaf.isEmpty(), "leaf should not have other tick used");
  }
}

contract BadMangrove is AbstractMangrove {
  constructor(address governance, uint gasprice, uint gasmax)
    AbstractMangrove(governance, gasprice, gasmax, "BadMangrove")
  {}

  function executeEnd(MultiOrder memory, MgvLib.SingleOrder memory) internal override {}

  function beforePosthook(MgvLib.SingleOrder memory) internal override {}

  function flashloan(MgvLib.SingleOrder calldata, address) external pure override returns (uint, bytes32) {
    revert("badRevert");
  }
}<|MERGE_RESOLUTION|>--- conflicted
+++ resolved
@@ -176,11 +176,6 @@
     emit Transfer($(mgv), $(mkr), 1 ether);
     expectFrom($(base));
     emit Transfer($(mkr), $(mgv), 1 ether);
-<<<<<<< HEAD
-    expectFrom($(mgv));
-    emit OfferSuccess($(mkr), ofr1, 1 ether, LogPriceLib.inboundFromOutbound(offerLogPrice1, 1 ether));
-=======
->>>>>>> 2fbebdc1
 
     expectFrom($(quote));
     emit Transfer($(this), $(mgv), 0.1 ether);
@@ -188,24 +183,15 @@
     emit Transfer($(mgv), $(mkr), 0.1 ether);
     expectFrom($(base));
     emit Transfer($(mkr), $(mgv), 0.1 ether);
-<<<<<<< HEAD
-    expectFrom($(mgv));
-    emit OfferSuccess($(mkr), ofr2, 0.1 ether, LogPriceLib.inboundFromOutbound(offerLogPrice2, 0.1 ether));
-=======
->>>>>>> 2fbebdc1
 
     expectFrom($(base));
     emit Transfer($(mgv), $(this), 1.1 ether);
     expectFrom($(mgv));
-<<<<<<< HEAD
+    emit OfferSuccess(olKey.hash(), ofr2, 0.1 ether, LogPriceLib.inboundFromOutbound(offerLogPrice2, 0.1 ether));
+    expectFrom($(mgv));
+    emit OfferSuccess(olKey.hash(), ofr1, 1 ether, LogPriceLib.inboundFromOutbound(offerLogPrice1, 1 ether));
+    expectFrom($(mgv));
     emit OrderComplete(0);
-=======
-    emit OfferSuccess(olKey.hash(), ofr2, 0.1 ether, LogPriceLib.inboundFromOutbound(offerLogPrice2, 0.1 ether));
-    expectFrom($(mgv));
-    emit OfferSuccess(olKey.hash(), ofr1, 1 ether, LogPriceLib.inboundFromOutbound(offerLogPrice1, 1 ether));
-    expectFrom($(mgv));
-    emit OrderComplete(olKey.hash(), $(this), 1.1 ether, 1.1 ether, 0, 0);
->>>>>>> 2fbebdc1
 
     (uint got, uint gave,,) = mgv.marketOrderByVolume(olKey, 1.1 ether, 1.9 ether, true);
 
@@ -309,11 +295,6 @@
     uint beforeQuote = quote.balanceOf($(this));
     uint beforeWei = $(this).balance;
 
-<<<<<<< HEAD
-    expectFrom($(mgv));
-    emit OfferFail($(refusemkr), ofr, 1 ether, 1 ether, "mgv/makerTransferFail");
-=======
->>>>>>> 2fbebdc1
     //TODO: when events can be checked instead of expected, take given penalty instead of ignoring it
     vm.expectEmit(true, true, true, false, $(mgv));
     emit Credit($(refusemkr), 0 /*mkr_provision - penalty*/ );
@@ -349,11 +330,6 @@
     uint beforeQuote = quote.balanceOf($(this));
     uint beforeWei = $(this).balance;
 
-<<<<<<< HEAD
-    expectFrom($(mgv));
-    emit OfferFail($(mkr), ofr, 1 ether, 1 ether, "mgv/makerTransferFail");
-=======
->>>>>>> 2fbebdc1
     //TODO: when events can be checked instead of expected, take given penalty instead of ignoring it
     vm.expectEmit(true, true, true, false, $(mgv));
     emit Credit($(mkr), 0 /*mkr_provision - penalty*/ );
@@ -378,11 +354,6 @@
     uint beforeQuote = quote.balanceOf($(this));
     uint beforeWei = $(this).balance;
 
-<<<<<<< HEAD
-    expectFrom($(mgv));
-    emit OfferFail($(mkr), ofr, 1 ether, 1 ether, "mgv/makerReceiveFail");
-=======
->>>>>>> 2fbebdc1
     //TODO: when events can be checked instead of expected, take given penalty instead of ignoring it
     vm.expectEmit(true, true, true, false, $(mgv));
     emit Credit($(mkr), 0 /*mkr_provision - penalty*/ );
@@ -416,11 +387,6 @@
     uint beforeQuote = quote.balanceOf($(this));
     uint beforeWei = $(this).balance;
 
-<<<<<<< HEAD
-    expectFrom($(mgv));
-    emit OfferFail($(failmkr), ofr, 1 ether, 1 ether, "mgv/makerRevert");
-=======
->>>>>>> 2fbebdc1
     //TODO: when events can be checked instead of expected, take given penalty instead of ignoring it
     vm.expectEmit(true, true, true, false, $(mgv));
     emit Credit($(failmkr), 0 /*mkr_provision - penalty*/ );
@@ -569,11 +535,7 @@
     MgvStructs.OfferPacked offer = mgv.offers(olKey, ofr);
 
     uint takerWants = 50 ether;
-    uint takerGives = LogPriceLib.inboundFromOutboundUp(offer.logPrice(), takerWants);
-    expectFrom($(mgv));
-<<<<<<< HEAD
-    emit OfferFail($(mkr), ofr, takerWants, takerGives, "mgv/makerTransferFail");
-=======
+    expectFrom($(mgv));
     emit OfferFail(
       olKey.hash(),
       ofr,
@@ -582,7 +544,6 @@
       4696520000000000,
       "mgv/makerTransferFail"
     );
->>>>>>> 2fbebdc1
     (,, uint bounty,) = mgv.marketOrderByLogPrice(olKey, logPrice, 50 ether, true);
     assertTrue(bounty > 0, "offer should fail");
     assertTrue(mkr.makerPosthookWasCalled(ofr), "ofr posthook must be called or test is void");
@@ -670,11 +631,7 @@
     mkr.shouldRevert(true);
     quote.approve($(mgv), 1 ether);
     expectFrom($(mgv));
-<<<<<<< HEAD
-    emit OfferFail($(mkr), ofr, 1 ether, 1 ether, "mgv/makerRevert");
-=======
     emit OfferFail(olKey.hash(), ofr, 1 ether, 1 ether, 4000000000000000, "mgv/makerRevert");
->>>>>>> 2fbebdc1
     mgv.marketOrderByLogPrice(olKey, logPrice, 1 ether, true);
     assertFalse(mkr.makerPosthookWasCalled(ofr), "ofr posthook must not be called or test is void");
   }
@@ -974,11 +931,6 @@
     emit Transfer($(mgv), $(mkr), 0 ether);
     expectFrom($(base));
     emit Transfer($(mkr), $(mgv), 0 ether);
-<<<<<<< HEAD
-    expectFrom($(mgv));
-    emit OfferSuccess($(mkr), ofr, 0 ether, LogPriceLib.inboundFromOutbound(logPrice, 0 ether));
-=======
->>>>>>> 2fbebdc1
 
     (uint successes,) = mgv.cleanByImpersonation(olKey, wrap_dynamic(MgvLib.CleanTarget(ofr, 0, 100_000, 0)), $(this));
     assertEq(successes, 0, "cleaning should have failed");
@@ -997,11 +949,6 @@
     emit Transfer($(this), $(mgv), 0 ether);
     expectFrom($(quote));
     emit Transfer($(mgv), $(failmkr), 0 ether);
-<<<<<<< HEAD
-    expectFrom($(mgv));
-    emit OfferFail($(failmkr), ofr, 0 ether, 0 ether, "mgv/makerRevert");
-=======
->>>>>>> 2fbebdc1
     //TODO: when events can be checked instead of expected, take given penalty instead of ignoring it
     vm.expectEmit(true, true, true, false, $(mgv));
     emit Credit($(failmkr), 0 /*mkr_provision - penalty*/ );
@@ -1034,12 +981,6 @@
     emit Transfer($(this), $(mgv), 0 ether);
     expectFrom($(quote));
     emit Transfer($(mgv), $(failmkr), 0 ether);
-<<<<<<< HEAD
-    expectFrom($(mgv));
-    emit OfferFail($(failmkr), ofr, 0 ether, 0 ether, "mgv/makerRevert");
-    //TODO: when events can be checked instead of expected, take given penalty instead of ignoring it
-=======
->>>>>>> 2fbebdc1
     vm.expectEmit(true, true, true, false, $(mgv));
     emit Credit($(failmkr), 0 /*mkr_provision - penalty*/ );
     //TODO: when events can be checked instead of expected, take given penalty instead of ignoring it
@@ -1050,13 +991,6 @@
     emit Transfer($(this), $(mgv), 0 ether);
     expectFrom($(quote));
     emit Transfer($(mgv), $(failmkr), 0 ether);
-<<<<<<< HEAD
-    expectFrom($(mgv));
-    emit OfferFail($(failmkr), ofr2, 0 ether, 0 ether, "mgv/makerRevert");
-    //TODO: when events can be checked instead of expected, take given penalty instead of ignoring it
-=======
-
->>>>>>> 2fbebdc1
     vm.expectEmit(true, true, true, false, $(mgv));
     emit Credit($(failmkr), 0 /*mkr_provision - penalty*/ );
     // TODO: when events can be checked instead of expected, take given penalty instead of ignoring it
@@ -1096,12 +1030,6 @@
     emit Transfer($(this), $(mgv), 0 ether);
     expectFrom($(quote));
     emit Transfer($(mgv), $(failmkr), 0 ether);
-<<<<<<< HEAD
-    expectFrom($(mgv));
-    emit OfferFail($(failmkr), ofr, 0 ether, 0 ether, "mgv/makerRevert");
-    //TODO: when events can be checked instead of expected, take given penalty instead of ignoring it
-=======
->>>>>>> 2fbebdc1
     vm.expectEmit(true, true, true, false, $(mgv));
     emit Credit($(failmkr), 0 /*mkr_provision - penalty*/ );
     expectFrom($(mgv));
@@ -1111,22 +1039,11 @@
     emit Transfer($(this), $(mgv), 0 ether);
     expectFrom($(quote));
     emit Transfer($(mgv), $(mkr), 0 ether);
-<<<<<<< HEAD
-    expectFrom($(mgv));
-    emit OfferSuccess($(mkr), ofr2, 0 ether, 0 ether);
-=======
->>>>>>> 2fbebdc1
 
     expectFrom($(quote));
     emit Transfer($(this), $(mgv), 0 ether);
     expectFrom($(quote));
     emit Transfer($(mgv), $(failmkr), 0 ether);
-<<<<<<< HEAD
-    expectFrom($(mgv));
-    emit OfferFail($(failmkr), ofr3, 0 ether, 0 ether, "mgv/makerRevert");
-    //TODO: when events can be checked instead of expected, take given penalty instead of ignoring it
-=======
->>>>>>> 2fbebdc1
     vm.expectEmit(true, true, true, false, $(mgv));
     emit Credit($(failmkr), 0 /*mkr_provision - penalty*/ );
     expectFrom($(mgv));
@@ -1170,11 +1087,6 @@
     emit Transfer($(otherTkr), $(mgv), 1);
     expectFrom($(quote));
     emit Transfer($(mgv), $(failNonZeroMkr), 1);
-<<<<<<< HEAD
-    expectFrom($(mgv));
-    emit OfferFail($(failNonZeroMkr), ofr, 1, 1, "mgv/makerRevert");
-=======
->>>>>>> 2fbebdc1
     //TODO: when events can be checked instead of expected, take given penalty instead of ignoring it
     vm.expectEmit(true, true, true, false, $(mgv));
     emit Credit($(failNonZeroMkr), 0 /*mkr_provision - penalty*/ );

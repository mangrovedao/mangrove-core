// SPDX-License-Identifier:	AGPL-3.0

pragma solidity ^0.8.10;

import "mgv_test/lib/MangroveTest.sol";
import "mgv_lib/Constants.sol";
import "mgv_lib/TickLib.sol";
import "mgv_lib/LogPriceLib.sol";
import "mgv_lib/LogPriceConversionLib.sol";

/* The following constructs an ERC20 with a transferFrom callback method,
   and a TestTaker which throws away any funds received upon getting
   a callback.*/
contract TakerOperationsTest is MangroveTest {
  TestMaker mkr;
  TestMaker refusemkr;
  TestMaker failmkr;
  TestMaker failNonZeroMkr;

  bool refuseReceive = false;

  receive() external payable {
    if (refuseReceive) {
      revert("no");
    }
  }

  function setUp() public override {
    super.setUp();

    // reset approvals
    base.approve($(mgv), 0);
    quote.approve($(mgv), 0);

    mkr = setupMaker(olKey, "maker");
    refusemkr = setupMaker(olKey, "refusing mkr");
    refusemkr.shouldFail(true);
    failmkr = setupMaker(olKey, "reverting mkr");
    failmkr.shouldRevert(true);
    failNonZeroMkr = setupMaker(olKey, "reverting on non-zero mkr");
    failNonZeroMkr.shouldRevertOnNonZeroGives(true);

    mkr.provisionMgv(10 ether);
    mkr.approveMgv(base, 10 ether);

    refusemkr.provisionMgv(1 ether);
    refusemkr.approveMgv(base, 10 ether);
    failmkr.provisionMgv(1 ether);
    failmkr.approveMgv(base, 10 ether);
    failNonZeroMkr.provisionMgv(1 ether);
    failNonZeroMkr.approveMgv(base, 10 ether);

    deal($(base), address(mkr), 5 ether);
    deal($(base), address(failmkr), 5 ether);
    deal($(base), address(refusemkr), 5 ether);
    deal($(base), address(failNonZeroMkr), 5 ether);

    deal($(quote), address(this), 10 ether);
  }

  /* # `execute` tests */
  /* Test of `execute` which cannot be tested directly, so we test it via `marketOrder`. */

  function test_execute_reverts_if_taker_is_blacklisted_for_quote() public {
    uint weiBalanceBefore = mgv.balanceOf($(this));
    uint ofr = mkr.newOfferByVolume(1 ether, 1 ether, 100_000, 0);
    int logPrice = mgv.offers(olKey, ofr).logPrice();
    mkr.expect("mgv/tradeSuccess"); // trade should be OK on the maker side
    quote.approve($(mgv), 1 ether);
    quote.blacklists($(this));

    vm.expectRevert("mgv/takerTransferFail");
    mgv.marketOrderByLogPrice(olKey, logPrice, 1 ether, true);
    assertEq(weiBalanceBefore, mgv.balanceOf($(this)), "Taker should not take bounty");
  }

  function test_execute_reverts_if_taker_is_blacklisted_for_base() public {
    uint weiBalanceBefore = mgv.balanceOf($(this));
    uint ofr = mkr.newOfferByVolume(1 ether, 1 ether, 100_000, 0);
    int logPrice = mgv.offers(olKey, ofr).logPrice();
    mkr.expect("mgv/tradeSuccess"); // trade should be OK on the maker side
    quote.approve($(mgv), 1 ether);
    base.blacklists($(this));

    vm.expectRevert("mgv/MgvFailToPayTaker");
    mgv.marketOrderByLogPrice(olKey, logPrice, 1 ether, true);
    assertEq(weiBalanceBefore, mgv.balanceOf($(this)), "Taker should not take bounty");
  }

  // The purpose of this test is to make sure inbound volumes are rounded up when partially
  // taking an offer i.e. you can't have the taker pay 0 if the maker sends > 0 to the taker.
  // The test sets this up with a price slightly below 1/2, gives=10, and then taker asks for 1. So it should give < 1/2. If maker balance does not increase, it was drained.
  function test_taker_cannot_drain_maker() public {
    mgv.setDensityFixed(olKey, 0);
    quote.approve($(mgv), 1 ether);
    int tick = -7000; // price slightly < 1/2
    mkr.newOfferByLogPrice(tick, 10, 100_000, 0);
    uint oldBal = quote.balanceOf($(this));
    mgv.marketOrderByLogPrice(olKey, MAX_LOG_PRICE, 1, true);
    uint newBal = quote.balanceOf($(this));
    assertGt(oldBal, newBal, "oldBal should be strictly higher");
  }

  function test_execute_fillWants() public {
    uint ofr = mkr.newOfferByVolume(1 ether, 1 ether, 100_000, 0);
    int logPrice = mgv.offers(olKey, ofr).logPrice();
    mkr.expect("mgv/tradeSuccess"); // trade should be OK on the maker side
    quote.approve($(mgv), 1 ether);
    (uint got, uint gave,,) = mgv.marketOrderByLogPrice(olKey, logPrice + 1, 0.5 ether, true);
    assertTrue(mkr.makerExecuteWasCalled(ofr), "ofr must be executed or test is void");
    assertEq(got, 0.5 ether, "Taker did not get correct amount");
    assertEq(gave, 0.5 ether, "Taker did not give correct amount");
  }

  function test_execute_free_offer_fillWants_respects_spec() public {
    uint ofr = mkr.newOfferByVolume(1, 1 ether, 100_000, 0);
    assertTrue(mgv.offers(olKey, ofr).isLive(), "Offer should be in the book");
    mkr.expect("mgv/tradeSuccess"); // trade should be OK on the maker side
    quote.approve($(mgv), 1 ether);

    /* Setting fillWants = true means we should not receive more than `wants`.
       Here we are asking for 0.1 eth to an offer that gives 1eth for ~nothing.
       We should still only receive 0.1 eth */
    int logPrice = LogPriceConversionLib.logPriceFromPrice(1, 0);
    (uint got, uint gave,,) = mgv.marketOrderByLogPrice(olKey, logPrice, 0.1 ether, true);
    assertTrue(mkr.makerExecuteWasCalled(ofr), "ofr must be executed or test is void");
    assertApproxEqRel(got, 0.1 ether, relError(10), "Wrong got value");
    assertApproxEqRel(gave, 1, relError(10), "Wrong gave value");
    assertTrue(!mgv.offers(olKey, ofr).isLive(), "Offer should not be in the book");
  }

  function test_execute_free_offer_fillGives_respects_spec() public {
    uint ofr = mkr.newOfferByVolume(0.01 ether, 1 ether, 100_000, 0);
    assertTrue(mgv.offers(olKey, ofr).isLive(), "Offer should be in the book");
    mkr.expect("mgv/tradeSuccess"); // trade should be OK on the maker side
    quote.approve($(mgv), 1 ether);

    /* Setting fillWants = false means we should spend as little as possible to receive
       as much as possible.
       Here despite asking for .1eth the offer gives 1eth for ~0 so we should receive 1eth. */
    int logPrice = LogPriceConversionLib.logPriceFromPrice(1, 0);
    (uint got, uint gave,,) = mgv.marketOrderByLogPrice(olKey, logPrice, 0.1 ether, false);
    assertTrue(mkr.makerExecuteWasCalled(ofr), "ofr must be executed or test is void");
    assertApproxEqRel(got, 1 ether, relError(10), "Wrong got value");
    assertApproxEqRel(gave, 0.01 ether, relError(10), "Wrong gave value");
    assertTrue(!mgv.offers(olKey, ofr).isLive(), "Offer should not be in the book");
  }

  function test_execute_fillGives() public {
    uint ofr = mkr.newOfferByVolume(1 ether, 1 ether, 100_000, 0);
    mkr.expect("mgv/tradeSuccess"); // trade should be OK on the maker side
    quote.approve($(mgv), 1 ether);

    int logPrice = LogPriceConversionLib.logPriceFromPrice(1, 0);
    (uint got, uint gave,,) = mgv.marketOrderByLogPrice(olKey, logPrice, 1 ether, false);
    assertTrue(mkr.makerExecuteWasCalled(ofr), "ofr must be executed or test is void");
    assertEq(got, 1 ether, "Taker did not get correct amount");
    assertEq(gave, 1 ether, "Taker did not get correct amount");
  }

  /* # Market order tests */

  event Transfer(address indexed from, address indexed to, uint value);

  function test_mo_fillWants() public {
    uint ofr1 = mkr.newOfferByVolume(1 ether, 1 ether, 100_000, 0);
    uint ofr2 = mkr.newOfferByVolume(1 ether, 1 ether, 100_000, 0);
    int offerLogPrice1 = mgv.offers(olKey, ofr1).logPrice();
    int offerLogPrice2 = mgv.offers(olKey, ofr2).logPrice();
    mkr.expect("mgv/tradeSuccess"); // trade should be OK on the maker side
    quote.approve($(mgv), 2 ether);
    int maxLogPrice = LogPriceLib.logPriceFromTakerVolumes(1.9 ether, 1.1 ether);

    expectFrom($(mgv));
    emit OrderStart(olKey.hash(), $(this), maxLogPrice, 1.1 ether, true);

    expectFrom($(quote));
    emit Transfer($(this), $(mgv), 1 ether);
    expectFrom($(quote));
    emit Transfer($(mgv), $(mkr), 1 ether);
    expectFrom($(base));
    emit Transfer($(mkr), $(mgv), 1 ether);

    expectFrom($(quote));
    emit Transfer($(this), $(mgv), 0.1 ether);
    expectFrom($(quote));
    emit Transfer($(mgv), $(mkr), 0.1 ether);
    expectFrom($(base));
    emit Transfer($(mkr), $(mgv), 0.1 ether);

    expectFrom($(base));
    emit Transfer($(mgv), $(this), 1.1 ether);
    expectFrom($(mgv));
    emit OfferSuccess(
      olKey.hash(), $(this), $(mkr), ofr2, 0.1 ether, LogPriceLib.inboundFromOutbound(offerLogPrice2, 0.1 ether)
    );
    expectFrom($(mgv));
    emit OfferSuccess(
      olKey.hash(), $(this), $(mkr), ofr1, 1 ether, LogPriceLib.inboundFromOutbound(offerLogPrice1, 1 ether)
    );
    expectFrom($(mgv));
    emit OrderComplete(0);

    (uint got, uint gave,,) = mgv.marketOrderByVolume(olKey, 1.1 ether, 1.9 ether, true);

    assertEq(got, 1.1 ether, "Taker did not get correct amount");
    assertEq(gave, 1.1 ether, "Taker did not get correct amount");
    assertTrue(mkr.makerExecuteWasCalled(ofr1), "ofr1 must be executed or test is void");
    assertTrue(mkr.makerExecuteWasCalled(ofr2), "ofr2 must be executed or test is void");
    assertFalse(mgv.offers(olKey, ofr1).isLive(), "Offer 1 should not be in the book");
    assertFalse(mgv.offers(olKey, ofr2).isLive(), "Offer 2 should not be in the book");
  }

  function test_mo_fillWants_zero() public {
    uint ofr = mkr.newOfferByVolume(1 ether, 1 ether, 100_000, 0);
    int logPrice = mgv.offers(olKey, ofr).logPrice();
    assertTrue(mgv.offers(olKey, ofr).isLive(), "Offer should be in the book");
    quote.approve($(mgv), 1 ether);

    expectFrom($(mgv));
    emit OrderStart(olKey.hash(), $(this), logPrice, 0 ether, true);
    expectFrom($(mgv));
    emit OrderComplete(0);

    (uint got, uint gave,,) = mgv.marketOrderByLogPrice(olKey, logPrice, 0, true);

    assertEq(got, 0 ether, "Taker had too much");
    assertEq(gave, 0 ether, "Taker gave too much");
    assertFalse(mkr.makerExecuteWasCalled(ofr), "ofr must not be executed or test is void");
    assertTrue(mgv.offers(olKey, ofr).isLive(), "Offer should be in the book");
  }

  function test_mo_newBest() public {
    uint ofr = mkr.newOfferByVolume(1 ether, 1 ether, 100_000, 0);
    quote.approve($(mgv), 2 ether);
    assertEq(mgv.best(olKey), ofr, "wrong best offer");
    mgv.marketOrderByVolume(olKey, 2 ether, 4 ether, true);
    assertTrue(mkr.makerExecuteWasCalled(ofr), "ofr must be executed or test is void");
    assertEq(mgv.best(olKey), 0, "there should not be a best offer anymore");
  }

  function test_mo_fillGives() public {
    uint ofr = mkr.newOfferByVolume(1 ether, 1 ether, 100_000, 0);
    uint ofr2 = mkr.newOfferByVolume(1 ether, 1 ether, 100_000, 0);
    mkr.expect("mgv/tradeSuccess"); // trade should be OK on the maker side
    quote.approve($(mgv), 2 ether);
    (uint got, uint gave,,) = mgv.marketOrderByVolume(olKey, 1.1 ether, 1.9 ether, false);
    assertTrue(mkr.makerExecuteWasCalled(ofr), "ofr must be executed or test is void");
    assertTrue(mkr.makerExecuteWasCalled(ofr2), "ofr2 must be executed or test is void");
    assertEq(got, 1.9 ether, "Taker did not get correct amount");
    assertEq(gave, 1.9 ether, "Taker did not give correct amount");
  }

  function test_mo_fillGives_zero() public {
    uint ofr = mkr.newOfferByVolume(1 ether, 1 ether, 100_000, 0);
    int logPrice = mgv.offers(olKey, ofr).logPrice();
    assertTrue(mgv.offers(olKey, ofr).isLive(), "Offer should be in the book");
    mkr.expect("mgv/tradeSuccess"); // trade should be OK on the maker side
    quote.approve($(mgv), 1 ether);

    expectFrom($(mgv));
    emit OrderStart(olKey.hash(), $(this), logPrice, 0 ether, false);
    expectFrom($(mgv));
    emit OrderComplete(0);

    (uint got, uint gave,,) = mgv.marketOrderByLogPrice(olKey, logPrice, 0 ether, false);
    assertEq(got, 0 ether, "Taker had too much");
    assertEq(gave, 0 ether, "Taker gave too much");
    assertFalse(mkr.makerExecuteWasCalled(ofr), "ofr must not be executed or test is void");
    assertTrue(mgv.offers(olKey, ofr).isLive(), "Offer should be in the book");
  }

  function test_mo_fillGivesAll_no_approved_fails() public {
    mkr.newOfferByVolume(1 ether, 1 ether, 100_000, 0);
    mkr.newOfferByVolume(1 ether, 1 ether, 100_000, 0);
    mkr.newOfferByVolume(1 ether, 1 ether, 100_000, 0);
    mkr.expect("mgv/tradeSuccess"); // trade should be OK on the maker side
    quote.approve($(mgv), 2 ether);
    vm.expectRevert("mgv/takerTransferFail");
    mgv.marketOrderByVolume(olKey, 0 ether, 3 ether, false);
  }

  function test_mo_fillGivesAll_succeeds() public {
    uint ofr1 = mkr.newOfferByVolume(1 ether, 1 ether, 100_000, 0);
    uint ofr2 = mkr.newOfferByVolume(1 ether, 1 ether, 100_000, 0);
    uint ofr3 = mkr.newOfferByVolume(1 ether, 1 ether, 100_000, 0);
    mkr.expect("mgv/tradeSuccess"); // trade should be OK on the maker side
    quote.approve($(mgv), 3 ether);
    (uint got, uint gave,,) = mgv.marketOrderByVolume(olKey, 0 ether, 3 ether, false);
    assertEq(got, 3 ether, "Taker did not get correct amount");
    assertEq(gave, 3 ether, "Taker did not get correct amount");
    assertTrue(mkr.makerExecuteWasCalled(ofr1), "ofr1 must be executed or test is void");
    assertTrue(mkr.makerExecuteWasCalled(ofr2), "ofr2 must be executed or test is void");
    assertTrue(mkr.makerExecuteWasCalled(ofr3), "ofr2 must be executed or test is void");
  }

  function test_taker_reimbursed_if_maker_doesnt_pay() public {
    // uint mkr_provision = reader.getProvision(olKey, 100_000);
    quote.approve($(mgv), 1 ether);
    uint ofr = refusemkr.newOfferByVolume(1 ether, 1 ether, 100_000, 0);
    int logPrice = mgv.offers(olKey, ofr).logPrice();
    mkr.expect("mgv/makerTransferFail"); // status visible in the posthook
    uint beforeQuote = quote.balanceOf($(this));
    uint beforeWei = $(this).balance;

    //TODO: when events can be checked instead of expected, take given penalty instead of ignoring it
    vm.expectEmit(true, true, true, false, $(mgv));
    emit Credit($(refusemkr), 0 /*mkr_provision - penalty*/ );
    vm.expectEmit(true, true, true, false, $(mgv));
<<<<<<< HEAD
    emit OfferFail(olKey.hash(), $(this), $(refusemkr), ofr, 1 ether, 1 ether, /*penalty*/ 0, "mgv/makerTransferFail");
=======
    emit OfferFail(olKey.hash(), ofr, 1 ether, 1 ether, /*penalty*/ 0, "mgv/makerTransferFail");
>>>>>>> 19cf217d
    (uint successes,) =
      mgv.cleanByImpersonation(olKey, wrap_dynamic(MgvLib.CleanTarget(ofr, logPrice, 100_000, 1 ether)), $(this));
    assertEq(successes, 1, "clean should succeed");
    uint penalty = $(this).balance - beforeWei;
    assertTrue(penalty > 0, "Taker should have been compensated");
    assertTrue(beforeQuote == quote.balanceOf($(this)), "taker balance should not be lower if maker doesn't pay back");
    assertTrue(refusemkr.makerPosthookWasCalled(ofr), "ofr posthook must be called or test is void");
  }

  function test_taker_reverts_on_penalty_triggers_revert() public {
    uint ofr = refusemkr.newOfferByVolume(1 ether, 1 ether, 50_000, 0);
    int logPrice = mgv.offers(olKey, ofr).logPrice();
    refuseReceive = true;
    quote.approve($(mgv), 1 ether);

    vm.expectRevert("mgv/sendPenaltyReverted");
    mgv.marketOrderByLogPrice(olKey, logPrice, 1 ether, true);
  }

  function test_taker_reimbursed_if_maker_is_blacklisted_for_base() public {
    // uint mkr_provision = reader.getProvision(olKey, 100_000);
    quote.approve($(mgv), 1 ether);
    uint ofr = mkr.newOfferByVolume(1 ether, 1 ether, 100_000, 0);
    int logPrice = mgv.offers(olKey, ofr).logPrice();
    mkr.expect("mgv/makerTransferFail"); // status visible in the posthook

    base.blacklists(address(mkr));
    uint beforeQuote = quote.balanceOf($(this));
    uint beforeWei = $(this).balance;

    //TODO: when events can be checked instead of expected, take given penalty instead of ignoring it
    vm.expectEmit(true, true, true, false, $(mgv));
    emit Credit($(mkr), 0 /*mkr_provision - penalty*/ );
    vm.expectEmit(true, true, true, false, $(mgv));
<<<<<<< HEAD
    emit OfferFail(olKey.hash(), $(this), $(mkr), ofr, 1 ether, 1 ether, /*penalty*/ 0, "mgv/makerTransferFail");
=======
    emit OfferFail(olKey.hash(), ofr, 1 ether, 1 ether, /*penalty*/ 0, "mgv/makerTransferFail");
>>>>>>> 19cf217d
    (uint takerGot, uint takerGave,,) = mgv.marketOrderByLogPrice(olKey, logPrice, 1 ether, true);
    uint penalty = $(this).balance - beforeWei;
    assertTrue(penalty > 0, "Taker should have been compensated");
    assertTrue(takerGot == takerGave && takerGave == 0, "Incorrect transaction information");
    assertTrue(beforeQuote == quote.balanceOf($(this)), "taker balance should not be lower if maker doesn't pay back");
    assertTrue(mkr.makerPosthookWasCalled(ofr), "ofr posthook must be called or test is void");
  }

  function test_taker_reimbursed_if_maker_is_blacklisted_for_quote() public {
    // uint mkr_provision = reader.getProvision(olKey, 100_000);
    quote.approve($(mgv), 1 ether);
    uint ofr = mkr.newOfferByVolume(1 ether, 1 ether, 100_000, 0);
    int logPrice = mgv.offers(olKey, ofr).logPrice();
    mkr.expect("mgv/makerReceiveFail"); // status visible in the posthook

    quote.blacklists(address(mkr));
    uint beforeQuote = quote.balanceOf($(this));
    uint beforeWei = $(this).balance;

    //TODO: when events can be checked instead of expected, take given penalty instead of ignoring it
    vm.expectEmit(true, true, true, false, $(mgv));
    emit Credit($(mkr), 0 /*mkr_provision - penalty*/ );
    vm.expectEmit(true, true, true, false, $(mgv));
<<<<<<< HEAD
    emit OfferFail(olKey.hash(), $(this), $(mkr), ofr, 1 ether, 1 ether, /*penalty*/ 0, "mgv/makerReceiveFail");
=======
    emit OfferFail(olKey.hash(), ofr, 1 ether, 1 ether, /*penalty*/ 0, "mgv/makerReceiveFail");
>>>>>>> 19cf217d
    (uint takerGot, uint takerGave,,) = mgv.marketOrderByLogPrice(olKey, logPrice, 1 ether, true);
    uint penalty = $(this).balance - beforeWei;
    assertTrue(penalty > 0, "Taker should have been compensated");
    assertTrue(takerGot == takerGave && takerGave == 0, "Incorrect transaction information");
    assertTrue(beforeQuote == quote.balanceOf($(this)), "taker balance should not be lower if maker doesn't pay back");
    assertTrue(mkr.makerPosthookWasCalled(ofr), "ofr posthook must be called or test is void");
  }

  function test_taker_collects_failing_offer() public {
    quote.approve($(mgv), 1 ether);
    uint ofr = failmkr.newOfferByVolume(1 ether, 1 ether, 100_000, 0);
    int logPrice = mgv.offers(olKey, ofr).logPrice();
    uint beforeWei = $(this).balance;

    (uint takerGot, uint takerGave,,) = mgv.marketOrderByLogPrice(olKey, logPrice, 1 ether, true);
    assertTrue(takerGot == takerGave && takerGave == 0, "Transaction data should be 0");
    assertTrue($(this).balance > beforeWei, "Taker was not compensated");
    assertTrue(failmkr.makerPosthookWasCalled(ofr), "ofr posthook must be called or test is void");
  }

  function test_taker_reimbursed_if_maker_reverts() public {
    // uint mkr_provision = reader.getProvision(olKey, 50_000);
    quote.approve($(mgv), 1 ether);
    uint ofr = failmkr.newOfferByVolume(1 ether, 1 ether, 100_000, 0);
    int logPrice = mgv.offers(olKey, ofr).logPrice();
    uint beforeQuote = quote.balanceOf($(this));
    uint beforeWei = $(this).balance;

    //TODO: when events can be checked instead of expected, take given penalty instead of ignoring it
    vm.expectEmit(true, true, true, false, $(mgv));
    emit Credit($(failmkr), 0 /*mkr_provision - penalty*/ );
    vm.expectEmit(true, true, true, false, $(mgv));
<<<<<<< HEAD
    emit OfferFail(olKey.hash(), $(this), $(failmkr), ofr, 1 ether, 1 ether, /*penalty*/ 0, "mgv/makerRevert");
=======
    emit OfferFail(olKey.hash(), ofr, 1 ether, 1 ether, /*penalty*/ 0, "mgv/makerRevert");
>>>>>>> 19cf217d
    (uint takerGot, uint takerGave,,) = mgv.marketOrderByLogPrice(olKey, logPrice, 1 ether, true);
    uint penalty = $(this).balance - beforeWei;
    assertTrue(penalty > 0, "Taker should have been compensated");
    assertTrue(takerGot == takerGave && takerGave == 0, "Incorrect transaction information");
    assertTrue(beforeQuote == quote.balanceOf($(this)), "taker balance should not be lower if maker doesn't pay back");
    assertTrue(failmkr.makerPosthookWasCalled(ofr), "ofr posthook must be called or test is void");
  }

  function test_taker_hasnt_approved_base_succeeds_order_with_fee() public {
    mgv.setFee(olKey, 3);

    uint balTaker = base.balanceOf($(this));
    uint ofr = mkr.newOfferByVolume(1 ether, 1 ether, 50_000, 0);
    int logPrice = mgv.offers(olKey, ofr).logPrice();
    quote.approve($(mgv), 1 ether);
    uint shouldGet = reader.minusFee(olKey, 1 ether);
    mgv.marketOrderByLogPrice(olKey, logPrice, 1 ether, true);
    assertEq(base.balanceOf($(this)) - balTaker, shouldGet, "Incorrect delivered amount");
    assertTrue(mkr.makerExecuteWasCalled(ofr), "ofr execute must be called or test is void");
  }

  function test_taker_hasnt_approved_base_succeeds_order_wo_fee() public {
    uint balTaker = base.balanceOf($(this));
    uint ofr = mkr.newOfferByVolume(1 ether, 1 ether, 50_000, 0);
    int logPrice = mgv.offers(olKey, ofr).logPrice();
    quote.approve($(mgv), 1 ether);
    mgv.marketOrderByLogPrice(olKey, logPrice, 1 ether, true);
    assertEq(base.balanceOf($(this)) - balTaker, 1 ether, "Incorrect delivered amount");
    assertTrue(mkr.makerExecuteWasCalled(ofr), "ofr execute must be called or test is void");
  }

  function test_taker_hasnt_approved_quote_fails_order() public {
    uint ofr = mkr.newOfferByVolume(1 ether, 1 ether, 50_000, 0);
    int logPrice = mgv.offers(olKey, ofr).logPrice();
    base.approve($(mgv), 1 ether);

    vm.expectRevert("mgv/takerTransferFail");
    mgv.marketOrderByLogPrice(olKey, logPrice, 1 ether, true);
  }

  function test_simple_marketOrder() public {
    uint ofr1 = mkr.newOfferByVolume(1.1 ether, 1 ether, 100_000, 0);
    uint ofr2 = mkr.newOfferByVolume(1.2 ether, 1 ether, 100_000, 0);
    mkr.expect("mgv/tradeSuccess");

    base.approve($(mgv), 10 ether);
    quote.approve($(mgv), 10 ether);
    uint balTaker = base.balanceOf($(this));
    uint balMaker = quote.balanceOf(address(mkr));

    (uint takerGot, uint takerGave,,) = mgv.marketOrderByVolume(olKey, 2 ether, 4 ether, true);
    assertTrue(mkr.makerPosthookWasCalled(ofr1), "ofr1 posthook must be called or test is void");
    assertTrue(mkr.makerPosthookWasCalled(ofr2), "ofr2 posthook must be called or test is void");
    assertApproxEqRel(takerGot, 2 ether, relError(10), "Incorrect declared delivered amount (taker)");
    assertApproxEqRel(takerGave, 2.3 ether, relError(10), "Incorrect declared delivered amount (maker)");
    assertApproxEqRel(base.balanceOf($(this)) - balTaker, 2 ether, relError(10), "Incorrect delivered amount (taker)");
    assertApproxEqRel(
      quote.balanceOf(address(mkr)) - balMaker, 2.3 ether, relError(10), "Incorrect delivered amount (maker)"
    );
  }

  function test_simple_fillWants() public {
    uint ofr = mkr.newOfferByVolume(2 ether, 2 ether, 100_000, 0);
    mkr.expect("mgv/tradeSuccess");
    quote.approve($(mgv), 10 ether);

    (uint takerGot, uint takerGave,,) = mgv.marketOrderByVolume(olKey, 1 ether, 2 ether, true);
    assertTrue(mkr.makerPosthookWasCalled(ofr), "ofr posthook must be called or test is void");
    assertEq(takerGot, 1 ether, "Incorrect declared delivered amount (taker)");
    assertEq(takerGave, 1 ether, "Incorrect declared delivered amount (maker)");
  }

  function test_simple_fillGives() public {
    uint ofr = mkr.newOfferByVolume(2 ether, 2 ether, 100_000, 0);
    mkr.expect("mgv/tradeSuccess");
    quote.approve($(mgv), 10 ether);

    (uint takerGot, uint takerGave,,) = mgv.marketOrderByVolume(olKey, 1 ether, 2 ether, false);
    assertTrue(mkr.makerPosthookWasCalled(ofr), "ofr posthook must be called or test is void");
    assertEq(takerGave, 2 ether, "Incorrect declared delivered amount (maker)");
    assertEq(takerGot, 2 ether, "Incorrect declared delivered amount (taker)");
  }

  // before ticks: testing that a wants of 0 works
  // after ticks: wants of 0 as input not acceptd for now but *resulting* wants is doable thanks to approximatoin
  // FIXME: maybe wants=0 should be allowed
  function test_fillGives_at_0_wants_works() public {
    uint wants = 1;
    uint ofr = mkr.newOfferByVolume(wants, 2 ether, 100_000, 0);
    int logPrice = mgv.offers(olKey, ofr).logPrice();
    mkr.expect("mgv/tradeSuccess");
    quote.approve($(mgv), 10 ether);

    (uint takerGot, uint takerGave,,) = mgv.marketOrderByLogPrice(olKey, logPrice, 10, false);
    assertTrue(mkr.makerPosthookWasCalled(ofr), "ofr posthook must be called or test is void");
    assertEq(takerGave, 0, "Incorrect declared delivered amount (maker)");
    assertEq(takerGot, 2 ether, "Incorrect declared delivered amount (taker)");
  }

  function test_empty_wants_fillGives() public {
    uint ofr = mkr.newOfferByVolume(2 ether, 2 ether, 100_000, 0);
    mkr.expect("mgv/tradeSuccess");
    quote.approve($(mgv), 10 ether);

    (uint takerGot, uint takerGave,,) = mgv.marketOrderByVolume(olKey, 0 ether, 2 ether, false);
    assertTrue(mkr.makerPosthookWasCalled(ofr), "ofr posthook must be called or test is void");
    assertEq(takerGave, 2 ether, "Incorrect declared delivered amount (maker)");
    assertEq(takerGot, 2 ether, "Incorrect declared delivered amount (taker)");
  }

  function test_empty_wants_fillWants() public {
    uint ofr = mkr.newOfferByVolume(2 ether, 2 ether, 100_000, 0);
    mkr.expect("mgv/tradeSuccess");
    quote.approve($(mgv), 10 ether);

    (uint takerGot, uint takerGave,,) = mgv.marketOrderByVolume(olKey, 0 ether, 2 ether, true);
    assertFalse(mkr.makerPosthookWasCalled(ofr), "ofr posthook must not be called or test is void");
    assertEq(takerGave, 0 ether, "Incorrect declared delivered amount (maker)");
    assertEq(takerGot, 0 ether, "Incorrect declared delivered amount (taker)");
  }

  function test_taker_has_no_quote_fails_order() public {
    uint ofr = mkr.newOfferByVolume(100 ether, 2 ether, 50_000, 0);
    int logPrice = mgv.offers(olKey, ofr).logPrice();
    mkr.expect("mgv/tradeSuccess");

    quote.approve($(mgv), 100 ether);
    base.approve($(mgv), 1 ether); // not necessary since no fee

    vm.expectRevert("mgv/takerTransferFail");
    mgv.marketOrderByLogPrice(olKey, logPrice, 2 ether, true);
  }

  function test_maker_has_not_enough_base_fails_order() public {
    uint ofr = mkr.newOfferByVolume(1 ether, 100 ether, 100_000, 0);
    int logPrice = mgv.offers(olKey, ofr).logPrice();
    mkr.expect("mgv/makerTransferFail");
    // getting rid of base tokens
    //mkr.transferToken(base,$(this),5 ether);
    quote.approve($(mgv), 0.5 ether);
    MgvStructs.OfferPacked offer = mgv.offers(olKey, ofr);

    uint takerWants = 50 ether;
    vm.expectEmit(true, true, true, false, $(mgv));
    emit OfferFail(
      olKey.hash(),
      $(this),
      $(mkr),
      ofr,
      takerWants,
<<<<<<< HEAD
      LogPriceLib.inboundFromOutbound(offer.logPrice(), takerWants),
=======
      LogPriceLib.inboundFromOutboundUp(offer.logPrice(), takerWants),
>>>>>>> 19cf217d
      /*penalty*/
      0,
      "mgv/makerTransferFail"
    );
    (,, uint bounty,) = mgv.marketOrderByLogPrice(olKey, logPrice, 50 ether, true);
    assertTrue(bounty > 0, "offer should fail");
    assertTrue(mkr.makerPosthookWasCalled(ofr), "ofr posthook must be called or test is void");
  }

  // FIXME remove this manual test when the reason for why it was failing is clear
  /* It stops failing if I redefine inboundFromOutboundUpTick as
      uint nextPrice_e18 = Tick.wrap(logPrice+1).priceFromTick_e18();
      uint prod = nextPrice_e18 * outboundAmt;
      return prod/1e18 + (prod%1e18==0 ? 0 : 1);
  */
  // function test_manual() public {
  //   test_snipe_correct_amount_auto(22701, 20214603739982190561, 2, 0);
  // }

  // FIXME restricting to uint72 so maximum price is not reached
  // FIXME: This fails with args=[1, 2, 1, 0], unclear why. Commenting out for now.
  // function test_snipe_correct_amount_auto(uint72 makerWants, uint72 makerGives, uint72 factor1, uint16 pc) public {
  //   vm.assume(factor1 > 0);
  //   vm.assume(makerWants > 0);
  //   vm.assume(makerGives > 0);

  //   // uint takerWants = uint(makerGives) / (uint(factor1)*uint(factor2));
  //   uint takerWants = uint(makerGives) / uint(factor1);
  //   // uint takerWants = uint(makerGives) *100 / (uint(factor1)*uint(factor2)*100);
  //   // uint takerGives = uint(makerWants) *100 / (uint(factor1)*100);

  //   // vm.assume(takerWants > 0);

  //   mgv.setDensityFixed(olKey, 0);
  //   uint ofr = mkr.newOfferByVolume(makerWants, makerGives, 100_000, 0);
  //   MgvStructs.OfferPacked offer = mgv.offers(olKey,ofr);
  //   pc = uint16(bound(pc, 0, 10_000));
  //   Tick takerTick = offer.tick(olKey.tickScale);
  //   // if I round down takerGives: what? well I reudce the price allowed, and so might mistakenly think (in execute()) that the taker is not ok with the offer (because I reduced the price more here, than I reduced it when I stored the offer?).
  //   // but then if I round it up, somehow I get also a roudned down takerGave in execute(), that is even lower a.... ahhh?

  //   // Actual makerWants due to loss of precision when inserting offer.
  //   makerWants = uint72(offer.wants());
  //   uint takerGives = takerWants == 0 ? 0 : takerTick.inboundFromOutboundUpTick(takerWants);
  //   vm.assume(uint72(takerGives) == takerGives);

  //   if (takerGives > 0) {
  //     uint takerPriceE18 = takerGives * 1e18 / takerWants;
  //     // If price is not high enough then we it must because of rounding due to too small gives/wants.
  //     if (takerTick.priceFromTick_e18() > takerPriceE18) {
  //       // ensure just one more gives passes price
  //       assertLe(takerTick.priceFromTick_e18(), (takerGives + 1) * 1e18 / takerWants);
  //       // TODO: Hopefully this is removed by changing targets to tick,volume - otherwise, try stabilizing test without this assume(false).
  //       // bail out as price is too low
  //       vm.assume(false);
  //     }
  //     assertLe(
  //       takerPriceE18,
  //       Tick.wrap(logPrice + 1).priceFromTick_e18(),
  //       "TakerGives should not overestimate too much"
  //     );
  //   }

  //   // Tick takerTick = Tick.wrap(logPrice)*10_000/(pc*10_000));
  //   // takerWants = random
  //   // takerGives =
  //   // if you want to snipe offer (tick,og):
  //   // - goal is to give (tw,tg) such that tick.ow(og)*tw <= og*tg
  //   // - i don't want to do tick compare for now because how do I do tick compare for market order?
  //   // - i woud like takerGives=0 OK (and takerWants=0 ok too?)
  //   // - if I take tw as given and apply the tick, I get tg=tick.ow(tw), which... will work?

  //   deal($(quote), address(this), type(uint).max);
  //   deal($(base), address(mkr), type(uint).max);
  //   mkr.approveMgv(base, type(uint).max);
  //   quote.approve($(mgv), type(uint).max);

  //   (uint successes, uint takerGot,,,) =
  //     testMgv.snipesInTest(olKey, wrap_dynamic([ofr, takerWants, takerGives, 100_000]), true);
  //   assertEq(successes, 1, "order should succeed");
  //   assertEq(takerGot, takerWants, "wrong takerGot");
  //   // Taker does not give all it has since it overestimates price - assertEq(takerGave, takerGives, "wrong takerGave");
  // }

  function test_maker_revert_is_logged() public {
    uint ofr = mkr.newOfferByVolume(1 ether, 1 ether, 50_000, 0);
    int logPrice = mgv.offers(olKey, ofr).logPrice();
    mkr.expect("mgv/makerRevert");
    mkr.shouldRevert(true);
    quote.approve($(mgv), 1 ether);
    vm.expectEmit(true, true, true, false, $(mgv));
<<<<<<< HEAD
    emit OfferFail(olKey.hash(), $(this), $(mkr), ofr, 1 ether, 1 ether, /*penalty*/ 0, "mgv/makerRevert");
=======
    emit OfferFailWithPosthookData(olKey.hash(), ofr, 1 ether, 1 ether, /*penalty*/ 0, "mgv/makerRevert", "");
>>>>>>> 19cf217d
    mgv.marketOrderByLogPrice(olKey, logPrice, 1 ether, true);
    assertFalse(mkr.makerPosthookWasCalled(ofr), "ofr posthook must not be called or test is void");
  }

  function test_detect_lowgas() public {
    uint ofr = mkr.newOfferByVolume(1 ether, 1 ether, 100_000, 0);
    int logPrice = mgv.offers(olKey, ofr).logPrice();
    quote.approve($(mgv), 100 ether);

    bytes memory cd = abi.encodeCall(mgv.marketOrderByLogPrice, (olKey, logPrice, 1 ether, true));

    (bool noRevert, bytes memory data) = $(mgv).call{gas: 130000}(cd);
    if (noRevert) {
      fail("take should fail due to low gas");
    } else {
      assertEq(getReason(data), "mgv/notEnoughGasForMakerTrade", "wrong revert reason");
    }
  }

  /* Note as for jan 5 2020: by locally pushing the block gas limit to 38M, you can go up to 162 levels of recursion before hitting "revert for an unknown reason" -- I'm assuming that's the stack limit. */
  function test_recursion_depth_is_acceptable() public {
    for (uint i = 0; i < 50; i++) {
      mkr.newOfferByVolume(0.001 ether, 0.001 ether, 50_000, i);
    }
    quote.approve($(mgv), 10 ether);
    // 6/1/20 : ~50k/offer with optims
    //uint g = gasleft();
    //console.log("gas used per offer: %s",(g-gasleft())/50);
  }

  function test_partial_fill() public {
    quote.approve($(mgv), 1 ether);
    uint ofr1 = mkr.newOfferByVolume(0.1 ether, 0.1 ether, 100_000, 0);
    uint ofr2 = mkr.newOfferByVolume(0.1 ether, 0.1 ether, 100_000, 1);
    mkr.expect("mgv/tradeSuccess");
    (uint takerGot,,,) = mgv.marketOrderByVolume(olKey, 0.15 ether, 0.15 ether, true);
    assertEq(takerGot, 0.15 ether, "Incorrect declared partial fill amount");
    assertEq(base.balanceOf($(this)), 0.15 ether, "incorrect partial fill");
    assertTrue(mkr.makerPosthookWasCalled(ofr1), "ofr1 posthook must be called or test is void");
    assertTrue(mkr.makerPosthookWasCalled(ofr2), "ofr2 posthook must be called or test is void");
  }

  // ! unreliable test, depends on gas use
  function test_market_order_stops_for_high_price() public {
    quote.approve($(mgv), 1 ether);
    uint offerCount = 10;
    uint offersExpectedTaken = 2;
    uint[] memory ofrs = new uint[](offerCount);
    for (uint i = 1; i <= offerCount; i++) {
      ofrs[i - 1] = mkr.newOfferByVolume(i * (0.1 ether), 0.1 ether, 100_000, i - 1);
    }
    mkr.expect("mgv/tradeSuccess");
    // first two offers are at right price
    uint takerWants = 0.1 ether + 0.1 ether;
    uint takerGives = 2 * takerWants;
    mgv.marketOrderByVolume{gas: 700_000}(olKey, takerWants, takerGives, true);
    for (uint i = 0; i < offersExpectedTaken; i++) {
      assertTrue(mkr.makerPosthookWasCalled(ofrs[i]), "ofr posthook must be called or test is void");
    }
    for (uint i = offersExpectedTaken; i < offerCount; i++) {
      assertFalse(mkr.makerPosthookWasCalled(ofrs[i]), "ofr posthook must not be called or test is void");
    }
  }

  // ! unreliable test, depends on gas use
  function test_market_order_stops_for_filled_mid_offer() public {
    quote.approve($(mgv), 1 ether);
    uint offerCount = 10;
    uint offersExpectedTaken = 2;
    uint[] memory ofrs = new uint[](offerCount);
    for (uint i = 1; i <= offerCount; i++) {
      ofrs[i - 1] = mkr.newOfferByVolume(i * (0.1 ether), 0.1 ether, 100_000, i);
    }
    mkr.expect("mgv/tradeSuccess");
    // first two offers are at right price
    uint takerWants = 0.1 ether + 0.05 ether;
    uint takerGives = 2 * takerWants;
    mgv.marketOrderByVolume{gas: 700_000}(olKey, takerWants, takerGives, true);
    for (uint i = 0; i < offersExpectedTaken; i++) {
      assertTrue(mkr.makerPosthookWasCalled(ofrs[i]), "ofr posthook must be called or test is void");
    }
    for (uint i = offersExpectedTaken; i < offerCount; i++) {
      assertFalse(mkr.makerPosthookWasCalled(ofrs[i]), "ofr posthook must not be called or test is void");
    }
  }

  function test_market_order_stops_for_filled_after_offer() public {
    quote.approve($(mgv), 1 ether);
    uint offerCount = 10;
    uint offersExpectedTaken = 1;
    uint[] memory ofrs = new uint[](offerCount);
    for (uint i = 1; i <= offerCount; i++) {
      ofrs[i - 1] = mkr.newOfferByVolume(i * (0.1 ether), 0.1 ether, 100_000, i);
    }
    mkr.expect("mgv/tradeSuccess");
    // first two offers are at right price
    uint takerWants = 0.1 ether;
    uint takerGives = 2 * takerWants;
    mgv.marketOrderByVolume{gas: 450_000}(olKey, takerWants, takerGives, true);
    for (uint i = 0; i < offersExpectedTaken; i++) {
      assertTrue(mkr.makerPosthookWasCalled(ofrs[i]), "ofr posthook must be called or test is void");
    }
    for (uint i = offersExpectedTaken; i < offerCount; i++) {
      assertFalse(mkr.makerPosthookWasCalled(ofrs[i]), "ofr posthook must not be called or test is void");
    }
  }

  // FIXME error should not depend on the other volume argument being > 0
  function test_marketOrderByVolume_takerGives_extrema() public {
    vm.expectRevert("priceFromVolumes/inbound/tooBig");
    mgv.marketOrderByVolume(olKey, 1, MAX_SAFE_VOLUME + 1, true);
    vm.expectRevert("priceFromVolumes/outbound/tooBig");
    mgv.marketOrderByVolume(olKey, MAX_SAFE_VOLUME + 1, 1, true);
    vm.expectRevert("priceFromVolumes/inbound/tooBig");
    mgv.marketOrderByVolume(olKey, 1, MAX_SAFE_VOLUME + 1, false);
    vm.expectRevert("priceFromVolumes/outbound/tooBig");
    mgv.marketOrderByVolume(olKey, MAX_SAFE_VOLUME + 1, 1, false);
  }

  function test_clean_with_0_wants_ejects_offer() public {
    quote.approve($(mgv), 1 ether);
    uint mkrBal = base.balanceOf(address(mkr));
    uint ofr = failmkr.newOfferByVolume(0.1 ether, 0.1 ether, 100_000, 0);
    int offerLogPrice = mgv.offers(olKey, ofr).logPrice();

    (uint successes,) =
      mgv.cleanByImpersonation(olKey, wrap_dynamic(MgvLib.CleanTarget(ofr, offerLogPrice, 100_000, 0)), $(this));
    assertTrue(successes == 1, "clean should succeed");
    assertTrue(failmkr.makerPosthookWasCalled(ofr), "ofr posthook must be called or test is void");
    assertEq(mgv.best(olKey), 0, "offer should be gone");
    assertEq(base.balanceOf(address(mkr)), mkrBal, "mkr balance should not change");
  }

  function test_unsafe_gas_left_fails_order() public {
    mgv.setGasbase(olKey, 1);
    quote.approve($(mgv), 1 ether);
    uint ofr = mkr.newOfferByVolume(1 ether, 1 ether, 120_000, 0);
    int logPrice = mgv.offers(olKey, ofr).logPrice();

    vm.expectRevert("mgv/notEnoughGasForMakerTrade");
    mgv.marketOrderByLogPrice{gas: 120_000}(olKey, logPrice, 1 ether, true);
  }

  function test_unsafe_gas_left_fails_posthook() public {
    mgv.setGasbase(olKey, 1);
    quote.approve($(mgv), 1 ether);
    uint ofr = mkr.newOfferByVolume(1 ether, 1 ether, 120_000, 0);
    int logPrice = mgv.offers(olKey, ofr).logPrice();

    vm.expectRevert("mgv/notEnoughGasForMakerPosthook");
    mgv.marketOrderByLogPrice{gas: 280_000}(olKey, logPrice, 1 ether, true);
  }

  // FIXME Make a token that goes out of gas on transfer to taker
  // So we don't have to find exact gas values here
  // function test_unsafe_gas_left_fails_to_pay_taker() public {
  //   mgv.setGasbase(olKey, 1);
  //   quote.approve($(mgv), 1 ether);
  //   uint ofr = mkr.newOfferByVolume(1 ether, 1 ether, 220_000, 0);
  //   Tick offerTick = mgv.offers(olKey,ofr).tick();
  //   vm.expectRevert("mgv/MgvFailToPayTaker");
  //   testMgv.snipesInTest{gas: 240_000}($(mgv), olKey, wrap_dynamic([ofr, logPrice, 1 ether, 220_000]), true);
  // }

  function test_marketOrder_on_empty_book_does_not_revert() public {
    mgv.marketOrderByVolume(olKey, 1 ether, 1 ether, true);
  }

  function test_marketOrder_on_empty_book_does_not_leave_lock_on() public {
    mgv.marketOrderByVolume(olKey, 1 ether, 1 ether, true);
    assertTrue(!mgv.locked(olKey), "mgv should not be locked after marketOrder on empty OB");
  }

  function test_takerWants_is_zero_succeeds() public {
    (uint got, uint gave,,) = mgv.marketOrderByVolume(olKey, 0, 1 ether, true);
    assertEq(got, 0, "Taker got too much");
    assertEq(gave, 0 ether, "Taker gave too much");
  }

  function test_takerGives_is_zero_succeeds() public {
    (uint got, uint gave,,) = mgv.marketOrderByVolume(olKey, 1 ether, 0, true);
    assertEq(got, 0, "Taker got too much");
    assertEq(gave, 0 ether, "Taker gave too much");
  }

  function test_failing_offer_volume_does_not_count_toward_filled_volume() public {
    quote.approve($(mgv), 1 ether);
    uint failing_ofr = failmkr.newOfferByVolume(1 ether, 1 ether, 100_000);
    uint ofr = mkr.newOfferByVolume(1 ether, 1 ether, 100_000);
    (uint got,,,) = mgv.marketOrderByVolume(olKey, 1 ether, 1 ether, true);
    assertTrue(failmkr.makerPosthookWasCalled(failing_ofr), "failing_ofr posthook must be called or test is void");
    assertTrue(mkr.makerPosthookWasCalled(ofr), "ofr posthook must be called or test is void");
    assertEq(got, 1 ether, "should have gotten 1 ether");
  }

  // function test_reverting_monitor_on_notify() public {
  //   BadMonitor badMonitor = new BadMonitor({revertNotify:true,revertRead:false});
  //   mgv.setMonitor(badMonitor);
  //   mkr.newOfferByVolume(1 ether, 1 ether, 100_000, 0);
  //   quote.approve($(mgv), 2 ether);
  //   (uint got, uint gave,,) = mgv.marketOrderByVolume(olKey, 1 ether, 1 ether, true);

  /* When Mangrove gets a revert from `flashloan` that doesn't match known revert
   * cases, it returns `mgv/swapError`. This can happen if the flashloan runs out
   * of gas, but should never happen in another case. I (adhusson) did not manage
   * to trigger the 'flash loan is OOG' condition because flashloan itself uses
   * very little gas. If you make it OOG, then its caller will OOG too before
   * reaching the `revert("mgv/swapError")` statement. To trigger that error, I
   * make a BadMangrove contract with a misbehaving `flashloan` function. */
  function test_unreachable_swapError() public {
    BadMangrove badMgv = new BadMangrove({
      governance: $(this),
      gasprice: 40,
      gasmax: 2_000_000
    });
    vm.label($(badMgv), "Bad Mangrove");
    badMgv.activate(olKey, 0, 0, 0);

    TestMaker mkr2 = new TestMaker(IMangrove($(badMgv)),olKey);
    badMgv.fund{value: 10 ether}($(mkr2));
    mkr2.newOfferByVolume(1 ether, 1 ether, 1, 0);
    vm.expectRevert("mgv/swapError");
    badMgv.marketOrderByVolume{gas: 150000}(olKey, 1 ether, 1 ether, true);
  }

  /* # Clean tests */
  /* Clean parameter validation */
  function test_gives_tick_outside_range_fails_clean() public {
    uint ofr = failmkr.newOfferByLogPrice(0, 1 ether, 100_000);
    (uint successes,) = mgv.cleanByImpersonation(olKey, wrap_dynamic(MgvLib.CleanTarget(ofr, 1 << 23, 0, 1)), $(this));
    assertEq(successes, 0, "cleaning should have failed");
    assertTrue(mgv.best(olKey) == ofr, "clean must have left ofr in the book");
  }

  function test_gives_volume_above_96bits_fails_clean() public {
    uint ofr = failmkr.newOfferByLogPrice(0, 1 ether, 100_000);
    (uint successes,) = mgv.cleanByImpersonation(olKey, wrap_dynamic(MgvLib.CleanTarget(ofr, 0, 0, 1 << 96)), $(this));
    assertEq(successes, 0, "cleaning should have failed");
    assertTrue(mgv.best(olKey) == ofr, "clean must have left ofr in the book");
  }

  // FIXME implement a test that checks a gives+price too high results in an error (should p

  /* Clean offer state&match validation */
  function test_clean_on_nonexistent_offer_fails() public {
    (uint successes,) = mgv.cleanByImpersonation(olKey, wrap_dynamic(MgvLib.CleanTarget(1, 0, 0, 1)), $(this));
    assertEq(successes, 0, "cleaning should have failed");
  }

  function test_clean_non_live_offer_fails() public {
    uint ofr = failmkr.newOfferByLogPrice(0, 1 ether, 100_000);
    failmkr.retractOffer(ofr);
    (uint successes,) = mgv.cleanByImpersonation(olKey, wrap_dynamic(MgvLib.CleanTarget(ofr, 0, 100_000, 1)), $(this));
    assertEq(successes, 0, "cleaning should have failed");
    assertTrue(mgv.best(olKey) == 0, "clean must not have changed the book");
  }

  function test_cleaning_with_exact_offer_details_succeeds() public {
    uint ofr = failmkr.newOfferByLogPrice(0, 1 ether, 100_000);
    (uint successes,) = mgv.cleanByImpersonation(olKey, wrap_dynamic(MgvLib.CleanTarget(ofr, 0, 100_000, 0)), $(this));
    assertTrue(successes > 0, "cleaning should have succeeded");
    assertTrue(mgv.best(olKey) == 0, "clean must have emptied mgv");
  }

  function test_giving_smaller_tick_to_clean_fails() public {
    uint ofr = failmkr.newOfferByLogPrice(0, 1 ether, 100_000);
    (uint successes,) = mgv.cleanByImpersonation(olKey, wrap_dynamic(MgvLib.CleanTarget(ofr, -1, 100_000, 0)), $(this));
    assertEq(successes, 0, "cleaning should have failed");
    assertTrue(mgv.best(olKey) == ofr, "clean must have left ofr in the book");
  }

  function test_giving_bigger_tick_to_clean_fails() public {
    uint ofr = failmkr.newOfferByLogPrice(0, 1 ether, 100_000);
    (uint successes,) = mgv.cleanByImpersonation(olKey, wrap_dynamic(MgvLib.CleanTarget(ofr, 1, 100_000, 0)), $(this));
    assertEq(successes, 0, "cleaning should have succeeded");
    assertTrue(mgv.best(olKey) == ofr, "clean must have left ofr in the book");
  }

  function test_giving_smaller_gasreq_to_clean_fails() public {
    uint ofr = failmkr.newOfferByLogPrice(0, 1 ether, 100_000);
    (uint successes,) = mgv.cleanByImpersonation(olKey, wrap_dynamic(MgvLib.CleanTarget(ofr, 0, 99_000, 0)), $(this));
    assertEq(successes, 0, "cleaning should have failed");
    assertTrue(mgv.best(olKey) == ofr, "clean must have left ofr in the book");
  }

  function test_giving_bigger_gasreq_to_clean_succeeds() public {
    uint ofr = failmkr.newOfferByLogPrice(0, 1 ether, 100_000);
    (uint successes,) = mgv.cleanByImpersonation(olKey, wrap_dynamic(MgvLib.CleanTarget(ofr, 0, 100_001, 0)), $(this));
    assertTrue(successes > 0, "cleaning should have succeeded");
    assertTrue(mgv.best(olKey) == 0, "clean must have emptied mgv");
  }

  /* Clean - offer execution */
  function test_cleaning_non_failing_offer_fails() public {
    int logPrice = 0;
    uint ofr = mkr.newOfferByLogPrice(logPrice, 1 ether, 100_000);

    expectFrom($(mgv));
    emit CleanStart(olKey.hash(), $(this), 1);

    expectFrom($(quote));
    emit Transfer($(this), $(mgv), 0 ether);
    expectFrom($(quote));
    emit Transfer($(mgv), $(mkr), 0 ether);
    expectFrom($(base));
    emit Transfer($(mkr), $(mgv), 0 ether);

    (uint successes,) = mgv.cleanByImpersonation(olKey, wrap_dynamic(MgvLib.CleanTarget(ofr, 0, 100_000, 0)), $(this));
    assertEq(successes, 0, "cleaning should have failed");
    assertTrue(mgv.best(olKey) == ofr, "clean must have left ofr in the book");
  }

  function test_cleaning_failing_offer_transfers_bounty() public {
    uint balanceBefore = $(this).balance;
    int logPrice = 0;
    uint ofr = failmkr.newOfferByLogPrice(logPrice, 1 ether, 100_000);

    expectFrom($(mgv));
    emit CleanStart(olKey.hash(), $(this), 1);

    expectFrom($(quote));
    emit Transfer($(this), $(mgv), 0 ether);
    expectFrom($(quote));
    emit Transfer($(mgv), $(failmkr), 0 ether);
    //TODO: when events can be checked instead of expected, take given penalty instead of ignoring it
    vm.expectEmit(true, true, true, false, $(mgv));
    emit Credit($(failmkr), 0 /*mkr_provision - penalty*/ );
    vm.expectEmit(true, true, true, false, $(mgv));
<<<<<<< HEAD
    emit OfferFail(olKey.hash(), $(this), $(failmkr), ofr, 0 ether, 0 ether, /*penalty*/ 0, "mgv/makerRevert");
=======
    emit OfferFail(olKey.hash(), ofr, 0 ether, 0 ether, /*penalty*/ 0, "mgv/makerRevert");
>>>>>>> 19cf217d

    vm.expectEmit(true, true, true, false, $(mgv));
    emit CleanComplete();

    (, uint bounty) = mgv.cleanByImpersonation(olKey, wrap_dynamic(MgvLib.CleanTarget(ofr, 0, 100_000, 0)), $(this));
    assertTrue(bounty > 0, "cleaning should have yielded a bounty");
    uint balanceAfter = $(this).balance;
    assertEq(balanceBefore + bounty, balanceAfter, "the bounty was not transfered to the cleaner");
    assertTrue(mgv.best(olKey) == 0, "clean must have emptied mgv");
  }

  function test_clean_multiple_failing_offers() public {
    uint ofr = failmkr.newOfferByLogPrice(0, 1 ether, 100_000);
    uint ofr2 = failmkr.newOfferByLogPrice(0, 1 ether, 100_000);

    uint oldBal = $(this).balance;

    MgvLib.CleanTarget[] memory targets =
      wrap_dynamic(MgvLib.CleanTarget(ofr, 0, 100_000, 0), MgvLib.CleanTarget(ofr2, 0, 100_000, 0));

    expectFrom($(mgv));
    emit CleanStart(olKey.hash(), $(this), 2);

    expectFrom($(quote));
    emit Transfer($(this), $(mgv), 0 ether);
    expectFrom($(quote));
    emit Transfer($(mgv), $(failmkr), 0 ether);
    vm.expectEmit(true, true, true, false, $(mgv));
    emit Credit($(failmkr), 0 /*mkr_provision - penalty*/ );
    //TODO: when events can be checked instead of expected, take given penalty instead of ignoring it
    vm.expectEmit(true, true, true, false, $(mgv));
<<<<<<< HEAD
    emit OfferFail(olKey.hash(), $(this), $(failmkr), ofr, 0 ether, 0 ether, /*penalty*/ 0, "mgv/makerRevert");
=======
    emit OfferFail(olKey.hash(), ofr, 0 ether, 0 ether, /*penalty*/ 0, "mgv/makerRevert");
>>>>>>> 19cf217d

    expectFrom($(quote));
    emit Transfer($(this), $(mgv), 0 ether);
    expectFrom($(quote));
    emit Transfer($(mgv), $(failmkr), 0 ether);
    vm.expectEmit(true, true, true, false, $(mgv));
    emit Credit($(failmkr), 0 /*mkr_provision - penalty*/ );
    // TODO: when events can be checked instead of expected, take given penalty instead of ignoring it
    vm.expectEmit(true, true, true, false, $(mgv));
<<<<<<< HEAD
    emit OfferFail(olKey.hash(), $(this), $(failmkr), ofr2, 0 ether, 0 ether, /*penalty*/ 0, "mgv/makerRevert");
=======
    emit OfferFail(olKey.hash(), ofr2, 0 ether, 0 ether, /*penalty*/ 0, "mgv/makerRevert");
>>>>>>> 19cf217d

    vm.expectEmit(true, true, true, false, $(mgv));
    emit CleanComplete();

    (uint successes, uint bounty) = mgv.cleanByImpersonation(olKey, targets, $(this));

    uint newBal = $(this).balance;

    assertEq(successes, 2, "both offers should have been cleaned");
    assertEq(newBal, oldBal + bounty, "balance should have increased by bounty");
    assertTrue(mgv.best(olKey) == 0, "clean must have emptied mgv");
  }

  function test_cleans_failing_offers_despite_one_not_failing() public {
    deal($(quote), $(this), 10 ether);
    uint ofr = failmkr.newOfferByLogPrice(0, 1 ether, 100_000);
    uint ofr2 = mkr.newOfferByLogPrice(0, 1 ether, 100_000);
    uint ofr3 = failmkr.newOfferByLogPrice(0, 1 ether, 100_000);

    uint oldBal = $(this).balance;

    MgvLib.CleanTarget[] memory targets = wrap_dynamic(
      MgvLib.CleanTarget(ofr, 0, 100_000, 0),
      MgvLib.CleanTarget(ofr2, 0, 100_000, 0),
      MgvLib.CleanTarget(ofr3, 0, 100_000, 0)
    );

    expectFrom($(mgv));
    emit CleanStart(olKey.hash(), $(this), 3);

    expectFrom($(quote));
    emit Transfer($(this), $(mgv), 0 ether);
    expectFrom($(quote));
    emit Transfer($(mgv), $(failmkr), 0 ether);
    vm.expectEmit(true, true, true, false, $(mgv));
    emit Credit($(failmkr), 0 /*mkr_provision - penalty*/ );
    vm.expectEmit(true, true, true, false, $(mgv));
<<<<<<< HEAD
    emit OfferFail(olKey.hash(), $(this), $(failmkr), ofr, 0 ether, 0 ether, /*penalty*/ 0, "mgv/makerRevert");
=======
    emit OfferFail(olKey.hash(), ofr, 0 ether, 0 ether, /*penalty*/ 0, "mgv/makerRevert");
>>>>>>> 19cf217d

    expectFrom($(quote));
    emit Transfer($(this), $(mgv), 0 ether);
    expectFrom($(quote));
    emit Transfer($(mgv), $(mkr), 0 ether);

    expectFrom($(quote));
    emit Transfer($(this), $(mgv), 0 ether);
    expectFrom($(quote));
    emit Transfer($(mgv), $(failmkr), 0 ether);
    vm.expectEmit(true, true, true, false, $(mgv));
    emit Credit($(failmkr), 0 /*mkr_provision - penalty*/ );
    vm.expectEmit(true, true, true, false, $(mgv));
<<<<<<< HEAD
    emit OfferFail(olKey.hash(), $(this), $(failmkr), ofr3, 0 ether, 0 ether, /*penalty*/ 0, "mgv/makerRevert");
=======
    emit OfferFail(olKey.hash(), ofr3, 0 ether, 0 ether, /*penalty*/ 0, "mgv/makerRevert");
>>>>>>> 19cf217d

    vm.expectEmit(true, true, true, false, $(mgv));
    emit CleanComplete();

    (uint successes, uint bounty) = mgv.cleanByImpersonation(olKey, targets, $(this));

    uint newBal = $(this).balance;

    assertEq(successes, 2, "cleaning should succeed for all but one offer");
    assertEq(newBal, oldBal + bounty, "balance should have increased by bounty");
    assertTrue(mgv.best(olKey) == ofr2, "clean must have left ofr2 in the book");
  }

  function test_cleaning_by_impersonation_succeeds_and_does_not_transfer_funds() public {
    uint ofr = failNonZeroMkr.newOfferByLogPrice(0, 1 ether, 100_000);
    // $this cannot clean with taker because of lack of funds/approval
    (, uint bounty) = mgv.cleanByImpersonation(olKey, wrap_dynamic(MgvLib.CleanTarget(ofr, 0, 100_000, 1)), $(this));
    assertEq(bounty, 0, "cleaning should have failed");

    uint balanceNativeBefore = $(this).balance;
    uint balanceBaseBefore = base.balanceOf($(this));
    uint balanceQuoteBefore = quote.balanceOf($(this));

    // Create another taker that has the needed funds and have approved Mangrove
    TestTaker otherTkr = setupTaker(olKey, "otherTkr[$(A),$(B)]");
    deal($(quote), $(otherTkr), 10 ether);
    otherTkr.approveMgv(quote, 1 ether);
    uint otherTkrBalanceNativeBefore = $(otherTkr).balance;
    uint otherTkrBalanceBaseBefore = base.balanceOf($(otherTkr));
    uint otherTkrBalanceQuoteBefore = quote.balanceOf($(otherTkr));

    // Clean by impersonating the other taker
    expectFrom($(mgv));
    emit CleanStart(olKey.hash(), $(otherTkr), 1);

    expectFrom($(quote));
    emit Transfer($(otherTkr), $(mgv), 1);
    expectFrom($(quote));
    emit Transfer($(mgv), $(failNonZeroMkr), 1);
    //TODO: when events can be checked instead of expected, take given penalty instead of ignoring it
    vm.expectEmit(true, true, true, false, $(mgv));
    emit Credit($(failNonZeroMkr), 0 /*mkr_provision - penalty*/ );
    vm.expectEmit(true, true, true, false, $(mgv));
<<<<<<< HEAD
    emit OfferFail(olKey.hash(), $(otherTkr), $(failNonZeroMkr), ofr, 1, 1, /*penalty*/ 0, "mgv/makerRevert");
=======
    emit OfferFail(olKey.hash(), ofr, 1, 1, /*penalty*/ 0, "mgv/makerRevert");
>>>>>>> 19cf217d

    vm.expectEmit(true, true, true, false, $(mgv));
    emit CleanComplete();

    (, bounty) = mgv.cleanByImpersonation(olKey, wrap_dynamic(MgvLib.CleanTarget(ofr, 0, 100_000, 1)), $(otherTkr));
    assertTrue(bounty > 0, "cleaning should have yielded a bounty");
    assertTrue(mgv.best(olKey) == 0, "clean must have emptied mgv");

    assertEq(balanceNativeBefore + bounty, $(this).balance, "the bounty was not transfered to the cleaner");
    assertEq(balanceBaseBefore, base.balanceOf($(this)), "taker's base balance should not change");
    assertEq(balanceQuoteBefore, quote.balanceOf($(this)), "taker's quote balance should not change");

    assertEq(otherTkrBalanceNativeBefore, $(otherTkr).balance, "other taker's native balance should not have changed");
    assertEq(otherTkrBalanceBaseBefore, base.balanceOf($(otherTkr)), "other taker's base balance should not change");
    assertEq(otherTkrBalanceQuoteBefore, quote.balanceOf($(otherTkr)), "other taker's quote balance should not change");
  }

  function test_unconsumed_tick_leaves_correct_leaf_start_at_tick_leave_one_only(
    int24 _tick,
    bool crossTick,
    bool leaveOneOnly
  ) public {
    quote.approve($(mgv), 10_000 ether);
    _tick = int24(bound(_tick, -100, 100));
    int24 _firstPostedTick = crossTick ? _tick - 1 : _tick;
    mkr.newOfferByLogPrice(_firstPostedTick, 1 ether, 100_000);
    mkr.newOfferByLogPrice(_tick, 1 ether, 100_000);
    uint ofr3 = mkr.newOfferByLogPrice(_tick, 1 ether, 100_000);
    uint ofr4 = mkr.newOfferByLogPrice(_tick, 1 ether, 100_000);
    uint volume = leaveOneOnly ? 3 ether : 2 ether;
    mgv.marketOrderByLogPrice(olKey, _tick, volume, true);

    Tick tick = Tick.wrap(_tick);

    uint bestId = leaveOneOnly ? ofr4 : ofr3;
    MgvStructs.OfferPacked best = mgv.offers(olKey, bestId);
    Leaf leaf = mgv.leafs(olKey, best.tick(olKey.tickScale).leafIndex());
    assertEq(leaf.firstOfIndex(tick.posInLeaf()), bestId, "wrong first of tick");
    assertEq(leaf.lastOfIndex(tick.posInLeaf()), ofr4, "wrong last of tick");
    (, MgvStructs.LocalPacked local) = mgv.config(olKey);
    assertEq(local.tickPosInLeaf(), tick.posInLeaf(), "wrong local.tickPosInleaf");
    assertEq(best.prev(), 0, "best.prev should be 0");
    Leaf emptyLeaf = leaf.setTickFirst(tick, 0).setTickLast(tick, 0);
    assertTrue(emptyLeaf.isEmpty(), "leaf should not have other tick used");
  }
}

contract BadMangrove is AbstractMangrove {
  constructor(address governance, uint gasprice, uint gasmax)
    AbstractMangrove(governance, gasprice, gasmax, "BadMangrove")
  {}

  function executeEnd(MultiOrder memory, MgvLib.SingleOrder memory) internal override {}

  function beforePosthook(MgvLib.SingleOrder memory) internal override {}

  function flashloan(MgvLib.SingleOrder calldata, address) external pure override returns (uint, bytes32) {
    revert("badRevert");
  }
}<|MERGE_RESOLUTION|>--- conflicted
+++ resolved
@@ -169,7 +169,7 @@
     int offerLogPrice2 = mgv.offers(olKey, ofr2).logPrice();
     mkr.expect("mgv/tradeSuccess"); // trade should be OK on the maker side
     quote.approve($(mgv), 2 ether);
-    int maxLogPrice = LogPriceLib.logPriceFromTakerVolumes(1.9 ether, 1.1 ether);
+    int maxLogPrice = LogPriceConversionLib.logPriceFromVolumes(1.9 ether, 1.1 ether);
 
     expectFrom($(mgv));
     emit OrderStart(olKey.hash(), $(this), maxLogPrice, 1.1 ether, true);
@@ -307,11 +307,7 @@
     vm.expectEmit(true, true, true, false, $(mgv));
     emit Credit($(refusemkr), 0 /*mkr_provision - penalty*/ );
     vm.expectEmit(true, true, true, false, $(mgv));
-<<<<<<< HEAD
     emit OfferFail(olKey.hash(), $(this), $(refusemkr), ofr, 1 ether, 1 ether, /*penalty*/ 0, "mgv/makerTransferFail");
-=======
-    emit OfferFail(olKey.hash(), ofr, 1 ether, 1 ether, /*penalty*/ 0, "mgv/makerTransferFail");
->>>>>>> 19cf217d
     (uint successes,) =
       mgv.cleanByImpersonation(olKey, wrap_dynamic(MgvLib.CleanTarget(ofr, logPrice, 100_000, 1 ether)), $(this));
     assertEq(successes, 1, "clean should succeed");
@@ -346,11 +342,7 @@
     vm.expectEmit(true, true, true, false, $(mgv));
     emit Credit($(mkr), 0 /*mkr_provision - penalty*/ );
     vm.expectEmit(true, true, true, false, $(mgv));
-<<<<<<< HEAD
     emit OfferFail(olKey.hash(), $(this), $(mkr), ofr, 1 ether, 1 ether, /*penalty*/ 0, "mgv/makerTransferFail");
-=======
-    emit OfferFail(olKey.hash(), ofr, 1 ether, 1 ether, /*penalty*/ 0, "mgv/makerTransferFail");
->>>>>>> 19cf217d
     (uint takerGot, uint takerGave,,) = mgv.marketOrderByLogPrice(olKey, logPrice, 1 ether, true);
     uint penalty = $(this).balance - beforeWei;
     assertTrue(penalty > 0, "Taker should have been compensated");
@@ -374,11 +366,7 @@
     vm.expectEmit(true, true, true, false, $(mgv));
     emit Credit($(mkr), 0 /*mkr_provision - penalty*/ );
     vm.expectEmit(true, true, true, false, $(mgv));
-<<<<<<< HEAD
     emit OfferFail(olKey.hash(), $(this), $(mkr), ofr, 1 ether, 1 ether, /*penalty*/ 0, "mgv/makerReceiveFail");
-=======
-    emit OfferFail(olKey.hash(), ofr, 1 ether, 1 ether, /*penalty*/ 0, "mgv/makerReceiveFail");
->>>>>>> 19cf217d
     (uint takerGot, uint takerGave,,) = mgv.marketOrderByLogPrice(olKey, logPrice, 1 ether, true);
     uint penalty = $(this).balance - beforeWei;
     assertTrue(penalty > 0, "Taker should have been compensated");
@@ -411,11 +399,7 @@
     vm.expectEmit(true, true, true, false, $(mgv));
     emit Credit($(failmkr), 0 /*mkr_provision - penalty*/ );
     vm.expectEmit(true, true, true, false, $(mgv));
-<<<<<<< HEAD
     emit OfferFail(olKey.hash(), $(this), $(failmkr), ofr, 1 ether, 1 ether, /*penalty*/ 0, "mgv/makerRevert");
-=======
-    emit OfferFail(olKey.hash(), ofr, 1 ether, 1 ether, /*penalty*/ 0, "mgv/makerRevert");
->>>>>>> 19cf217d
     (uint takerGot, uint takerGave,,) = mgv.marketOrderByLogPrice(olKey, logPrice, 1 ether, true);
     uint penalty = $(this).balance - beforeWei;
     assertTrue(penalty > 0, "Taker should have been compensated");
@@ -566,11 +550,7 @@
       $(mkr),
       ofr,
       takerWants,
-<<<<<<< HEAD
-      LogPriceLib.inboundFromOutbound(offer.logPrice(), takerWants),
-=======
       LogPriceLib.inboundFromOutboundUp(offer.logPrice(), takerWants),
->>>>>>> 19cf217d
       /*penalty*/
       0,
       "mgv/makerTransferFail"
@@ -662,11 +642,9 @@
     mkr.shouldRevert(true);
     quote.approve($(mgv), 1 ether);
     vm.expectEmit(true, true, true, false, $(mgv));
-<<<<<<< HEAD
-    emit OfferFail(olKey.hash(), $(this), $(mkr), ofr, 1 ether, 1 ether, /*penalty*/ 0, "mgv/makerRevert");
-=======
-    emit OfferFailWithPosthookData(olKey.hash(), ofr, 1 ether, 1 ether, /*penalty*/ 0, "mgv/makerRevert", "");
->>>>>>> 19cf217d
+    emit OfferFailWithPosthookData(
+      olKey.hash(), $(this), $(mkr), ofr, 1 ether, 1 ether, /*penalty*/ 0, "mgv/makerRevert", ""
+    );
     mgv.marketOrderByLogPrice(olKey, logPrice, 1 ether, true);
     assertFalse(mkr.makerPosthookWasCalled(ofr), "ofr posthook must not be called or test is void");
   }
@@ -995,11 +973,7 @@
     vm.expectEmit(true, true, true, false, $(mgv));
     emit Credit($(failmkr), 0 /*mkr_provision - penalty*/ );
     vm.expectEmit(true, true, true, false, $(mgv));
-<<<<<<< HEAD
     emit OfferFail(olKey.hash(), $(this), $(failmkr), ofr, 0 ether, 0 ether, /*penalty*/ 0, "mgv/makerRevert");
-=======
-    emit OfferFail(olKey.hash(), ofr, 0 ether, 0 ether, /*penalty*/ 0, "mgv/makerRevert");
->>>>>>> 19cf217d
 
     vm.expectEmit(true, true, true, false, $(mgv));
     emit CleanComplete();
@@ -1031,11 +1005,7 @@
     emit Credit($(failmkr), 0 /*mkr_provision - penalty*/ );
     //TODO: when events can be checked instead of expected, take given penalty instead of ignoring it
     vm.expectEmit(true, true, true, false, $(mgv));
-<<<<<<< HEAD
     emit OfferFail(olKey.hash(), $(this), $(failmkr), ofr, 0 ether, 0 ether, /*penalty*/ 0, "mgv/makerRevert");
-=======
-    emit OfferFail(olKey.hash(), ofr, 0 ether, 0 ether, /*penalty*/ 0, "mgv/makerRevert");
->>>>>>> 19cf217d
 
     expectFrom($(quote));
     emit Transfer($(this), $(mgv), 0 ether);
@@ -1045,11 +1015,7 @@
     emit Credit($(failmkr), 0 /*mkr_provision - penalty*/ );
     // TODO: when events can be checked instead of expected, take given penalty instead of ignoring it
     vm.expectEmit(true, true, true, false, $(mgv));
-<<<<<<< HEAD
     emit OfferFail(olKey.hash(), $(this), $(failmkr), ofr2, 0 ether, 0 ether, /*penalty*/ 0, "mgv/makerRevert");
-=======
-    emit OfferFail(olKey.hash(), ofr2, 0 ether, 0 ether, /*penalty*/ 0, "mgv/makerRevert");
->>>>>>> 19cf217d
 
     vm.expectEmit(true, true, true, false, $(mgv));
     emit CleanComplete();
@@ -1087,11 +1053,7 @@
     vm.expectEmit(true, true, true, false, $(mgv));
     emit Credit($(failmkr), 0 /*mkr_provision - penalty*/ );
     vm.expectEmit(true, true, true, false, $(mgv));
-<<<<<<< HEAD
     emit OfferFail(olKey.hash(), $(this), $(failmkr), ofr, 0 ether, 0 ether, /*penalty*/ 0, "mgv/makerRevert");
-=======
-    emit OfferFail(olKey.hash(), ofr, 0 ether, 0 ether, /*penalty*/ 0, "mgv/makerRevert");
->>>>>>> 19cf217d
 
     expectFrom($(quote));
     emit Transfer($(this), $(mgv), 0 ether);
@@ -1105,11 +1067,7 @@
     vm.expectEmit(true, true, true, false, $(mgv));
     emit Credit($(failmkr), 0 /*mkr_provision - penalty*/ );
     vm.expectEmit(true, true, true, false, $(mgv));
-<<<<<<< HEAD
     emit OfferFail(olKey.hash(), $(this), $(failmkr), ofr3, 0 ether, 0 ether, /*penalty*/ 0, "mgv/makerRevert");
-=======
-    emit OfferFail(olKey.hash(), ofr3, 0 ether, 0 ether, /*penalty*/ 0, "mgv/makerRevert");
->>>>>>> 19cf217d
 
     vm.expectEmit(true, true, true, false, $(mgv));
     emit CleanComplete();
@@ -1153,11 +1111,7 @@
     vm.expectEmit(true, true, true, false, $(mgv));
     emit Credit($(failNonZeroMkr), 0 /*mkr_provision - penalty*/ );
     vm.expectEmit(true, true, true, false, $(mgv));
-<<<<<<< HEAD
     emit OfferFail(olKey.hash(), $(otherTkr), $(failNonZeroMkr), ofr, 1, 1, /*penalty*/ 0, "mgv/makerRevert");
-=======
-    emit OfferFail(olKey.hash(), ofr, 1, 1, /*penalty*/ 0, "mgv/makerRevert");
->>>>>>> 19cf217d
 
     vm.expectEmit(true, true, true, false, $(mgv));
     emit CleanComplete();

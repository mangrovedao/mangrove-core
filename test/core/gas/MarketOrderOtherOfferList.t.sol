--- conflicted
+++ resolved
@@ -234,11 +234,7 @@
     mgv.marketOrderByLogPrice(_olKey, _logPrice, 2 ** 96, false);
     gas_();
     (, MgvStructs.LocalPacked local) = mgv.config(_olKey);
-<<<<<<< HEAD
-    // In some tests the market order takes all offers, in others not
-=======
     // In some tests the market order takes all offers, in others not. `local.bestTick()` must only be called when the book is non-empty
->>>>>>> 79476731
     if (!local.level3().isEmpty()) {
       assertLt(_logPrice, LogPriceLib.fromTick(local.bestTick(), _olKey.tickScale));
     }

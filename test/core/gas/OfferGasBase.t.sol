// SPDX-License-Identifier:	AGPL-3.0
pragma solidity ^0.8.10;

import {MangroveTest, MgvReader, TestMaker, TestTaker, TestSender, console} from "mgv_test/lib/MangroveTest.sol";
import {IMangrove} from "mgv_src/IMangrove.sol";
import {PinnedPolygonFork} from "mgv_test/lib/forks/Polygon.sol";
import {GenericFork} from "mgv_test/lib/forks/Generic.sol";
import {TransferLib} from "mgv_lib/TransferLib.sol";
import {MgvStructs, MgvLib, IERC20} from "mgv_src/MgvLib.sol";
import {TestToken} from "mgv_test/lib/tokens/TestToken.sol";
import {MIDDLE_LOG_PRICE} from "./GasTestBase.t.sol";
import {ActivateSemibook} from "mgv_script/core/ActivateSemibook.s.sol";
import "mgv_lib/Debug.sol";
import {IMangrove, TestTaker} from "mgv_test/lib/MangroveTest.sol";
import {GasTestBaseStored} from "./GasTestBase.t.sol";
import {OfferPosthookFailGasDeltaTest} from "./OfferPosthookFailGasDelta.t.sol";

abstract contract OfferGasBaseBaseTest is MangroveTest, GasTestBaseStored {
  TestTaker internal taker;
  GenericFork internal fork;
  OfferPosthookFailGasDeltaTest internal gasDeltaTest;

  function getStored() internal view override returns (IMangrove, TestTaker, OLKey memory, uint) {
    return (mgv, taker, olKey, 0);
  }

  function setUpGeneric() public virtual {
    super.setUp();
    fork = new GenericFork();
    fork.set(options.base.symbol, $(base));
    fork.set(options.quote.symbol, $(quote));
    gasDeltaTest = new OfferPosthookFailGasDeltaTest();
    gasDeltaTest.setUpGasTest(options);
    description = "Offer gasbase measurements";
  }

  function setUpPolygon() public virtual {
    super.setUp();
    fork = new PinnedPolygonFork();
    fork.setUp();
    options.gasprice = 90;
    options.gasbase = 200_000;
    options.defaultFee = 30;
    mgv = setupMangrove();
    reader = new MgvReader($(mgv));
    gasDeltaTest = new OfferPosthookFailGasDeltaTest();
    gasDeltaTest.setUpGasTest(options);
    description = "Offer gasbase measurements";
  }

  function setUpTokens(string memory baseToken, string memory quoteToken) public {
    description = string.concat(description, " - ", baseToken, "/", quoteToken);
    address baseAddress = fork.get(baseToken);
    address quoteAddress = fork.get(quoteToken);
    base = TestToken(baseAddress);
    quote = TestToken(quoteAddress);
<<<<<<< HEAD
    gasDeltaTest.setUpTokens(base, quote);
    olKey = OLKey($(base), $(quote), options.defaultTickscale);
    lo = OLKey($(quote), $(base), options.defaultTickscale);
=======
    olKey = OLKey($(base), $(quote), options.defaultTickScale);
    lo = OLKey($(quote), $(base), options.defaultTickScale);
>>>>>>> c1ce6e96
    setupMarket(olKey);
    setupMarket(lo);

    taker = setupTaker(olKey, "Taker");
    deal($(base), address(taker), 200000 ether);
    deal($(quote), address(taker), 200000 ether);
    taker.approveMgv(quote, 200000 ether);
    taker.approveMgv(base, 200000 ether);

    address maker = freshAddress("Maker");
    deal($(base), maker, 200000 ether);
    deal($(quote), maker, 200000 ether);
    deal(maker, 1000 ether);
    uint offerGivesOl = reader.minVolume(olKey, 100000);
    uint offerGivesLo = reader.minVolume(lo, 100000);

    vm.prank(maker);
    mgv.fund{value: 10 ether}();
    vm.prank(maker);
    TransferLib.approveToken(base, $(mgv), type(uint).max);
    vm.prank(maker);
    TransferLib.approveToken(quote, $(mgv), type(uint).max);
    vm.prank(maker);
    mgv.newOfferByLogPrice(olKey, MIDDLE_LOG_PRICE, offerGivesOl, 100000, 0);
    vm.prank(maker);
    mgv.newOfferByLogPrice(lo, MIDDLE_LOG_PRICE, offerGivesLo, 100000, 0);
  }

<<<<<<< HEAD
  function gasbase_to_empty_book(OLKey memory _olKey) internal {
    (AbstractMangrove _mgv,,,) = getStored();
=======
  function test_gasbase_to_empty_book_base_quote() public {
    (IMangrove _mgv,, OLKey memory _olKey,) = getStored();
>>>>>>> c1ce6e96
    vm.prank($(taker));
    _gas();
    _mgv.marketOrderByLogPrice(_olKey, MIDDLE_LOG_PRICE, 1, false);
    gas_();
  }

  function test_gasbase_to_empty_book_base_quote() public {
    gasbase_to_empty_book(olKey);
    description = string.concat(description, " - Case: base/quote gasbase for taking single offer to empty book");
    printDescription();
  }

  function test_gasbase_to_empty_book_quote_base() public {
<<<<<<< HEAD
    gasbase_to_empty_book(lo);

=======
    (IMangrove _mgv,, OLKey memory _olKey,) = getStored();
    vm.prank($(taker));
    _gas();
    _mgv.marketOrderByLogPrice(_olKey, MIDDLE_LOG_PRICE, 1, false);
    gas_();
>>>>>>> c1ce6e96
    description = string.concat(description, " - Case: quote/base gasbase for taking single offer to empty book");
    printDescription();
  }

  function test_posthook_fail_delta_deep_order_base_quote() public {
    gasDeltaTest.posthook_delta_deep_order(olKey);
    description = string.concat(
      description,
      " - Case: quote/base posthook fail with failing posthook (worst case) delta for taking deep order - cost for 1 successful and 19 failing offers"
    );
    printDescription();
  }

  function test_posthook_fail_delta_deep_order_quote_base() public {
    gasDeltaTest.posthook_delta_deep_order(lo);
    description = string.concat(
      description,
      " - Case: quote/base posthook fail with failing posthook (worst case) delta for taking deep order - cost for 1 successful and 19 failing offers"
    );
    printDescription();
  }

  function test_gasbase_transfers_estimate() public {
    ActivateSemibook semibook = new ActivateSemibook();
    uint outbound_gas = semibook.measureTransferGas($(base));
    uint inbound_gas = semibook.measureTransferGas($(quote));
    uint gasbase = 2 * (outbound_gas + inbound_gas);
    console.log("Gas used: %s", gasbase);
    description = string.concat(description, " - Case: ActivateSemibook transfers estimate");
    printDescription();
  }
}

contract OfferGasBaseTest_Generic_A_B is OfferGasBaseBaseTest {
  function setUp() public override {
    super.setUpGeneric();
    this.setUpTokens(options.base.symbol, options.quote.symbol);
  }
}

contract OfferGasBaseTest_Polygon_WETH_DAI is OfferGasBaseBaseTest {
  function setUp() public override {
    super.setUpPolygon();
    this.setUpTokens("WETH", "DAI");
  }
}<|MERGE_RESOLUTION|>--- conflicted
+++ resolved
@@ -54,14 +54,9 @@
     address quoteAddress = fork.get(quoteToken);
     base = TestToken(baseAddress);
     quote = TestToken(quoteAddress);
-<<<<<<< HEAD
     gasDeltaTest.setUpTokens(base, quote);
-    olKey = OLKey($(base), $(quote), options.defaultTickscale);
-    lo = OLKey($(quote), $(base), options.defaultTickscale);
-=======
     olKey = OLKey($(base), $(quote), options.defaultTickScale);
     lo = OLKey($(quote), $(base), options.defaultTickScale);
->>>>>>> c1ce6e96
     setupMarket(olKey);
     setupMarket(lo);
 
@@ -90,13 +85,8 @@
     mgv.newOfferByLogPrice(lo, MIDDLE_LOG_PRICE, offerGivesLo, 100000, 0);
   }
 
-<<<<<<< HEAD
   function gasbase_to_empty_book(OLKey memory _olKey) internal {
-    (AbstractMangrove _mgv,,,) = getStored();
-=======
-  function test_gasbase_to_empty_book_base_quote() public {
-    (IMangrove _mgv,, OLKey memory _olKey,) = getStored();
->>>>>>> c1ce6e96
+    (IMangrove _mgv,,,) = getStored();
     vm.prank($(taker));
     _gas();
     _mgv.marketOrderByLogPrice(_olKey, MIDDLE_LOG_PRICE, 1, false);
@@ -110,16 +100,7 @@
   }
 
   function test_gasbase_to_empty_book_quote_base() public {
-<<<<<<< HEAD
     gasbase_to_empty_book(lo);
-
-=======
-    (IMangrove _mgv,, OLKey memory _olKey,) = getStored();
-    vm.prank($(taker));
-    _gas();
-    _mgv.marketOrderByLogPrice(_olKey, MIDDLE_LOG_PRICE, 1, false);
-    gas_();
->>>>>>> c1ce6e96
     description = string.concat(description, " - Case: quote/base gasbase for taking single offer to empty book");
     printDescription();
   }

// SPDX-License-Identifier:	AGPL-3.0
pragma solidity ^0.8.13;

import {Test2} from "mgv_lib/Test2.sol";
import {Test, console} from "forge-std/Test.sol";
import {TestTaker} from "mgv_test/lib/agents/TestTaker.sol";
import {TestSender} from "mgv_test/lib/agents/TestSender.sol";
import {TrivialTestMaker, TestMaker} from "mgv_test/lib/agents/TestMaker.sol";
import {MakerDeployer} from "mgv_test/lib/agents/MakerDeployer.sol";
import {TestMoriartyMaker} from "mgv_test/lib/agents/TestMoriartyMaker.sol";
import {TestToken} from "mgv_test/lib/tokens/TestToken.sol";

import {AbstractMangrove} from "mgv_src/AbstractMangrove.sol";
import {Mangrove} from "mgv_src/Mangrove.sol";
import {MgvReader} from "mgv_src/periphery/MgvReader.sol";
import {InvertedMangrove} from "mgv_src/InvertedMangrove.sol";
import {IERC20, MgvLib, HasMgvEvents, IMaker, ITaker, IMgvMonitor, MgvStructs} from "mgv_src/MgvLib.sol";
import {console2 as csl} from "forge-std/console2.sol";

// below imports are for the \$( function)
import {AccessControlled} from "mgv_src/strategies/utils/AccessControlled.sol";

/* *************************************************************** 
   import this file and inherit MangroveTest to get up and running 
   *************************************************************** */

/* This file is useful to:
 * auto-import all testing-useful contracts
 * inherit the standard forge-std/test.sol contract augmented with utilities & mangrove-specific functions
 */

contract MangroveTest is Test2, HasMgvEvents {
  // Configure the initial setup.
  // Add fields here to make MangroveTest more configurable.
  struct TokenOptions {
    string name;
    string symbol;
    uint8 decimals;
  }

  struct MangroveTestOptions {
    bool invertedMangrove;
    TokenOptions base;
    TokenOptions quote;
    uint defaultFee;
  }

  AbstractMangrove mgv;
  MgvReader reader;
  TestToken base;
  TestToken quote;

  MangroveTestOptions options = MangroveTestOptions({
    invertedMangrove: false,
    base: TokenOptions({name: "Base Token", symbol: "$(A)", decimals: 18}),
    quote: TokenOptions({name: "Quote Token", symbol: "$(B)", decimals: 18}),
    defaultFee: 0
  });

  constructor() {
    // generic trace labeling
    vm.label(tx.origin, "tx.origin");
    vm.label($(this), "Test runner");
  }

  /* Defaults:
  - testing contract has
    - 10 ETH funded in mangrove
  - new makers
    - have 100 ETH
  - new takers
    - have 100 ETH
  */
  function setUp() public virtual {
    // tokens
    base = new TestToken(
      $(this),
      options.base.name,
      options.base.symbol,
      options.base.decimals
    );
    quote = new TestToken(
      $(this),
      options.quote.name,
      options.quote.symbol,
      options.quote.decimals
    );
    // mangrove deploy
    mgv = setupMangrove(base, quote, options.invertedMangrove);
    reader = new MgvReader($(mgv));

    // below are necessary operations because testRunner acts as a taker/maker in some core protocol tests
    // TODO this should be done somewhere else
    //provision mangrove so that testRunner can post offers
    mgv.fund{value: 10 ether}();
    // approve mangrove so that testRunner can take offers on Mangrove
    base.approve($(mgv), type(uint).max);
    quote.approve($(mgv), type(uint).max);
  }

  /* Log order book */

  event OBState(
    address base, address quote, uint[] offerIds, uint[] wants, uint[] gives, address[] makerAddr, uint[] gasreqs
  );

  /**
   * Two different OB logging methods.
   *
   *  `logOrderBook` will be easy to read in traces
   *
   *  `printOrderBook` will be easy to read in the console.logs section
   */

  /* Log OB with events */
  event offers_head(address outbound, address inbound);
  event offers_line(uint id, uint wants, uint gives, address maker, uint gasreq);

  function logOrderBook(address $out, address $in, uint size) internal {
    uint offerId = mgv.best($out, $in);

    // save call results so logs are easier to read
    uint[] memory ids = new uint[](size);
    MgvStructs.OfferPacked[] memory offers = new MgvStructs.OfferPacked[](size);
    MgvStructs.OfferDetailPacked[] memory details = new MgvStructs.OfferDetailPacked[](size);
    uint c = 0;
    while ((offerId != 0) && (c < size)) {
      ids[c] = offerId;
      offers[c] = mgv.offers($out, $in, offerId);
      details[c] = mgv.offerDetails($out, $in, offerId);
      offerId = offers[c].next();
      c++;
    }
    c = 0;
    emit offers_head($out, $in);
    while (c < size) {
      emit offers_line(ids[c], offers[c].wants(), offers[c].gives(), details[c].maker(), details[c].gasreq());
      c++;
    }
    // emit OBState($out, $in, offerIds, wants, gives, makerAddr, gasreqs);
  }

  /* Log OB with console */
  function printOrderBook(address $out, address $in) internal view {
    uint offerId = mgv.best($out, $in);
    TestToken req_tk = TestToken($in);
    TestToken ofr_tk = TestToken($out);

    console.log(
      string.concat(unicode"┌────┬──Best offer: ", vm.toString(offerId), unicode"──────")
    );
    while (offerId != 0) {
      (MgvStructs.OfferUnpacked memory ofr,) = mgv.offerInfo($out, $in, offerId);
      console.log(
        string.concat(
          unicode"│ ",
          string.concat(offerId < 9 ? " " : "", vm.toString(offerId)), // breaks on id>99
          unicode" ┆ ",
<<<<<<< HEAD
          toUnits(ofr.wants, req_tk.symbol(), req_tk.decimals()),
          "  /  ",
          toUnits(ofr.gives, ofr_tk.symbol(), ofr_tk.decimals())
=======
          string.concat(toUnit(ofr.wants, req_tk.decimals()), " ", req_tk.symbol()),
          "  /  ",
          string.concat(toUnit(ofr.gives, ofr_tk.decimals()), " ", ofr_tk.symbol())
>>>>>>> d2bc9d66
        )
      );
      offerId = ofr.next;
    }
    console.log(unicode"└────┴─────────────────────");
  }

  struct Balances {
    uint mgvBalanceWei;
    uint mgvBalanceFees;
    uint takerBalanceA;
    uint takerBalanceB;
    uint takerBalanceWei;
    uint[] makersBalanceA;
    uint[] makersBalanceB;
    uint[] makersBalanceWei;
  }

  enum Info {
    makerWants,
    makerGives,
    nextId,
    gasreqreceive_on,
    gasprice,
    gasreq
  }

  // Deploy mangrove
  function setupMangrove() public returns (AbstractMangrove) {
    return setupMangrove(false);
  }

  // Deploy mangrove, inverted or not
  function setupMangrove(bool inverted) public returns (AbstractMangrove _mgv) {
    if (inverted) {
      _mgv = new InvertedMangrove({
        governance: $(this),
        gasprice: 40,
        gasmax: 2_000_000
      });
    } else {
      _mgv = new Mangrove({
        governance: $(this),
        gasprice: 40,
        gasmax: 2_000_000
      });
    }
    vm.label($(_mgv), "Mangrove");
    return _mgv;
  }

  // Deploy mangrove with a pair
  function setupMangrove(IERC20 outbound_tkn, IERC20 inbound_tkn) public returns (AbstractMangrove) {
    return setupMangrove(outbound_tkn, inbound_tkn, false);
  }

  // Deploy mangrove with a pair, inverted or not
  function setupMangrove(IERC20 outbound_tkn, IERC20 inbound_tkn, bool inverted) public returns (AbstractMangrove _mgv) {
    _mgv = setupMangrove(inverted);
    setupMarket(address(outbound_tkn), address(inbound_tkn), _mgv);
  }

  function setupMarket(address $a, address $b, AbstractMangrove _mgv) internal {
    assertNot0x($a);
    assertNot0x($b);
    _mgv.activate($a, $b, options.defaultFee, 10, 20_000);
    _mgv.activate($b, $a, options.defaultFee, 10, 20_000);
    // logging
    vm.label($a, IERC20($a).symbol());
    vm.label($b, IERC20($b).symbol());
  }

  function setupMarket(address $a, address $b) internal {
    setupMarket($a, $b, mgv);
  }

  function setupMarket(IERC20 a, IERC20 b) internal {
    setupMarket(address(a), address(b), mgv);
  }

  function setupMaker(address $out, address $in, string memory label) public returns (TestMaker) {
    TestMaker tm = new TestMaker(mgv, IERC20($out), IERC20($in));
    vm.deal(address(tm), 100 ether);
    vm.label(address(tm), label);
    return tm;
  }

  function setupMakerDeployer(address $out, address $in) public returns (MakerDeployer) {
    assertNot0x($(mgv));
    return (new MakerDeployer(mgv, $out, $in));
  }

  function setupTaker(address $out, address $in, string memory label) public returns (TestTaker) {
    TestTaker tt = new TestTaker(mgv, IERC20($out), IERC20($in));
    vm.deal(address(tt), 100 ether);
    vm.label(address(tt), label);
    return tt;
  }

  /* **** Token conversion *** */
  /* Interpret amount as a user-friendly amount, convert to real underlying
   * amount using token decimals.
   * Example:
   * cash(usdc,1) = 1e6
   * cash(dai,1?) = 1e18
   */
  function cash(IERC20 t, uint amount) public returns (uint) {
    savePrank();
    uint decimals = t.decimals();
    restorePrank();
    return amount * 10 ** decimals;
  }

  /* Same as earlier, but divide result by 10**power */
  /* Useful to convert noninteger amounts, e.g.
     to convert 3.15 USDC, use cash(usdc,315,2) */
  function cash(IERC20 t, uint amount, uint power) public returns (uint) {
    return cash(t, amount) / 10 ** power;
  }

  /* **** Sugar for address conversion */
  function $(AbstractMangrove t) internal pure returns (address payable) {
    return payable(address(t));
  }

  function $(AccessControlled t) internal pure returns (address payable) {
    return payable(address(t));
  }

  function $(TestTaker t) internal pure returns (address payable) {
    return payable(address(t));
  }

  function $(Test t) internal pure returns (address payable) {
    return payable(address(t));
  }

  function $(IERC20 t) internal pure returns (address payable) {
    return payable(address(t));
  }

  function $(TestSender t) internal pure returns (address payable) {
    return payable(address(t));
  }
}<|MERGE_RESOLUTION|>--- conflicted
+++ resolved
@@ -156,15 +156,9 @@
           unicode"│ ",
           string.concat(offerId < 9 ? " " : "", vm.toString(offerId)), // breaks on id>99
           unicode" ┆ ",
-<<<<<<< HEAD
-          toUnits(ofr.wants, req_tk.symbol(), req_tk.decimals()),
-          "  /  ",
-          toUnits(ofr.gives, ofr_tk.symbol(), ofr_tk.decimals())
-=======
           string.concat(toUnit(ofr.wants, req_tk.decimals()), " ", req_tk.symbol()),
           "  /  ",
           string.concat(toUnit(ofr.gives, ofr_tk.decimals()), " ", ofr_tk.symbol())
->>>>>>> d2bc9d66
         )
       );
       offerId = ofr.next;

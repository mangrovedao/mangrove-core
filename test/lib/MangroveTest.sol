// SPDX-License-Identifier:	AGPL-3.0
pragma solidity ^0.8.13;

import {Test2, toFixed, Test, console, toString, vm} from "mgv_lib/Test2.sol";
import {TestTaker} from "mgv_test/lib/agents/TestTaker.sol";
import {TestSender} from "mgv_test/lib/agents/TestSender.sol";
import {TrivialTestMaker, TestMaker, OfferData} from "mgv_test/lib/agents/TestMaker.sol";
import {MakerDeployer} from "mgv_test/lib/agents/MakerDeployer.sol";
import {TestMoriartyMaker} from "mgv_test/lib/agents/TestMoriartyMaker.sol";
import {TestToken} from "mgv_test/lib/tokens/TestToken.sol";
import {TransferLib} from "mgv_lib/TransferLib.sol";

import {AbstractMangrove} from "mgv_src/AbstractMangrove.sol";
import {MgvOfferTakingWithPermit} from "mgv_src/MgvOfferTakingWithPermit.sol";
import {Mangrove} from "mgv_src/Mangrove.sol";
import {MgvReader} from "mgv_src/periphery/MgvReader.sol";
import {InvertedMangrove} from "mgv_src/InvertedMangrove.sol";
import {IMangrove} from "mgv_src/IMangrove.sol";
import {
  IERC20,
  MgvLib,
  HasMgvEvents,
  IMaker,
  ITaker,
  IMgvMonitor,
  MgvStructs,
  Leaf,
  Field,
  Tick,
  LeafLib,
  FieldLib,
  TickLib,
  OLKey
} from "mgv_src/MgvLib.sol";

/* *************************************************************** 
   import this file and inherit MangroveTest to get up and running 
   *************************************************************** */

/* This file is useful to:
 * auto-import all testing-useful contracts
 * inherit the standard forge-std/test.sol contract augmented with utilities & mangrove-specific functions
 */

contract MangroveTest is Test2, HasMgvEvents {
  // Configure the initial setup.
  // Add fields here to make MangroveTest more configurable.

  struct TokenOptions {
    string name;
    string symbol;
    uint8 decimals;
  }

  struct MangroveTestOptions {
    bool invertedMangrove;
    TokenOptions base;
    TokenOptions quote;
    uint defaultFee;
    uint defaultTickScale;
    uint gasprice;
    uint gasbase;
    uint gasmax;
    uint density;
  }

  IMangrove internal mgv;
  MgvReader internal reader;
  TestToken internal base;
  TestToken internal quote;
  OLKey olKey; // base,quote
  OLKey lo; //quote,base

  MangroveTestOptions internal options = MangroveTestOptions({
    invertedMangrove: false,
    base: TokenOptions({name: "Base Token", symbol: "$(A)", decimals: 18}),
    quote: TokenOptions({name: "Quote Token", symbol: "$(B)", decimals: 18}),
    defaultFee: 0,
    defaultTickScale: 1,
    gasprice: 40,
<<<<<<< HEAD
    //Update `gasbase` by measuring using the test run `forge test --mc OfferGasBaseTest_Generic_A_B -vv`
    gasbase: 184048,
    density: 10,
=======
    gasbase: 50_000,
    density: 2 ** 32,
>>>>>>> c1ce6e96
    gasmax: 2_000_000
  });

  constructor() {
    // generic trace labeling
    vm.label(tx.origin, "tx.origin");
    vm.label($(this), "Test runner");
  }

  /* Defaults:
  - testing contract has
    - 10 ETH funded in mangrove
  - new makers
    - have 100 ETH
  - new takers
    - have 100 ETH
  */
  function setUp() public virtual {
    // tokens
    base = new TestToken($(this), options.base.name, options.base.symbol, options.base.decimals);
    quote = new TestToken($(this), options.quote.name, options.quote.symbol, options.quote.decimals);
    // mangrove deploy
    olKey = OLKey($(base), $(quote), options.defaultTickScale);
    lo = OLKey($(quote), $(base), options.defaultTickScale);

    mgv = setupMangrove(olKey, options.invertedMangrove);
    reader = new MgvReader($(mgv));

    // below are necessary operations because testRunner acts as a taker/maker in some core protocol tests
    // TODO this should be done somewhere else
    //provision mangrove so that testRunner can post offers
    mgv.fund{value: 10 ether}();
    // approve mangrove so that testRunner can take offers on Mangrove
    TransferLib.approveToken(base, $(mgv), type(uint).max);
    TransferLib.approveToken(quote, $(mgv), type(uint).max);
  }

  /* Log order book */

  event OBState(
    address base, address quote, uint[] offerIds, uint[] wants, uint[] gives, address[] makerAddr, uint[] gasreqs
  );

  /**
   * Two different OB logging methods.
   *
   *  `logOrderBook` will be easy to read in traces
   *
   *  `printOrderBook` will be easy to read in the console.logs section
   */

  /* Log OB with events */
  event offers_head(address outbound, address inbound);
  event offers_line(uint id, uint wants, uint gives, address maker, uint gasreq);

  function logOrderBook(OLKey memory _ol, uint size) internal {
    uint offerId = mgv.best(_ol);

    // save call results so logs are easier to read
    uint[] memory ids = new uint[](size);
    MgvStructs.OfferPacked[] memory offers = new MgvStructs.OfferPacked[](size);
    MgvStructs.OfferDetailPacked[] memory details = new MgvStructs.OfferDetailPacked[](size);
    uint c = 0;
    while ((offerId != 0) && (c < size)) {
      ids[c] = offerId;
      offers[c] = mgv.offers(_ol, offerId);
      details[c] = mgv.offerDetails(_ol, offerId);
      offerId = reader.nextOfferId(_ol, offers[c]);
      c++;
    }
    c = 0;
    emit offers_head(olKey.outbound, olKey.inbound);
    while (c < size) {
      emit offers_line(ids[c], offers[c].wants(), offers[c].gives(), details[c].maker(), details[c].gasreq());
      c++;
    }
    // emit OBState(olKey.outbound, olKey.inbound, offerIds, wants, gives, makerAddr, gasreqs);
  }

  /* Log OB with console */
  function printOrderBook(OLKey memory _ol) internal view {
    uint offerId = mgv.best(_ol);
    TestToken req_tk = TestToken(olKey.inbound);
    TestToken ofr_tk = TestToken(olKey.outbound);

    console.log(string.concat(unicode"┌────┬──Best offer: ", vm.toString(offerId), unicode"──────"));
    while (offerId != 0) {
      (MgvStructs.OfferUnpacked memory ofr, MgvStructs.OfferDetailUnpacked memory detail) = mgv.offerInfo(_ol, offerId);
      console.log(
        string.concat(
          unicode"│ ",
          string.concat(offerId < 9 ? " " : "", vm.toString(offerId)), // breaks on id>99
          unicode" ┆ ",
          string.concat(toFixed(ofr.wants(), req_tk.decimals()), " ", req_tk.symbol()),
          "  /  ",
          string.concat(toFixed(ofr.gives, ofr_tk.decimals()), " ", ofr_tk.symbol()),
          " ",
          vm.toString(detail.maker)
        )
      );
      offerId = reader.nextOfferIdById(_ol, offerId);
    }
    console.log(unicode"└────┴─────────────────────");
  }

  struct Balances {
    uint mgvBalanceWei;
    uint mgvBalanceBase;
    uint takerBalanceA;
    uint takerBalanceB;
    uint takerBalanceWei;
    uint[] makersBalanceA;
    uint[] makersBalanceB;
    uint[] makersBalanceWei;
  }

  enum Info {
    makerWants,
    makerGives,
    nextId,
    gasreqreceive_on,
    gasprice,
    gasreq
  }

  // Deploy mangrove
  function setupMangrove() public returns (IMangrove) {
    return setupMangrove(false);
  }

  // Deploy mangrove, inverted or not
  function setupMangrove(bool inverted) public returns (IMangrove _mgv) {
    if (inverted) {
      _mgv = IMangrove(
        $(
          new InvertedMangrove({
          governance: $(this),
          gasprice: options.gasprice,
          gasmax: options.gasmax
          })
        )
      );
    } else {
      _mgv = IMangrove(
        $(
          new Mangrove({
          governance: $(this),
          gasprice: options.gasprice,
          gasmax: options.gasmax
          })
        )
      );
    }
    vm.label($(_mgv), "Mangrove");
  }

  // Deploy mangrove with an offerList
  function setupMangrove(OLKey memory _ol) public returns (IMangrove) {
    return setupMangrove(_ol, false);
  }

  // Deploy mangrove with an offerList
  function setupMangrove(OLKey memory _ol, bool inverted) public returns (IMangrove _mgv) {
    _mgv = setupMangrove(inverted);
    setupMarket(IMangrove($(_mgv)), _ol);
  }

  function setupMarket(IMangrove _mgv, OLKey memory _ol) internal {
    assertNot0x(olKey.outbound);
    assertNot0x(olKey.inbound);
    _mgv.activate(_ol, options.defaultFee, options.density, options.gasbase);
    _mgv.activate(lo, options.defaultFee, options.density, options.gasbase);
    // logging
    vm.label(olKey.outbound, IERC20(olKey.outbound).symbol());
    vm.label(olKey.inbound, IERC20(olKey.inbound).symbol());
  }

  function setupMarket(OLKey memory _ol) internal {
    setupMarket(mgv, _ol);
  }

  function setupMaker(OLKey memory _ol, string memory label) public returns (TestMaker) {
    TestMaker tm = new TestMaker(mgv, _ol);
    vm.deal(address(tm), 100 ether);
    vm.label(address(tm), label);
    return tm;
  }

  function setupMakerDeployer(OLKey memory _ol) public returns (MakerDeployer) {
    assertNot0x($(mgv));
    return (new MakerDeployer(mgv, _ol));
  }

  function setupTaker(OLKey memory _ol, string memory label) public returns (TestTaker) {
    return setupTaker(_ol, label, mgv);
  }

  function setupTaker(OLKey memory _ol, string memory label, AbstractMangrove _mgv) public returns (TestTaker) {
    TestTaker tt = new TestTaker(_mgv, _ol);
    vm.deal(address(tt), 100 ether);
    vm.label(address(tt), label);
    return tt;
  }

  function mockBuyOrder(uint takerGives, uint takerWants) public view returns (MgvLib.SingleOrder memory order) {
    order.olKey = olKey;
    order.wants = takerWants;
    order.gives = takerGives;
    // complete fill (prev and next are bogus)
    order.offer = MgvStructs.Offer.pack({__prev: 0, __next: 0, __wants: order.gives, __gives: order.wants});

    // order.offer = MgvStructs.Offer.pack({__prev: 0, __next: 0, __tick: TickLib.tickFromVolumes(order.gives,order.wants), __gives: order.wants});
  }

  function mockBuyOrder(
    uint takerGives,
    uint takerWants,
    uint partialFill,
    OLKey memory _olBaseQuote,
    bytes32 makerData
  ) public pure returns (MgvLib.SingleOrder memory order, MgvLib.OrderResult memory result) {
    order.olKey = _olBaseQuote;
    order.wants = takerWants;
    order.gives = takerGives;
    // complete fill (prev and next are bogus)
    order.offer = MgvStructs.Offer.pack({
      __prev: 0,
      __next: 0,
      __wants: order.gives * partialFill,
      __gives: order.wants * partialFill
    });
    result.makerData = makerData;
    result.mgvData = "mgv/tradeSuccess";
  }

  function mockSellOrder(uint takerGives, uint takerWants) public view returns (MgvLib.SingleOrder memory order) {
    order.olKey = lo;
    order.wants = takerWants;
    order.gives = takerGives;
    // complete fill (prev and next are bogus)
    order.offer = MgvStructs.Offer.pack({__prev: 0, __next: 0, __wants: order.gives, __gives: order.wants});
  }

  function mockSellOrder(
    uint takerGives,
    uint takerWants,
    uint partialFill,
    OLKey memory _olBaseQuote,
    bytes32 makerData
  ) public pure returns (MgvLib.SingleOrder memory order, MgvLib.OrderResult memory result) {
    order.olKey = _olBaseQuote.flipped();
    order.wants = takerWants;
    order.gives = takerGives;
    order.offer = MgvStructs.Offer.pack({
      __prev: 0,
      __next: 0,
      __wants: order.gives * partialFill,
      __gives: order.wants * partialFill
    });
    result.makerData = makerData;
    result.mgvData = "mgv/tradeSuccess";
  }

  /* **** Token conversion *** */
  /* Interpret amount as a user-friendly amount, convert to real underlying
   * amount using token decimals.
   * Example:
   * cash(usdc,1) = 1e6
   * cash(dai,1?) = 1e18
   */
  function cash(IERC20 t, uint amount) public returns (uint) {
    savePrank();
    uint decimals = t.decimals();
    restorePrank();
    return amount * 10 ** decimals;
  }

  /* Same as earlier, but divide result by 10**power */
  /* Useful to convert noninteger amounts, e.g.
     to convert 3.15 USDC, use cash(usdc,315,2) */
  function cash(IERC20 t, uint amount, uint power) public returns (uint) {
    return cash(t, amount) / 10 ** power;
  }

  /* **** Sugar for address conversion */
  function $(AbstractMangrove t) internal pure returns (address payable) {
    return payable(address(t));
  }

  function $(IMangrove t) internal pure returns (address payable) {
    return payable(address(t));
  }

  function $(TestTaker t) internal pure returns (address payable) {
    return payable(address(t));
  }

  function $(Test t) internal pure returns (address payable) {
    return payable(address(t));
  }

  function $(IERC20 t) internal pure returns (address payable) {
    return payable(address(t));
  }

  function $(TestSender t) internal pure returns (address payable) {
    return payable(address(t));
  }

  struct CheckAuthArgs {
    address[] allowed;
    address[] callers;
    address callee;
    string revertMessage;
  }

  function checkAuth(CheckAuthArgs memory args, bytes memory data) internal {
    checkAuth(args.allowed, args.callers, args.callee, args.revertMessage, data);
  }

  function checkAuth(
    address[] memory allowed,
    address[] memory callers,
    address callee,
    string memory revertMessage,
    bytes memory data
  ) internal {
    for (uint i = 0; i < callers.length; ++i) {
      bool skip = false;
      address caller = callers[i];
      for (uint j = 0; j < allowed.length; ++j) {
        if (allowed[j] == caller) {
          skip = true;
          break;
        }
      }
      if (skip) {
        continue;
      }
      vm.prank(caller);
      (bool success, bytes memory res) = callee.call(data);
      assertFalse(success, "function should revert");
      assertEq(revertMessage, getReason(res));
    }
    for (uint i = 0; i < allowed.length; i++) {
      vm.prank(allowed[i]);
      (bool success,) = callee.call(data);
      assertTrue(success, "function should not revert");
    }
  }

  /// creates `fold` offers in the (outbound, inbound) market with the same `logPrice`, `gives` and `gasreq` and with `caller` as maker
  function densify(OLKey memory _ol, int logPrice, uint gives, uint gasreq, uint fold, address caller) internal {
    if (gives == 0) {
      return;
    }
    uint prov = reader.getProvision(_ol, gasreq, 0);
    while (fold > 0) {
      vm.prank(caller);
      mgv.newOfferByLogPrice{value: prov}(_ol, logPrice, gives, gasreq, 0);
      fold--;
    }
  }

  /// duplicates `fold` times all offers in the `outbound, inbound` list from id `fromId` and for `length` offers.
  function densifyRange(OLKey memory _ol, uint fromId, uint length, uint fold, address caller) internal {
    while (length > 0 && fromId != 0) {
      MgvStructs.OfferPacked offer = mgv.offers(_ol, fromId);
      MgvStructs.OfferDetailPacked detail = mgv.offerDetails(_ol, fromId);
      densify(_ol, offer.logPrice(), offer.gives(), detail.gasreq(), fold, caller);
      length--;
      fromId = reader.nextOfferId(_ol, offer);
    }
  }

  function assertEq(Leaf a, Leaf b) internal {
    if (!a.eq(b)) {
      emit log("Error: a == b not satisfied [Leaf]");
      emit log_named_string("      Left", toString(a));
      emit log_named_string("     Right", toString(b));
      fail();
    }
  }

  function assertEq(Leaf a, Leaf b, string memory err) internal {
    if (!a.eq(b)) {
      emit log_named_string("Error", err);
      assertEq(a, b);
    }
  }

  function assertEq(Field a, Field b) internal {
    if (!a.eq(b)) {
      emit log("Error: a == b not satisfied [Field]");
      emit log_named_string("      Left", toString(a));
      emit log_named_string("     Right", toString(b));
      fail();
    }
  }

  function assertEq(Field a, Field b, string memory err) internal {
    if (!a.eq(b)) {
      emit log_named_string("Error", err);
      assertEq(a, b);
    }
  }

  // logs an overview of the current branch
  function logTickTreeBranch(OLKey memory _ol) public view {
    logTickTreeBranch(reader, _ol);
  }

  function logTickTreeBranch(MgvReader _reader, OLKey memory _ol) internal view {
    IMangrove _mgv = reader.MGV();
    console.log("--------CURRENT TICK TREE BRANCH--------");
    MgvStructs.LocalPacked _local = _reader.local(_ol);
    Tick tick = _local.bestTick();
    console.log("Current tick %s", toString(tick));
    console.log("Current posInLeaf %s", tick.posInLeaf());
    int leafIndex = tick.leafIndex();
    console.log("Current leaf %s (index %s)", toString(_mgv.leafs(_ol, leafIndex)), vm.toString(leafIndex));
    console.log("Current level 0 %s (index %s)", toString(_local.level0()), vm.toString(tick.level0Index()));
    int level1Index = tick.level1Index();
    console.log("Current level 1 %s (index %s)", toString(_mgv.level1(_ol, level1Index)), vm.toString(level1Index));
    console.log("Current level 2 %s", toString(_local.level2()));
    console.log("----------------------------------------");
  }
}<|MERGE_RESOLUTION|>--- conflicted
+++ resolved
@@ -78,14 +78,9 @@
     defaultFee: 0,
     defaultTickScale: 1,
     gasprice: 40,
-<<<<<<< HEAD
     //Update `gasbase` by measuring using the test run `forge test --mc OfferGasBaseTest_Generic_A_B -vv`
     gasbase: 184048,
-    density: 10,
-=======
-    gasbase: 50_000,
     density: 2 ** 32,
->>>>>>> c1ce6e96
     gasmax: 2_000_000
   });
 
@@ -283,7 +278,7 @@
     return setupTaker(_ol, label, mgv);
   }
 
-  function setupTaker(OLKey memory _ol, string memory label, AbstractMangrove _mgv) public returns (TestTaker) {
+  function setupTaker(OLKey memory _ol, string memory label, IMangrove _mgv) public returns (TestTaker) {
     TestTaker tt = new TestTaker(_mgv, _ol);
     vm.deal(address(tt), 100 ether);
     vm.label(address(tt), label);

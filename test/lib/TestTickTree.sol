--- conflicted
+++ resolved
@@ -69,11 +69,7 @@
     return Tick.wrap((leafIndex << LEAF_SIZE_BITS) | int(pos));
   }
 
-<<<<<<< HEAD
-  function bestTickFromBranch(uint posInLevel3, uint posInLevel2, uint posInLevel1, uint posInLevel0, uint posInLeaf)
-=======
   function tickFromPositions(uint posInLevel3, uint posInLevel2, uint posInLevel1, uint posInLevel0, uint posInLeaf)
->>>>>>> 0d78f9ab
     public
     pure
     returns (Tick)

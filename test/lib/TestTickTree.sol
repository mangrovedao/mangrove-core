// SPDX-License-Identifier:	AGPL-3.0

pragma solidity ^0.8.18;

import {MangroveTest} from "mgv_test/lib/MangroveTest.sol";
import {IMangrove} from "mgv_src/IMangrove.sol";
import {MgvReader} from "mgv_src/periphery/MgvReader.sol";
import "mgv_src/MgvLib.sol";
import {MgvCommon} from "mgv_src/MgvCommon.sol";
import "mgv_lib/Debug.sol";

int constant MIN_LEAF_INDEX = -NUM_LEAFS / 2;
int constant MAX_LEAF_INDEX = -MIN_LEAF_INDEX - 1;
int constant MIN_LEVEL0_INDEX = -NUM_LEVEL0 / 2;
int constant MAX_LEVEL0_INDEX = -MIN_LEVEL0_INDEX - 1;
int constant MIN_LEVEL1_INDEX = -NUM_LEVEL1 / 2;
int constant MAX_LEVEL1_INDEX = -MIN_LEVEL1_INDEX - 1;
uint constant MAX_LEAF_POSITION = uint(LEAF_SIZE - 1);
uint constant MAX_LEVEL0_POSITION = uint(LEVEL0_SIZE - 1);
uint constant MAX_LEVEL1_POSITION = uint(LEVEL1_SIZE - 1);
uint constant MAX_LEVEL2_POSITION = uint(LEVEL2_SIZE - 1);

// Provides a simple tick tree data structure and operations on it that can be used to simulate Mangrove's tick tree
// and then be compared to the actual tick tree.
//
// See core/ticktree/README.md for more details on how this can be used.
//
// NB: Inheriting from MangroveTest to get assert functions.
contract TestTickTree is MangroveTest {
  MgvStructs.LocalPacked public local;
  Field level2;
  mapping(uint => MgvCommon.OfferData) public offers;
  mapping(int => Leaf) public leafs;
  mapping(int => Field) public level0s;
  mapping(int => Field) public level1s;

  constructor(IMangrove _mgv, MgvReader _reader, OLKey memory _olKey) {
    mgv = _mgv;
    reader = _reader;
    olKey = _olKey;

    // generic trace labeling
    vm.label($(this), "TestTickTree");
  }

  // Creates a snapshot of the Mangrove tick tree
  function snapshotMgvTickTree() public {
<<<<<<< HEAD
    local = reader.local(olKey);
    level2 = mgv.level2(olKey);
=======
    local = mgv.local(olKey);
    Field level2 = mgv.level2(olKey);
>>>>>>> 220ac2f4
    for (uint level2Pos = 0; level2Pos <= MAX_LEVEL2_POSITION; ++level2Pos) {
      if (!isBitSet(level2, level2Pos)) {
        continue;
      }

      int level1Index = level1IndexFromLevel2Pos(level2Pos);
      Field level1 = mgv.level1(olKey, level1Index);
      level1s[level1Index] = level1;
      for (uint level1Pos = 0; level1Pos <= MAX_LEVEL1_POSITION; ++level1Pos) {
        if (!isBitSet(level1, level1Pos)) {
          continue;
        }

        int level0Index = level0IndexFromLevel1IndexAndPos(level1Index, level1Pos);
        Field level0 = mgv.level0(olKey, level0Index);
        level0s[level0Index] = level0;
        for (uint level0Pos = 0; level0Pos <= MAX_LEVEL0_POSITION; ++level0Pos) {
          if (!isBitSet(level0, level0Pos)) {
            continue;
          }

          int leafIndex = leafIndexFromLevel0IndexAndPos(level0Index, level0Pos);
          Leaf leaf = mgv.leafs(olKey, leafIndex);
          leafs[leafIndex] = leaf;
          for (uint leafPos = 0; leafPos <= MAX_LEAF_POSITION; ++leafPos) {
            uint offerId = leaf.firstOfIndex(leafPos);
            while (offerId != 0) {
              offers[offerId].offer = mgv.offers(olKey, offerId);
              offers[offerId].detail = mgv.offerDetails(olKey, offerId);
              offerId = offers[offerId].offer.next();
            }
          }
        }
      }
    }
  }

  // Checks that the current Mangrove tick tree in olKey is consistent
  function assertMgvTickTreeIsConsistent() public {
    Field _level2 = mgv.level2(olKey);
    for (uint level2Pos = 0; level2Pos <= MAX_LEVEL2_POSITION; ++level2Pos) {
      bool level2PosIsSet = isBitSet(_level2, level2Pos);
      int level1Index = level1IndexFromLevel2Pos(level2Pos);
      Field level1 = mgv.level1(olKey, level1Index);

      if (!level2PosIsSet) {
        assertTrue(
          level1.eq(FieldLib.EMPTY),
          string.concat("level1 should be empty when bit is not set in level2 | tree branch: ", vm.toString(level2Pos))
        );
        // checking that the entire subtree is empty is too expensive, so we stop here
        continue;
      }
      assertTrue(
        !level1.eq(FieldLib.EMPTY),
        string.concat("level1 should not be empty when bit is set in level2 | tree branch: ", vm.toString(level2Pos))
      );

      for (uint level1Pos = 0; level1Pos <= MAX_LEVEL1_POSITION; ++level1Pos) {
        bool level1PosIsSet = isBitSet(level1, level1Pos);
        int level0Index = level0IndexFromLevel1IndexAndPos(level1Index, level1Pos);
        Field level0 = mgv.level0(olKey, level0Index);

        if (!level1PosIsSet) {
          assertTrue(
            level0.eq(FieldLib.EMPTY),
            string.concat(
              "level0 should be empty when bit is not set in level1 | tree branch: ",
              vm.toString(level2Pos),
              "->",
              vm.toString(level1Pos)
            )
          );
          // checking that the entire subtree is empty is too expensive, so we stop here
          continue;
        }
        assertTrue(
          !level0.eq(FieldLib.EMPTY),
          string.concat(
            "level0 should not be empty when bit is set in level1 | tree branch: ",
            vm.toString(level2Pos),
            "->",
            vm.toString(level1Pos)
          )
        );

        for (uint level0Pos = 0; level0Pos <= MAX_LEVEL0_POSITION; ++level0Pos) {
          bool level0PosIsSet = isBitSet(level0, level0Pos);
          int leafIndex = leafIndexFromLevel0IndexAndPos(level0Index, level0Pos);
          Leaf leaf = mgv.leafs(olKey, leafIndex);

          if (!level0PosIsSet) {
            assertTrue(
              leaf.eq(LeafLib.EMPTY),
              string.concat(
                "leaf should be empty when bit is not set in level0 | tree branch: ",
                vm.toString(level2Pos),
                "->",
                vm.toString(level1Pos),
                "->",
                vm.toString(level0Pos)
              )
            );
            // checking that the entire subtree is empty is too expensive, so we stop here
            continue;
          }
          assertTrue(
            !level0PosIsSet || !leaf.eq(LeafLib.EMPTY),
            string.concat(
              "leaf should not be empty when bit is set in level0 | tree branch: ",
              vm.toString(level2Pos),
              "->",
              vm.toString(level1Pos),
              "->",
              vm.toString(level0Pos)
            )
          );

          for (uint leafPos = 0; leafPos <= MAX_LEAF_POSITION; ++leafPos) {
            Tick tick = tickFromLeafIndexAndPos(leafIndex, leafPos);
            uint offerId = leaf.firstOfIndex(leafPos);
            if (offerId == 0) {
              assertEq(leaf.lastOfIndex(leafPos), 0);
              continue;
            }
            uint prev = 0;
            do {
              MgvStructs.OfferPacked offer = mgv.offers(olKey, offerId);
              assertEq(
                offer.tick(olKey.tickScale),
                tick,
                string.concat(
                  "offer[", vm.toString(offerId), "] tick does not match location in tick tree | tick: ", toString(tick)
                )
              );
              assertEq(
                offer.prev(),
                prev,
                string.concat(
                  "offer[",
                  vm.toString(offerId),
                  "].prev does point to previous offer in tick list | tick: ",
                  toString(tick)
                )
              );
              assertTrue(
                offer.isLive(),
                string.concat("offer[", vm.toString(offerId), "] in tick tree should be live | tick: ", toString(tick))
              );
              prev = offerId;
              offerId = offer.next();
            } while (offerId != 0);
            assertEq(
              leaf.lastOfIndex(leafPos),
              prev,
              string.concat(
                "last offer[",
                vm.toString(leaf.lastOfIndex(leafPos)),
                "] in tick does not match last offer[",
                vm.toString(prev),
                "] in tick list | tick: ",
                toString(tick)
              )
            );
          }
        }
      }
    }
  }

  // Checks that the current Mangrove tick tree in olKey is equal to the tick tree passed as argument
  function assertEqToMgvOffer() public {
    Field _level2 = mgv.level2(olKey);
    for (uint level2Pos = 0; level2Pos <= MAX_LEVEL2_POSITION; ++level2Pos) {
      assertEq(
        isBitSet(_level2, level2Pos),
        isBitSet(level2, level2Pos),
        string.concat("level2 bit mismatch, pos: ", vm.toString(level2Pos))
      );
      if (!isBitSet(level2, level2Pos)) {
        continue;
      }

      int level1Index = level1IndexFromLevel2Pos(level2Pos);
      Field level1 = mgv.level1(olKey, level1Index);
      for (uint level1Pos = 0; level1Pos <= MAX_LEVEL1_POSITION; ++level1Pos) {
        assertEq(
          isBitSet(level1, level1Pos),
          isBitSet(level1s[level1Index], level1Pos),
          string.concat("level1 bit mismatch, branch: ", vm.toString(level2Pos), "->", vm.toString(level1Pos))
        );
        if (!isBitSet(level1, level1Pos)) {
          continue;
        }

        int level0Index = level0IndexFromLevel1IndexAndPos(level1Index, level1Pos);
        Field level0 = mgv.level0(olKey, level0Index);
        for (uint level0Pos = 0; level0Pos <= MAX_LEVEL0_POSITION; ++level0Pos) {
          assertEq(
            isBitSet(level0, level0Pos),
            isBitSet(level0s[level0Index], level0Pos),
            string.concat(
              "level0 bit mismatch, branch: ",
              vm.toString(level2Pos),
              "->",
              vm.toString(level1Pos),
              "->",
              vm.toString(level0Pos)
            )
          );
          if (!isBitSet(level0, level0Pos)) {
            continue;
          }

          int leafIndex = leafIndexFromLevel0IndexAndPos(level0Index, level0Pos);
          Leaf leaf = mgv.leafs(olKey, leafIndex);
          for (uint leafPos = 0; leafPos <= MAX_LEAF_POSITION; ++leafPos) {
            {
              assertEq(
                leaf.firstOfIndex(leafPos),
                leafs[leafIndex].firstOfIndex(leafPos),
                string.concat("leaf first mismatch, pos: ", vm.toString(leafPos))
              );
              assertEq(
                leaf.lastOfIndex(leafPos),
                leafs[leafIndex].lastOfIndex(leafPos),
                string.concat("leaf last mismatch, pos: ", vm.toString(leafPos))
              );
            }
            uint offerId = leaf.firstOfIndex(leafPos);
            while (offerId != 0) {
              {
                MgvStructs.OfferPacked offer = mgv.offers(olKey, offerId);
                MgvStructs.OfferPacked offerTickTree = offers[offerId].offer;
                assertTrue(
                  offer.eq(offerTickTree),
                  string.concat(
                    "offer mismatch | offerId ",
                    vm.toString(offerId),
                    " | MGV ",
                    toString(offer),
                    " | tick tree ",
                    toString(offerTickTree)
                  )
                );
                offerId = offer.next();
              }
              {
                MgvStructs.OfferDetailPacked detail = mgv.offerDetails(olKey, offerId);
                MgvStructs.OfferDetailPacked detailTickTree = offers[offerId].detail;
                assertTrue(
                  detail.eq(detailTickTree),
                  string.concat(
                    "offer detail mismatch | offerId ",
                    vm.toString(offerId),
                    " | MGV ",
                    toString(detail),
                    " | tick tree ",
                    toString(detailTickTree)
                  )
                );
              }
            }
          }
        }
      }
    }
  }

  function logTickTree() public view {
    for (uint level2Pos = 0; level2Pos <= MAX_LEVEL2_POSITION; ++level2Pos) {
      if (!isBitSet(level2, level2Pos)) {
        continue;
      }
      console.log("l2: %s", level2Pos);

      int level1Index = level1IndexFromLevel2Pos(level2Pos);
      Field level1 = level1s[level1Index];
      for (uint level1Pos = 0; level1Pos <= MAX_LEVEL1_POSITION; ++level1Pos) {
        if (!isBitSet(level1, level1Pos)) {
          continue;
        }
        console.log("  l1: %s (index: %s)", level1Pos, vm.toString(level1IndexFromLevel2Pos(level2Pos)));

        int level0Index = level0IndexFromLevel1IndexAndPos(level1Index, level1Pos);
        Field level0 = level0s[level0Index];
        for (uint level0Pos = 0; level0Pos <= MAX_LEVEL0_POSITION; ++level0Pos) {
          if (!isBitSet(level0, level0Pos)) {
            continue;
          }
          console.log(
            "    l0: %s (index: %s)", level0Pos, vm.toString(level0IndexFromLevel1IndexAndPos(level1Index, level1Pos))
          );

          int leafIndex = leafIndexFromLevel0IndexAndPos(level0Index, level0Pos);
          Leaf leaf = leafs[leafIndex];
          for (uint leafPos = 0; leafPos <= MAX_LEAF_POSITION; ++leafPos) {
            Tick tick = tickFromLeafIndexAndPos(leafIndex, leafPos);
            uint offerId = leaf.firstOfIndex(leafPos);
            if (offerId == 0) {
              continue;
            }
            console.log("      leaf: %s (index: %s) | tick: %s", leafPos, vm.toString(leafIndex), toString(tick));
            do {
              console.log("        offer: %s", offerId);
              offerId = offers[offerId].offer.next();
            } while (offerId != 0);
          }
        }
      }
    }
  }

  function best() public view returns (uint bestOfferId, Tick bestTick) {
    for (uint level2Pos = 0; level2Pos <= MAX_LEVEL2_POSITION; ++level2Pos) {
      if (!isBitSet(level2, level2Pos)) {
        continue;
      }

      int level1Index = level1IndexFromLevel2Pos(level2Pos);
      Field level1 = level1s[level1Index];
      for (uint level1Pos = 0; level1Pos <= MAX_LEVEL1_POSITION; ++level1Pos) {
        if (!isBitSet(level1, level1Pos)) {
          continue;
        }

        int level0Index = level0IndexFromLevel1IndexAndPos(level1Index, level1Pos);
        Field level0 = level0s[level0Index];
        for (uint level0Pos = 0; level0Pos <= MAX_LEVEL0_POSITION; ++level0Pos) {
          if (!isBitSet(level0, level0Pos)) {
            continue;
          }

          int leafIndex = leafIndexFromLevel0IndexAndPos(level0Index, level0Pos);
          Leaf leaf = leafs[leafIndex];
          for (uint leafPos = 0; leafPos <= MAX_LEAF_POSITION; ++leafPos) {
            Tick tick = tickFromLeafIndexAndPos(leafIndex, leafPos);
            uint offerId = leaf.firstOfIndex(leafPos);
            if (offerId == 0) {
              continue;
            }
            return (offerId, tick);
          }
        }
      }
    }
  }

  function addOffer(uint offerId, Tick tick, uint gives, uint gasreq, uint gasprice, address maker) public {
    // Update leaf and last offer
    Leaf leaf = leafs[tick.leafIndex()];
    // console.log("leaf before: %s", toString(leaf));
    uint lastId = leaf.lastOfIndex(tick.posInLeaf());
    if (lastId == 0) {
      leaf = leaf.setIndexFirstOrLast(tick.posInLeaf(), offerId, false);
    } else {
      offers[lastId].offer = offers[lastId].offer.next(offerId);
    }
    leafs[tick.leafIndex()] = leaf.setIndexFirstOrLast(tick.posInLeaf(), offerId, true);
    // console.log("leaf after: %s", toString(leafs[tick.leafIndex()]));

    // Create offer
    int logPrice = LogPriceLib.fromTick(tick, olKey.tickScale);
    offers[offerId].offer = MgvStructs.Offer.pack({__prev: lastId, __next: 0, __logPrice: logPrice, __gives: gives});
    offers[offerId].detail = MgvStructs.OfferDetail.pack({
      __maker: maker,
      __gasreq: gasreq,
      __kilo_offer_gasbase: local.offer_gasbase() / 1e3,
      __gasprice: gasprice
    });

    // Update levels
    level2 = setBit(level2, tick.posInLevel2());
    local = local.tickPosInLevel2(tick.posInLevel2());
    // As an optimization, Mangrove only updates these for the part of the branch that is not best.
    // We don't do that here, as there's no reason for the complexity.
    level1s[tick.level1Index()] = setBit(level1s[tick.level1Index()], tick.posInLevel1());
    level0s[tick.level0Index()] = setBit(level0s[tick.level0Index()], tick.posInLevel0());

    // Update local
    updateLocalWithBestBranch();
  }

  function removeOffer(uint offerId) public {
    MgvCommon.OfferData storage offer = offers[offerId];
    Tick tick = offer.offer.tick(olKey.tickScale);

    // Update leaf and tick list
    Leaf leaf = leafs[tick.leafIndex()];
    uint prevId = offer.offer.prev();
    uint nextId = offer.offer.next();
    if (prevId != 0) {
      offers[prevId].offer = offers[prevId].offer.next(nextId);
    } else {
      leaf = leaf.setIndexFirstOrLast(tick.posInLeaf(), nextId, false);
    }
    if (nextId != 0) {
      offers[nextId].offer = offers[nextId].offer.prev(prevId);
    } else {
      leaf = leaf.setIndexFirstOrLast(tick.posInLeaf(), prevId, true);
    }
    leafs[tick.leafIndex()] = leaf;

    // Update levels
    if (leaf.eq(LeafLib.EMPTY)) {
      level0s[tick.level0Index()] = unsetBit(level0s[tick.level0Index()], tick.posInLevel0());
      if (level0s[tick.level0Index()].eq(FieldLib.EMPTY)) {
        level1s[tick.level1Index()] = unsetBit(level1s[tick.level1Index()], tick.posInLevel1());
        if (level1s[tick.level1Index()].eq(FieldLib.EMPTY)) {
          local = local.tickPosInLevel2(tick.posInLevel2());
          level2 = unsetBit(level2, tick.posInLevel2());
        }
      }
    }

    // Update local
    updateLocalWithBestBranch();
  }

  function updateLocalWithBestBranch() internal {
    (, Tick tick) = best();
    local = local.level1(level1s[tick.level1Index()]);
    local = local.level0(level0s[tick.level0Index()]);
    local = local.tickPosInLeaf(tick.posInLeaf());
    local = local.tickPosInLevel2(tick.posInLevel2());
  }

  function addOffer(Tick tick, uint gives, uint gasreq, uint gasprice, address maker) public {
    uint offerId = 1 + local.last();
    local = local.last(offerId);

    addOffer(offerId, tick, gives, gasreq, gasprice, maker);
  }

  function updateOffer(uint offerId, Tick newTick, uint gives, uint gasreq, uint gasprice, address maker) public {
    if (offers[offerId].offer.isLive()) {
      removeOffer(offerId);
    }
    addOffer(offerId, newTick, gives, gasreq, gasprice, maker);
  }

  // Utility functions
  function setBit(Field field, uint pos) public pure returns (Field) {
    return Field.wrap(Field.unwrap(field) | (1 << pos));
  }

  function unsetBit(Field field, uint pos) public pure returns (Field) {
    return Field.wrap(Field.unwrap(field) ^ (1 << pos));
  }

  function isBitSet(Field field, uint pos) public pure returns (bool) {
    return (Field.unwrap(field) & (1 << pos)) > 0;
  }

  function level1IndexFromLevel2Pos(uint pos) public pure returns (int) {
    return int(pos) - LEVEL2_SIZE / 2;
  }

  function level0IndexFromLevel1IndexAndPos(int level1Index, uint pos) public pure returns (int) {
    return (level1Index << LEVEL1_SIZE_BITS) | int(pos);
  }

  function leafIndexFromLevel0IndexAndPos(int level0Index, uint pos) public pure returns (int) {
    return (level0Index << LEVEL0_SIZE_BITS) | int(pos);
  }

  function tickFromLeafIndexAndPos(int leafIndex, uint pos) public pure returns (Tick) {
    return Tick.wrap((leafIndex << LEAF_SIZE_BITS) | int(pos));
  }
}<|MERGE_RESOLUTION|>--- conflicted
+++ resolved
@@ -45,13 +45,10 @@
 
   // Creates a snapshot of the Mangrove tick tree
   function snapshotMgvTickTree() public {
-<<<<<<< HEAD
-    local = reader.local(olKey);
+    local = mgv.local(olKey);
     level2 = mgv.level2(olKey);
-=======
-    local = mgv.local(olKey);
-    Field level2 = mgv.level2(olKey);
->>>>>>> 220ac2f4
+    // local = mgv.local(olKey);
+    // Field level2 = mgv.level2(olKey);
     for (uint level2Pos = 0; level2Pos <= MAX_LEVEL2_POSITION; ++level2Pos) {
       if (!isBitSet(level2, level2Pos)) {
         continue;

// SPDX-License-Identifier:	AGPL-3.0

pragma solidity ^0.8.10;

import "mgv_test/lib/MangroveTest.sol";

import "mgv_src/periphery/MgvReader.sol";
import {MgvStructs} from "mgv_src/MgvLib.sol";
import {stdError} from "forge-std/StdError.sol";

// In these tests, the testing contract is the market maker.
contract MgvReaderTest is MangroveTest {
  TestMaker mkr;
  address oracle;

  function setUp() public override {
    super.setUp();

    mkr = setupMaker(olKey, "maker");
    mkr.provisionMgv(5 ether);

    deal($(quote), address(mkr), 1 ether);
  }

  function test_read_packed() public {
    (
      uint currentId,
      uint[] memory offerIds,
      MgvStructs.OfferUnpacked[] memory offers,
      MgvStructs.OfferDetailUnpacked[] memory details
    ) = reader.offerList(olKey, 0, 50);

    assertEq(offerIds.length, 0, "ids: wrong length on 2elem");
    assertEq(offers.length, 0, "offers: wrong length on 1elem");
    assertEq(details.length, 0, "details: wrong length on 1elem");
    // test 1 elem
    mkr.newOfferByVolume(1 ether, 1 ether, 10_000, 0);

    (currentId, offerIds, offers, details) = reader.offerList(olKey, 0, 50);

    assertEq(offerIds.length, 1, "ids: wrong length on 1elem");
    assertEq(offers.length, 1, "offers: wrong length on 1elem");
    assertEq(details.length, 1, "details: wrong length on 1elem");

    // test 2 elem
    mkr.newOfferByVolume(0.9 ether, 1 ether, 10_000, 0);

    (currentId, offerIds, offers, details) = reader.offerList(olKey, 0, 50);

    assertEq(offerIds.length, 2, "ids: wrong length on 2elem");
    assertEq(offers.length, 2, "offers: wrong length on 1elem");
    assertEq(details.length, 2, "details: wrong length on 1elem");

    // test 2 elem read from elem 1
    (currentId, offerIds, offers, details) = reader.offerList(olKey, 1, 50);
    assertEq(offerIds.length, 1, "ids: wrong length 2elem start from id 1");
    assertEq(offers.length, 1, "offers: wrong length on 1elem");
    assertEq(details.length, 1, "details: wrong length on 1elem");

    // test 3 elem read in chunks of 2
    mkr.newOfferByVolume(0.8 ether, 1 ether, 10_000, 0);
    (currentId, offerIds, offers, details) = reader.offerList(olKey, 0, 2);
    assertEq(offerIds.length, 2, "ids: wrong length on 3elem chunk size 2");
    assertEq(offers.length, 2, "offers: wrong length on 1elem");
    assertEq(details.length, 2, "details: wrong length on 1elem");

    // test offer order
    (currentId, offerIds, offers, details) = reader.offerList(olKey, 0, 50);
    assertApproxEqRel(offers[0].wants(), 0.8 ether, relError(10), "wrong wants for offers[0]");
    assertApproxEqRel(offers[1].wants(), 0.9 ether, relError(10), "wrong wants for offers[0]");
    assertApproxEqRel(offers[2].wants(), 1 ether, relError(10), "wrong wants for offers[0]");
  }

  function test_returns_zero_on_nonexisting_offer() public {
    uint ofr = mkr.newOfferByVolume(1 ether, 1 ether, 10_000, 0);
    mkr.retractOffer(ofr);
    (, uint[] memory offerIds,,) = reader.offerList(olKey, ofr, 50);
    assertEq(offerIds.length, 0, "should have 0 offers since starting point is out of the book");
  }

  function test_no_wasted_time() public {
    reader.offerList(olKey, 0, 50); // warming up caches

    uint g = gasleft();
    reader.offerList(olKey, 0, 50);
    uint used1 = g - gasleft();

    g = gasleft();
    reader.offerList(olKey, 0, 50000000);
    uint used2 = g - gasleft();

    assertEq(used1, used2, "gas spent should not depend on maxOffers when offers length < maxOffers");
  }

  function test_correct_endpoints_0() public {
    uint startId;
    uint length;
    (startId, length) = reader.offerListEndPoints(olKey, 0, 100000);
    assertEq(startId, 0, "0.0 wrong startId");
    assertEq(length, 0, "0.0 wrong length");

    (startId, length) = reader.offerListEndPoints(olKey, 32, 100000);
    assertEq(startId, 0, "0.1 wrong startId");
    assertEq(length, 0, "0.1 wrong length");
  }

  function test_correct_endpoints_1() public {
    uint startId;
    uint length;
    uint ofr;
    ofr = mkr.newOfferByVolume(1 ether, 1 ether, 50_000, 0);

    (startId, length) = reader.offerListEndPoints(olKey, 0, 0);
    assertEq(startId, 1, "1.0 wrong startId");
    assertEq(length, 0, "1.0 wrong length");

    (startId, length) = reader.offerListEndPoints(olKey, 1, 1);
    assertEq(startId, 1, "1.1 wrong startId");
    assertEq(length, 1, "1.1 wrong length");

    (startId, length) = reader.offerListEndPoints(olKey, 1, 1321);
    assertEq(startId, 1, "1.2 wrong startId");
    assertEq(length, 1, "1.2 wrong length");

    (startId, length) = reader.offerListEndPoints(olKey, 2, 12);
    assertEq(startId, 0, "1.0 wrong startId");
    assertEq(length, 0, "1.0 wrong length");
  }

  function try_provision() internal {
    uint prov = reader.getProvision(olKey, 0, 0);
    uint bal1 = mgv.balanceOf(address(mkr));
    mkr.newOfferByVolume(1 ether, 1 ether, 0, 0);
    uint bal2 = mgv.balanceOf(address(mkr));
    assertEq(bal1 - bal2, prov, "provision computation is wrong");
  }

  function test_provision_0() public {
    try_provision();
  }

  function test_provision_1() public {
    mgv.setGasbase(olKey, 17_000);
    try_provision();
  }

  function test_provision_oracle() public {
    oracle = freshAddress("oracle");
    vm.mockCall(oracle, bytes(""), abi.encode(0, 0));
    mgv.setMonitor(oracle);
    mgv.setUseOracle(true);
    try_provision();
  }

  function test_marketOrder_0() public {
    VolumeData[] memory vd = reader.marketOrder(olKey, 1 ether, 1 ether, true);

    assertEq(vd.length, 0);
  }

  function test_marketOrder_no_match() public {
    mkr.newOfferByVolume(1.1 ether, 1 ether, 0, 0);
    VolumeData[] memory vd = reader.marketOrder(olKey, 1 ether, 1 ether, true);

    assertEq(vd.length, 0);
  }

  function test_marketOrder_partial_fillWants() public {
    mkr.newOfferByVolume(1 ether, 1 ether, 0, 0);
    VolumeData[] memory vd = reader.marketOrder(olKey, 0.8 ether, 0.9 ether, true);
    assertEq(vd.length, 1, "bad vd length");
    assertEq(vd[0].totalGot, 0.8 ether, "bad totalGot");
    assertEq(vd[0].totalGave, 0.8 ether, "bad totalGave");
  }

  function test_marketOrder_partial_noFillWants() public {
    mkr.newOfferByVolume(1 ether, 1 ether, 0, 0);
    VolumeData[] memory vd = reader.marketOrder(olKey, 0.3 ether, 0.9 ether, false);
    assertEq(vd.length, 1, "bad vd length");
    assertEq(vd[0].totalGot, 0.9 ether, "bad totalGot");
    assertEq(vd[0].totalGave, 0.9 ether, "bad totalGave");
  }

  function test_marketOrder_full_fillWants() public {
    mkr.newOfferByVolume(1 ether, 1 ether, 0, 0);
    VolumeData[] memory vd = reader.marketOrder(olKey, 1 ether, 1 ether, true);
    assertEq(vd.length, 1, "bad vd length");
    assertEq(vd[0].totalGot, 1 ether, "bad totalGot");
    assertEq(vd[0].totalGave, 1 ether, "bad totalGave");
  }

  function test_marketOrder_full_noFillWants() public {
    mkr.newOfferByVolume(1 ether, 1.1 ether, 0, 0);
    VolumeData[] memory vd = reader.marketOrder(olKey, 0.5 ether, 1 ether, false);
    assertEq(vd.length, 1, "bad vd length");
    assertEq(vd[0].totalGot, 1.1 ether, "bad totalGot");
    assertApproxEqRel(vd[0].totalGave, 1 ether, relError(10), "bad totalGave");
  }

  function test_marketOrder_partial_due_to_price_fillWants() public {
    mkr.newOfferByVolume(1 ether, 1 ether, 0, 0);
    mkr.newOfferByVolume(1 ether, 0.8 ether, 0, 0);
    VolumeData[] memory vd = reader.marketOrder(olKey, 1.4 ether, 1.5 ether, true);
    assertEq(vd.length, 2, "bad vd length");
    assertEq(vd[0].totalGot, 1 ether, "bad totalGot[0]");
    assertEq(vd[0].totalGave, 1 ether, "bad totalGave[0]");
    assertEq(vd[1].totalGot, 1.4 ether, "bad totalGot[1]");
    assertApproxEqRel(vd[1].totalGave, 1.5 ether, relError(10), "bad totalGave[1]");
  }

  function test_marketOrder_gas() public {
    mkr.newOfferByVolume(1 ether, 1 ether, 214_000, 0);
    mkr.newOfferByVolume(1 ether, 1 ether, 216_000, 0);
    VolumeData[] memory vd = reader.marketOrder(olKey, 1.4 ether, 1.5 ether, true);
    assertEq(vd.length, 2, "bad vd length");
    assertEq(vd[0].totalGasreq, 214_000, "bad totalGasreq[0]");
    assertEq(vd[1].totalGasreq, 214_000 + 216_000, "bad totalGasreq[1]");
  }

  function test_marketOrder_fee(uint8 fee) public {
    vm.assume(fee <= 500);
    mgv.setFee(olKey, fee);
    mkr.newOfferByVolume(0.3 ether, 0.3 ether, 0, 0);
    VolumeData[] memory vd = reader.marketOrder(olKey, 0.3 ether, 0.3 ether, true);
    assertEq(vd.length, 1, "bad vd length");
    assertEq(vd[0].totalGot, reader.minusFee(olKey, 0.3 ether), "bad totalGot");
    assertEq(vd[0].totalGave, 0.3 ether, "bad totalGave");
  }

  function prepareOffers(uint numOffers) internal returns (uint) {
    uint unitVolume = 0.1 ether;
    for (uint i = 0; i < numOffers; i++) {
      mkr.newOfferByVolume(unitVolume, unitVolume, 200_000, 0);
    }
    return unitVolume * numOffers;
  }

  function test_marketOrder_volumeData_length(uint numOffers) public {
    numOffers = bound(numOffers, 0, 11);
    prepareOffers(numOffers);
    VolumeData[] memory vd = reader.marketOrder(olKey, numOffers * 0.1 ether, numOffers * 0.1 ether, true);
    assertEq(vd.length, numOffers, "bad vd length");
    for (uint i = 0; i < numOffers; i++) {
      assertEq(vd[i].totalGot, (i + 1) * 0.1 ether, string.concat("bad totalGot ", vm.toString(i)));
      assertEq(vd[i].totalGave, (i + 1) * 0.1 ether, string.concat("bad totalGave", vm.toString(i)));
    }
  }

  function marketOrderMaybeSimThenReal(bool doSim, uint numOffers) internal {
    uint sumGas;
    deal($(base), address(mkr), 10 ether);
    mkr.approveMgv(base, 10 ether);
    deal($(quote), address(this), 10 ether);
    uint volume = prepareOffers(numOffers);
    if (doSim) {
      _gas();
      reader.marketOrder(olKey, volume, volume, true, true);
      sumGas += gas_("simulation");
    }
    _gas();
    mgv.marketOrderByVolume(olKey, volume, volume, true);
    sumGas += gas_("real");
    console.log("Total: %s", sumGas);
  }

  function test_marketOrder_gas_cost_1_with_sim() public {
    marketOrderMaybeSimThenReal(true, 1);
  }

  function test_marketOrder_gas_cost_1_real() public {
    marketOrderMaybeSimThenReal(false, 1);
  }

  function test_marketOrder_gas_cost_5_with_sim() public {
    marketOrderMaybeSimThenReal(true, 5);
  }

  function test_marketOrder_gas_cost_5_real() public {
    marketOrderMaybeSimThenReal(false, 5);
  }

  function test_marketOrder_gas_cost_15_with_sim() public {
    marketOrderMaybeSimThenReal(true, 15);
  }

  function test_marketOrder_gas_cost_15_real() public {
    marketOrderMaybeSimThenReal(false, 15);
  }

  /* Market tracking test */
  /* Utility stuff */
  Market[] expectedMarkets;
  bool[2][] expectedActives;

  function resetExpectedMarkets() internal {
    expectedMarkets = new Market[](0);
    expectedActives = new bool[2][](0);
  }

  function pushExpectedMarket(Market memory market, bool activeAB, bool activeBA) internal {
    address tkn0 = market.tkn0;
    order(market);
    expectedMarkets.push(market);
    expectedActives.push(tkn0 == market.tkn0 ? [activeAB, activeBA] : [activeBA, activeAB]);
  }

  function checkMarkets() internal {
    (Market[] memory actualMarkets, MarketConfig[] memory config) = reader.openMarkets();
    assertEq(actualMarkets.length, expectedMarkets.length, "markets lengths differ");
    for (uint i = 0; i < actualMarkets.length; i++) {
      string memory suffix = string.concat(": unexpected for market ", vm.toString(i));
      assertEq(actualMarkets[i].tkn0, expectedMarkets[i].tkn0, string.concat("token 0", suffix));
      assertEq(config[i].config01.active, expectedActives[i][0], string.concat("active 01", suffix));
      assertEq(actualMarkets[i].tkn1, expectedMarkets[i].tkn1, string.concat("token 1", suffix));
      assertEq(config[i].config10.active, expectedActives[i][1], string.concat("active 10", suffix));
    }
  }

  function assumeDifferentPairs(address tknA, address tknB, address tkn0, address tkn1) internal pure {
    (tknA, tknB) = order(tknA, tknB);
    (tkn0, tkn1) = order(tkn0, tkn1);
    vm.assume(tknA != tkn0 || tknB != tkn1);
  }

  // low-level market activation
  function activateOfferList(OLKey memory olKey) internal {
    mgv.activate(olKey, 0, 0, 0);
  }

  function activateMarket(Market memory market) internal {
    activateOfferList(toOLKey(market));
    activateOfferList(toOLKey(flipped(market)));
  }

  /* Tests */
  function test_initial_market_state_fuzz(Market memory market) public {
    assertEq(reader.isMarketOpen(market), false);
  }

  function test_initial_market_state_length() public {
    assertEq(reader.numOpenMarkets(), 0);
    checkMarkets();
  }

  function test_simple_add(Market memory market) public {
    // order(market);
    activateMarket(market);
    reader.updateMarket(market);
    assertEq(reader.numOpenMarkets(), 1, "initial length wrong");
    assertEq(reader.isMarketOpen(market), true, "open failed");
    pushExpectedMarket(market, true, true);
    checkMarkets();
  }

  function test_multi_add_1(Market memory mktA, Market memory mktB) public {
    // address tknA, address tknB, address tkn0, address tkn1) public {
    activateMarket(mktA);
    activateMarket(mktB);
    reader.updateMarket(mktA);
    reader.updateMarket(mktB);
    assertEq(reader.numOpenMarkets(), 2, "length wrong");
    assertEq(reader.isMarketOpen(mktA), true, "open failed for tkn0,tkn1");
    assertEq(reader.isMarketOpen(mktB), true, "open failed for tkn0,tkn1");
    pushExpectedMarket(mktA, true, true);
    pushExpectedMarket(mktB, true, true);
    checkMarkets();
  }

  // function test_multi_add_2(address tknA, address tknB, address tkn0, address tkn1) public {
  function test_multi_add_2(Market memory mktA, Market memory mktB) public {
    activateMarket(mktA);
    activateMarket(mktB);
    reader.updateMarket(mktA);
    reader.updateMarket(mktB);
    assertEq(reader.numOpenMarkets(), 2, "length wrong");
    assertEq(reader.isMarketOpen(mktA), true, "open failed for tkn0,tkn1");
    assertEq(reader.isMarketOpen(mktB), true, "open failed for tkn0,tkn1");
    pushExpectedMarket(mktA, true, true);
    pushExpectedMarket(mktB, true, true);
    checkMarkets();
  }

  function test_multi_add_triangle(address tkn0, address tkn1, address tkn2, uint tickScale) public {
    Market memory mktA = Market(tkn0, tkn1, tickScale);
    Market memory mktB = Market(tkn1, tkn2, tickScale);
    Market memory mktC = Market(tkn2, tkn0, tickScale);
    activateMarket(mktA);
    activateMarket(mktB);
    activateMarket(mktC);
    reader.updateMarket(mktC);
    reader.updateMarket(mktA);
    reader.updateMarket(mktB);
    assertEq(reader.isMarketOpen(mktA), true, "open failed for tkn0,tkn1");
    assertEq(reader.isMarketOpen(mktB), true, "open failed for tkn1,tkn2");
    assertEq(reader.isMarketOpen(mktC), true, "open failed for tkn2,tkn0");
    pushExpectedMarket(mktC, true, true);
    if (tkn1 != tkn2) {
      pushExpectedMarket(mktA, true, true);
    }
    if (tkn1 != tkn0 && tkn2 != tkn0) {
      pushExpectedMarket(mktB, true, true);
    }
    checkMarkets();
  }

  function test_no_double_add(Market memory market) public {
    activateMarket(market);
    reader.updateMarket(market);
    reader.updateMarket(market);
    assertEq(reader.numOpenMarkets(), 1, "length should not have changed");
    assertEq(reader.isMarketOpen(market), true, "open status should not have changed");
    pushExpectedMarket(market, true, true);
    checkMarkets();
  }

  function test_no_double_add_with_swap(Market memory market) public {
    activateMarket(market);
    reader.updateMarket(market);
    reader.updateMarket(market);
    assertEq(reader.numOpenMarkets(), 1, "length should not have changed");
    assertEq(reader.isMarketOpen(market), true, "open status should not have changed");
    pushExpectedMarket(market, true, true);
    checkMarkets();
  }

  function test_remove(Market memory market) public {
    activateMarket(market);
    reader.updateMarket(market);
    mgv.deactivate(toOLKey(market));
    mgv.deactivate(toOLKey(flipped(market)));
    reader.updateMarket(market);
    assertEq(reader.numOpenMarkets(), 0, "wrong length");
    assertEq(reader.isMarketOpen(market), false, "status should be closed");
    checkMarkets();
  }

  function test_add_partial(Market memory market) public {
    activateOfferList(toOLKey(market));
    reader.updateMarket(market);
    assertEq(reader.numOpenMarkets(), 1, "wrong length");
    assertEq(reader.isMarketOpen(market), true, "status should be closed");
    pushExpectedMarket(market, true, market.tkn0 == market.tkn1);
    checkMarkets();
  }

  function test_remove_partial_1(Market memory market) public {
    activateMarket(market);
    reader.updateMarket(market);
    mgv.deactivate(toOLKey(flipped(market)));
    reader.updateMarket(market);
    if (market.tkn0 == market.tkn1) {
      assertEq(reader.numOpenMarkets(), 0, "wrong length");
      assertEq(reader.isMarketOpen(market), false, "status should be closed");
    } else {
      assertEq(reader.numOpenMarkets(), 1, "wrong length");
      assertEq(reader.isMarketOpen(market), true, "status should be closed");
      pushExpectedMarket(market, true, false);
    }
    checkMarkets();
  }

  function test_remove_partial_2(Market memory market) public {
    activateMarket(market);
    reader.updateMarket(market);
    mgv.deactivate(toOLKey(flipped(market)));
    reader.updateMarket(flipped(market));
    if (market.tkn0 == market.tkn1) {
      assertEq(reader.numOpenMarkets(), 0, "wrong length");
      assertEq(reader.isMarketOpen(market), false, "status should be closed");
    } else {
      assertEq(reader.numOpenMarkets(), 1, "wrong length");
      assertEq(reader.isMarketOpen(market), true, "status should be closed");
      pushExpectedMarket(market, true, false);
    }
    checkMarkets();
  }

  function test_no_double_remove(Market memory market) public {
    activateMarket(market);
    reader.updateMarket(market);
    mgv.deactivate(toOLKey(flipped(market)));
    reader.updateMarket(market);
    reader.updateMarket(market);
    if (market.tkn0 == market.tkn1) {
      assertEq(reader.numOpenMarkets(), 0, "length should still be 0");
      assertEq(reader.isMarketOpen(market), false, "status should still be closed");
    } else {
      assertEq(reader.numOpenMarkets(), 1, "length should still be 0");
      assertEq(reader.isMarketOpen(market), true, "status should still be closed");
      pushExpectedMarket(market, true, false);
    }
    checkMarkets();
  }

  function test_no_double_remove_long(Market memory mktA, Market memory mktB) public {
    // address tknA, address tknB, address tkn0, address tkn1) public {
    assumeDifferentPairs(mktA.tkn0, mktA.tkn1, mktB.tkn0, mktB.tkn1);
    activateMarket(mktA);
    reader.updateMarket(mktA);
    activateMarket(mktB);
    reader.updateMarket(mktB);
    mgv.deactivate(toOLKey(mktB));
    reader.updateMarket(mktB);
    reader.updateMarket(mktB);
    pushExpectedMarket(mktA, true, true);

    if (mktB.tkn0 == mktB.tkn1) {
      assertEq(reader.numOpenMarkets(), 1, "wrong length");
      assertEq(reader.isMarketOpen(mktB), false, "status should still be closed");
    } else {
      assertEq(reader.numOpenMarkets(), 2, "wrong length");
      assertEq(reader.isMarketOpen(mktB), true, "status should still be closed");
      pushExpectedMarket(mktB, false, true);
    }

    checkMarkets();
  }

  function test_no_double_remove_swap(Market memory market) public {
    activateMarket(market);
    reader.updateMarket(market);
    mgv.deactivate(toOLKey(market));
    reader.updateMarket(market);
    reader.updateMarket(flipped(market));

    if (market.tkn0 == market.tkn1) {
      assertEq(reader.numOpenMarkets(), 0, "length should still be 0");
      assertEq(reader.isMarketOpen(market), false, "status should still be closed");
    } else {
      assertEq(reader.numOpenMarkets(), 1, "length should still be 0");
      assertEq(reader.isMarketOpen(market), true, "status should still be closed");
      pushExpectedMarket(market, false, true);
    }

    checkMarkets();
  }

  function test_openMarkets_overloads(address tknA, address tknB, address tkn0, address tkn1, uint tickScale) public {
    assumeDifferentPairs(tknA, tknB, tkn0, tkn1);
    Market memory mktA = Market(tknA, tknB, tickScale);
    Market memory mktB = Market(tkn0, tkn1, tickScale);
    activateMarket(mktB);
    reader.updateMarket(mktB);
    activateMarket(mktA);
    reader.updateMarket(mktA);
    MarketConfig[] memory configs;
    (, configs) = reader.openMarkets(true);
    assertEq(configs.length, 2, "full: wrong config length");
    (, configs) = reader.openMarkets(false);
    assertEq(configs.length, 0, "none: wrong config length");
    (, configs) = reader.openMarkets(0, 1, true);
    assertEq(configs.length, 1, "slice0_full: wrong config length");
    (, configs) = reader.openMarkets(0, 1, false);
    assertEq(configs.length, 0, "slice0_none: wrong config length");
    (, configs) = reader.openMarkets(1, 1, true);
    assertEq(configs.length, 1, "slice1_full: wrong config length");
    (, configs) = reader.openMarkets(1, 1, false);
    assertEq(configs.length, 0, "slice1_none: wrong config length");
    (, configs) = reader.openMarkets(1, 10, true);
    assertEq(configs.length, 1, "sliceN_full: wrong config length");
    (, configs) = reader.openMarkets(1, 10, false);
    assertEq(configs.length, 0, "sliceN_none: wrong config length");
    (, configs) = reader.openMarkets(2, 10, true);
    assertEq(configs.length, 0, "sliceX_full: wrong config length");
    (, configs) = reader.openMarkets(2, 10, false);
    assertEq(configs.length, 0, "sliceX_none: wrong config length");
  }

  function test_marketConfig(Market memory market) public {
    activateOfferList(toOLKey(market));
    MarketConfig memory config = reader.marketConfig(market);
    assertEq(config.config01.active, true, "01-config01 wrong");
    if (market.tkn0 != market.tkn1) {
      assertEq(config.config10.active, false, "01-config10 wrong");
    }
    config = reader.marketConfig(flipped(market));
    if (market.tkn0 != market.tkn1) {
      assertEq(config.config01.active, false, "10-config01 wrong");
    }
    assertEq(config.config10.active, true, "10-config10 wrong");
  }

  function test_no_double_remove_long_swap(address tknA, address tknB, address tkn0, address tkn1, uint tickScale)
    public
  {
    Market memory mktA = Market(tknA, tknB, tickScale);
    Market memory mktB = Market(tkn0, tkn1, tickScale);
    assumeDifferentPairs(tknA, tknB, tkn0, tkn1);
    activateMarket(mktA);
    reader.updateMarket(mktA);
    activateMarket(mktB);
    reader.updateMarket(mktB);
    mgv.deactivate(toOLKey(mktB));
<<<<<<< HEAD
    reader.updateMarket(mktA);
    reader.updateMarket(flipped(mktA));
=======
    reader.updateMarket(mktB);
    reader.updateMarket(flipped(mktB));
>>>>>>> 28f70607
    pushExpectedMarket(mktA, true, true);

    if (mktB.tkn0 == mktB.tkn1) {
      assertEq(reader.numOpenMarkets(), 1, "wrong length");
      assertEq(reader.isMarketOpen(mktB), false, "status should still be closed");
    } else {
      assertEq(reader.numOpenMarkets(), 2, "wrong length");
      assertEq(reader.isMarketOpen(mktB), true, "status should still be closed");
      pushExpectedMarket(mktB, false, true);
    }

    checkMarkets();
  }

  function test_market_slice_zero(address tknA, address tknB, address tkn0, address tkn1, uint tickScale) public {
    Market memory mktA = Market(tknA, tknB, tickScale);
    Market memory mktB = Market(tkn0, tkn1, tickScale);
    activateMarket(mktA);
    activateMarket(mktB);
    reader.updateMarket(mktA);
    reader.updateMarket(mktB);
    (Market[] memory slice,) = reader.openMarkets(0, 0);
    assertEq(slice.length, 0);
  }

  function test_market_slice_multi(address tknA, address tknB, address tkn0, address tkn1, uint tickScale) public {
    Market memory mktA = Market(tknA, tknB, tickScale);
    Market memory mktB = Market(tkn0, tkn1, tickScale);
    activateMarket(mktA);
    activateMarket(mktB);
    reader.updateMarket(mktA);
    reader.updateMarket(mktB);
    Market[] memory slice;
    // first
    (slice,) = reader.openMarkets(0, 1);
    assertEq(slice.length, 1, "first: wrong slice length");
    (tknA, tknB) = order(tknA, tknB);
    assertEq(slice[0].tkn0, tknA, "first: wrong tkn0");
    assertEq(slice[0].tkn1, tknB, "first: wrong tkn1");
    // last
    (slice,) = reader.openMarkets(1, 1);
    assertEq(slice.length, 1, "last: wrong slice length");
    (tkn0, tkn1) = order(tkn0, tkn1);
    assertEq(slice[0].tkn0, tkn0, "last: wrong tkn0");
    assertEq(slice[0].tkn1, tkn1, "last: wrong tkn1");
    // full
    (slice,) = reader.openMarkets(0, 2);
    assertEq(slice.length, 2, "full: wrong slice length");
    assertEq(slice[0].tkn0, tknA, "full 1: wrong tkn0");
    assertEq(slice[0].tkn1, tknB, "full 1: wrong tkn1");
    assertEq(slice[1].tkn0, tkn0, "full 2: wrong tkn0");
    assertEq(slice[1].tkn1, tkn1, "full 2: wrong tkn1");
    // overflow
    (slice,) = reader.openMarkets(0, 3);
    assertEq(slice.length, 2, "overflow: wrong slice length");
    assertEq(slice[0].tkn0, tknA, "overflow 1: wrong tkn0");
    assertEq(slice[0].tkn1, tknB, "overflow 1: wrong tkn1");
    assertEq(slice[1].tkn0, tkn0, "overflow 2: wrong tkn0");
    assertEq(slice[1].tkn1, tkn1, "overflow 2: wrong tkn1");
  }

  function test_market_slice_revert(address tknA, address tknB, address tkn0, address tkn1, uint tickScale) public {
    Market memory mktA = Market(tknA, tknB, tickScale);
    Market memory mktB = Market(tkn0, tkn1, tickScale);
    activateMarket(mktA);
    activateMarket(mktB);
    reader.updateMarket(mktA);
    reader.updateMarket(mktB);
    vm.expectRevert(stdError.arithmeticError);
    reader.openMarkets(3, 0);
  }

  function test_remove_2nd_to_last(address tknA, address tknB, address tkn0, address tkn1, uint tickScale) public {
    assumeDifferentPairs(tknA, tknB, tkn0, tkn1);
    Market memory mktA = Market(tknA, tknB, tickScale);
    Market memory mktB = Market(tkn0, tkn1, tickScale);
    activateOfferList(toOLKey(mktA));
    activateOfferList(toOLKey(mktB));
    // remove 2nd-to-last
    reader.updateMarket(mktA);
    reader.updateMarket(mktB);
    mgv.deactivate(toOLKey(mktA));
    reader.updateMarket(mktA);
    pushExpectedMarket(mktB, true, tkn0 == tkn1);
    checkMarkets();
  }

  function test_remove_last_and_only(Market memory market) public {
    activateOfferList(toOLKey(market));
    // remove 2nd-to-last
    reader.updateMarket(market);
    mgv.deactivate(toOLKey(market));
    reader.updateMarket(market);
    checkMarkets();
  }

  function test_remove_last_not_only(address tknA, address tknB, address tkn0, address tkn1, uint tickScale) public {
    Market memory mktA = Market(tknA, tknB, tickScale);
    Market memory mktB = Market(tkn0, tkn1, tickScale);
    activateOfferList(toOLKey(mktA));
    activateOfferList(toOLKey(mktB));
    // remove 2nd-to-last
    reader.updateMarket(mktA);
    reader.updateMarket(mktB);
    mgv.deactivate(toOLKey(mktB));
    reader.updateMarket(mktB);
    pushExpectedMarket(mktA, true, tknA == tknB);
    checkMarkets();
  }

  function test_update_already_absent(address tknA, address tknB, address tkn0, address tkn1, uint tickScale) public {
    Market memory mktA = Market(tknA, tknB, tickScale);
    Market memory mktB = Market(tkn0, tkn1, tickScale);
    activateOfferList(toOLKey(mktA));
    reader.updateMarket(mktA);
    reader.updateMarket(mktB);
    pushExpectedMarket(mktA, true, tknA == tknB);
    checkMarkets();
  }
}

function printVolumeData(VolumeData[] memory vd) pure {
  console.log("====================");
  console.log("Volume Data size: %s", vd.length);
  for (uint i = 0; i < vd.length; i++) {
    console.log("got %s", vd[i].totalGot);
    console.log("gave %s", vd[i].totalGave);
    console.log("___________");
  }
  console.log("====================");
}<|MERGE_RESOLUTION|>--- conflicted
+++ resolved
@@ -591,13 +591,8 @@
     activateMarket(mktB);
     reader.updateMarket(mktB);
     mgv.deactivate(toOLKey(mktB));
-<<<<<<< HEAD
-    reader.updateMarket(mktA);
-    reader.updateMarket(flipped(mktA));
-=======
     reader.updateMarket(mktB);
     reader.updateMarket(flipped(mktB));
->>>>>>> 28f70607
     pushExpectedMarket(mktA, true, true);
 
     if (mktB.tkn0 == mktB.tkn1) {

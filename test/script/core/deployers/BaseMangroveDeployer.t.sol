// SPDX-License-Identifier:	AGPL-3.0
pragma solidity ^0.8.10;

import {Deployer} from "mgv_script/lib/Deployer.sol";
import {MangroveDeployer} from "mgv_script/core/deployers/MangroveDeployer.s.sol";

import {Test2, Test} from "mgv_lib/Test2.sol";

<<<<<<< HEAD
import {MgvStructs, Density, OLKey} from "mgv_src/MgvLib.sol";
import {MgvHelpers} from "mgv_src/MgvHelpers.sol";
=======
import {MgvStructs, Density} from "mgv_src/MgvLib.sol";
>>>>>>> 21335959
import {Mangrove} from "mgv_src/Mangrove.sol";
import {MgvReader} from "mgv_src/periphery/MgvReader.sol";
import {MgvOracle} from "mgv_src/periphery/MgvOracle.sol";
import {IMangrove} from "mgv_src/IMangrove.sol";

/**
 * Base test suite for [Chain]MangroveDeployer scripts
 */
abstract contract BaseMangroveDeployerTest is Deployer, Test2 {
  MangroveDeployer mgvDeployer;
  address chief;
  uint gasprice;
  uint gasmax;
  address gasbot;

  function test_toy_ens_has_addresses() public {
    assertEq(fork.get("Mangrove"), address(mgvDeployer.mgv()));
    assertEq(fork.get("MgvReader"), address(mgvDeployer.reader()));
    assertEq(fork.get("MgvOracle"), address(mgvDeployer.oracle()));
  }

  function test_contracts_instantiated_correctly(uint tickScale) public {
    OLKey memory olKey = OLKey(freshAddress("oubtound_tkn"), freshAddress("inbound_tkn"), tickScale);

    // Oracle - verify expected values have been passed in. We read from storage slots - alternatively, we should poke admin methods to verify correct setup.
    MgvOracle oracle = mgvDeployer.oracle();
    bytes32 oracleGovernance = vm.load(address(oracle), bytes32(uint(0)));
    assertEq(chief, address(uint160(uint(oracleGovernance))));
    bytes32 oracleMutator = vm.load(address(oracle), bytes32(uint(1)));
    assertEq(gasbot, address(uint160(uint(oracleMutator))));
    (uint gasprice_, Density density_) = oracle.read(olKey);
    assertEq(gasprice, gasprice_);
    assertEq(type(uint).max, Density.unwrap(density_));

    // Mangrove - verify expected values have been passed in
    Mangrove mgv = mgvDeployer.mgv();
    assertEq(mgv.governance(), chief);
    (MgvStructs.GlobalPacked cfg,) = mgv.config(OLKey(address(0), address(0), 0));
    assertEq(cfg.gasmax(), gasmax);
    assertEq(cfg.monitor(), address(oracle), "monitor should be set to oracle");
    assertTrue(cfg.useOracle(), "useOracle should be set");

<<<<<<< HEAD
    {
      // prevent stack too deep
      // Reader - verify mgv is used
      MgvReader reader = mgvDeployer.reader();

      vm.expectCall(address(mgv), abi.encodeCall(mgv.config, (olKey)));
      reader.getProvision(olKey, 0, 0);
    }

    // Cleaner - verify mgv is used
    MgvCleaner cleaner = mgvDeployer.cleaner();
    uint[4][] memory targets = wrap_dynamic([uint(0), 0, 0, 0]);
    uint[4][] memory convertedTargets = MgvHelpers.convertSnipeTargetsToLogPrice(targets, true);

    vm.expectCall(address(mgv), abi.encodeCall(mgv.snipesFor, (olKey, convertedTargets, true, address(this))));
    vm.expectRevert("mgv/inactive");
    cleaner.collect(olKey, targets, true);
=======
    // Reader - verify mgv is used
    MgvReader reader = mgvDeployer.reader();
    vm.expectCall(address(mgv), abi.encodeCall(mgv.config, (outbound_tkn, inbound_tkn)));
    reader.getProvision(outbound_tkn, inbound_tkn, 0, 0);
>>>>>>> 21335959
  }
}<|MERGE_RESOLUTION|>--- conflicted
+++ resolved
@@ -6,12 +6,7 @@
 
 import {Test2, Test} from "mgv_lib/Test2.sol";
 
-<<<<<<< HEAD
 import {MgvStructs, Density, OLKey} from "mgv_src/MgvLib.sol";
-import {MgvHelpers} from "mgv_src/MgvHelpers.sol";
-=======
-import {MgvStructs, Density} from "mgv_src/MgvLib.sol";
->>>>>>> 21335959
 import {Mangrove} from "mgv_src/Mangrove.sol";
 import {MgvReader} from "mgv_src/periphery/MgvReader.sol";
 import {MgvOracle} from "mgv_src/periphery/MgvOracle.sol";
@@ -54,29 +49,9 @@
     assertEq(cfg.monitor(), address(oracle), "monitor should be set to oracle");
     assertTrue(cfg.useOracle(), "useOracle should be set");
 
-<<<<<<< HEAD
-    {
-      // prevent stack too deep
-      // Reader - verify mgv is used
-      MgvReader reader = mgvDeployer.reader();
-
-      vm.expectCall(address(mgv), abi.encodeCall(mgv.config, (olKey)));
-      reader.getProvision(olKey, 0, 0);
-    }
-
-    // Cleaner - verify mgv is used
-    MgvCleaner cleaner = mgvDeployer.cleaner();
-    uint[4][] memory targets = wrap_dynamic([uint(0), 0, 0, 0]);
-    uint[4][] memory convertedTargets = MgvHelpers.convertSnipeTargetsToLogPrice(targets, true);
-
-    vm.expectCall(address(mgv), abi.encodeCall(mgv.snipesFor, (olKey, convertedTargets, true, address(this))));
-    vm.expectRevert("mgv/inactive");
-    cleaner.collect(olKey, targets, true);
-=======
     // Reader - verify mgv is used
     MgvReader reader = mgvDeployer.reader();
-    vm.expectCall(address(mgv), abi.encodeCall(mgv.config, (outbound_tkn, inbound_tkn)));
-    reader.getProvision(outbound_tkn, inbound_tkn, 0, 0);
->>>>>>> 21335959
+    vm.expectCall(address(mgv), abi.encodeCall(mgv.config, (olKey)));
+    reader.getProvision(olKey, 0, 0);
   }
 }
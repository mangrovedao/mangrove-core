--- conflicted
+++ resolved
@@ -12,11 +12,8 @@
 import {console2} from "forge-std/Test.sol";
 import {MgvReader} from "mgv_src/periphery/MgvReader.sol";
 import {AbstractRouter} from "mgv_src/strategies/routers/AbstractRouter.sol";
-<<<<<<< HEAD
+import {PoolAddressProviderMock} from "mgv_script/toy/AaveMock.sol";
 import {AaveCaller} from "mgv_test/lib/agents/AaveCaller.sol";
-=======
-import {PoolAddressProviderMock} from "mgv_script/toy/AaveMock.sol";
->>>>>>> 18ebd898
 
 contract AaveKandelTest is CoreKandelTest {
   PinnedPolygonFork fork;
@@ -28,21 +25,12 @@
   receive() external payable {}
 
   function __setForkEnvironment__() internal override {
-<<<<<<< HEAD
-    fork = new PinnedPolygonFork();
-    fork.setUp();
-    options.gasprice = 90;
-    options.gasbase = 68_000;
-    options.defaultFee = 30;
-    mgv = setupMangrove();
-    reader = new MgvReader($(mgv));
-    base = TestToken(fork.get("WETH"));
-    quote = TestToken(fork.get("USDC"));
-    setupMarket(base, quote);
-=======
     if (useForkAave) {
       fork = new PinnedPolygonFork();
       fork.setUp();
+      options.gasprice = 90;
+      options.gasbase = 68_000;
+      options.defaultFee = 30;
       mgv = setupMangrove();
       reader = new MgvReader($(mgv));
       base = TestToken(fork.get("WETH"));
@@ -53,7 +41,6 @@
       super.__setForkEnvironment__();
       aave = address(new PoolAddressProviderMock(dynamic([address(base), address(quote)])));
     }
->>>>>>> 18ebd898
   }
 
   function __deployKandel__(address deployer, address id) internal virtual override returns (GeometricKandel) {
@@ -61,13 +48,8 @@
     // 218_000 observed in tests of router
     uint router_gasreq = 318 * 1000;
     uint kandel_gasreq = 338 * 1000;
-<<<<<<< HEAD
-    router = address(router) == address(0) ? new AavePooledRouter(fork.get("Aave"), router_gasreq) : router;
+    router = address(router) == address(0) ? new AavePooledRouter(aave, router_gasreq) : router;
     AaveKandel aaveKandel_ = new AaveKandel({
-=======
-    router = address(router) == address(0) ? new AavePooledRouter(aave, router_gasreq) : router;
-    aaveKandel = new AaveKandel({
->>>>>>> 18ebd898
       mgv: IMangrove($(mgv)),
       base: base,
       quote: quote,

--- conflicted
+++ resolved
@@ -3,12 +3,8 @@
 
 import {MangroveTest, TestMaker, TestTaker, TestSender, console} from "mgv_test/lib/MangroveTest.sol";
 import {IMangrove} from "mgv_src/IMangrove.sol";
-<<<<<<< HEAD
-import {MangroveOrderEnriched as MgvOrder} from "mgv_src/strategies/MangroveOrderEnriched.sol";
+import {MangroveOrder as MgvOrder} from "mgv_src/strategies/MangroveOrder.sol";
 import {TransferLib} from "mgv_src/strategies/utils/TransferLib.sol";
-=======
-import {MangroveOrder as MgvOrder} from "mgv_src/strategies/MangroveOrder.sol";
->>>>>>> 9ab5a586
 import {IOrderLogic} from "mgv_src/strategies/interfaces/IOrderLogic.sol";
 import {MgvStructs, MgvLib, IERC20} from "mgv_src/MgvLib.sol";
 import {TestToken} from "mgv_test/lib/tokens/TestToken.sol";
@@ -281,7 +277,7 @@
       res.bounty,
       res.fee,
       res.offerId
-    );
+      );
   }
 
   function test_resting_buy_order_is_successfully_posted() public {

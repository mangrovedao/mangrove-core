// SPDX-License-Identifier:	AGPL-3.0
pragma solidity ^0.8.10;

pragma abicoder v2;

import {MangroveTest, TestMaker, TestTaker, TestSender, console} from "mgv_test/lib/MangroveTest.sol";
import {IMangrove} from "mgv_src/IMangrove.sol";
import {MangroveOrderEnriched as MgvOrder} from "mgv_src/strategies/MangroveOrderEnriched.sol";
import {IOrderLogic} from "mgv_src/strategies/interfaces/IOrderLogic.sol";
import {MgvStructs, MgvLib, IERC20} from "mgv_src/MgvLib.sol";

contract MangroveOrder_Test is MangroveTest {
  // to check ERC20 logging
  event Transfer(address indexed from, address indexed to, uint value);

  event OrderSummary(
    IMangrove mangrove,
    IERC20 indexed base,
    IERC20 indexed quote,
    address indexed taker,
    bool fillWants,
    uint takerGot,
    uint takerGave,
    uint penalty
  );

  MgvOrder mgo;
  TestMaker ask_maker;
  TestMaker bid_maker;

  TestTaker sell_taker;

  receive() external payable {}

  function setUp() public override {
    super.setUp();
    mgv.setFee($(base), $(quote), 30);
    mgv.setFee($(quote), $(base), 30);
    // to prevent test runner (taker) from receiving fees!
    mgv.setVault($(mgv));

    // this contract is admin of MgvOrder and its router
    mgo = new MgvOrder(IMangrove(payable(mgv)), $(this));
    // mgvOrder needs to approve mangrove for inbound & outbound token transfer (inbound when acting as a taker, outbound when matched as a maker)
    IERC20[] memory tokens = new IERC20[](2);
    tokens[0] = base;
    tokens[1] = quote;
    mgo.activate(tokens);

    // `this` contract will act as `MgvOrder` user
    deal($(base), $(this), 10 ether);
    deal($(quote), $(this), 10 ether);

    // user approves `mgo` to pull quote or base when doing a market order
    quote.approve($(mgo.router()), 10 ether);
    base.approve($(mgo.router()), 10 ether);

    // `sell_taker` will take resting bid
    sell_taker = setupTaker($(quote), $(base), "sell-taker");
    deal($(base), $(sell_taker), 10 ether);

    // if seller wants to sell directly on mangrove
    vm.prank($(sell_taker));
    base.approve($(mgv), 10 ether);
    // if seller wants to sell via mgo
    vm.prank($(sell_taker));
    quote.approve($(mgv), 10 ether);

    // populating order book with offers
    ask_maker = setupMaker($(base), $(quote), "ask-maker");
    vm.deal($(ask_maker), 10 ether);

    bid_maker = setupMaker($(quote), $(base), "bid-maker");
    vm.deal($(bid_maker), 10 ether);

    deal($(base), $(ask_maker), 10 ether);
    deal($(quote), $(bid_maker), 10 ether);

    ask_maker.approveMgv(base, 10 ether);
    ask_maker.newOfferWithFunding( /*wants quote*/ 0.13 ether, /*gives base*/ 1 ether, 50_000, 0, 0, 0.1 ether);
    ask_maker.newOfferWithFunding(0.14 ether, 1 ether, 50_000, 0, 0, 0.1 ether);
    ask_maker.newOfferWithFunding(0.15 ether, 1 ether, 50_000, 0, 0, 0.1 ether);

    bid_maker.approveMgv(quote, 10 ether);
    bid_maker.newOfferWithFunding(1 ether, 0.12 ether, 50_000, 0, 0, 0.1 ether);
    bid_maker.newOfferWithFunding(1 ether, 0.11 ether, 50_000, 0, 0, 0.1 ether);
    bid_maker.newOfferWithFunding( /*wants base*/ 1 ether, /*gives quote*/ 0.1 ether, 50_000, 0, 0, 0.1 ether);
  }

  function test_admin() public {
    assertEq(mgv.governance(), mgo.admin(), "Invalid admin address");
  }

  function test_only_owner_can_update_offer() public {
    IOrderLogic.TakerOrder memory buyOrder = IOrderLogic.TakerOrder({
      outbound_tkn: base,
      inbound_tkn: quote,
      fillOrKill: false,
      fillWants: true,
      takerWants: 2 ether,
      takerGives: 0.26 ether, // with 2% slippage
      slippageAmount: 0.0052 ether, // 2% slippage
      restingOrder: true,
      pivotId: 0,
      expiryDate: 0 //NA
    });
    IOrderLogic.TakerOrderResult memory res = mgo.take{value: 0.1 ether}(buyOrder);
    assertTrue(res.offerId > 0, "Resting offer failed to be published on mangrove");
    vm.expectRevert("Forwarder/unauthorized");
    vm.prank(freshAddress());
    mgo.updateOffer(quote, base, 1, 1, 0, res.offerId);
  }

  function test_owner_can_update_offer() public {
    IOrderLogic.TakerOrder memory buyOrder = IOrderLogic.TakerOrder({
      outbound_tkn: base,
      inbound_tkn: quote,
      fillOrKill: false,
      fillWants: true,
      takerWants: 2 ether,
      takerGives: 0.26 ether, // with 2% slippage
      slippageAmount: 0.0052 ether, // 2% slippage
      restingOrder: true,
      pivotId: 0,
      expiryDate: 0 //NA
    });
    IOrderLogic.TakerOrderResult memory res = mgo.take{value: 0.1 ether}(buyOrder);
    assertTrue(res.offerId > 0, "Resting offer failed to be published on mangrove");
    mgo.updateOffer(quote, base, 1, 1, 0, res.offerId);
    assertEq(mgv.offers($(quote), $(base), res.offerId).gives(), 1, "Offer incorrectly updated");
  }

  function test_partial_filled_buy_order_returns_residual() public {
    IOrderLogic.TakerOrder memory buyOrder = IOrderLogic.TakerOrder({
      outbound_tkn: base,
      inbound_tkn: quote,
      fillOrKill: false,
      fillWants: true,
      takerWants: 2 ether,
      takerGives: 0.26 ether,
      restingOrder: false,
      pivotId: 0,
      expiryDate: 0 //NA
    });
    expectFrom($(quote)); // checking quote is sent to mgv and remainder is sent back to taker
    emit Transfer($(this), $(mgo), 0.26 ether);
    expectFrom($(quote)); // checking quote is sent to mgv and remainder is sent back to taker
    emit Transfer($(mgo), $(this), 0.13 ether);
    IOrderLogic.TakerOrderResult memory res = mgo.take{value: 0.1 ether}(buyOrder);
    assertEq(res.takerGot, reader.minusFee($(base), $(quote), 1 ether), "Incorrect partial fill of taker order");
    assertEq(res.takerGave, 0.13 ether, "Incorrect partial fill of taker order");
  }

  function test_partial_filled_buy_order_reverts_when_noPartialFill_enabled() public {
    IOrderLogic.TakerOrder memory buyOrder = IOrderLogic.TakerOrder({
      outbound_tkn: base,
      inbound_tkn: quote,
      fillOrKill: true,
      // The highest price taker wants to pay is takerGives/takerWants. We want takerWants to not be completely filled, so it is larger than 3 ether
      // this then requires takerGives to be larger than 0.42 ether for all orders to be picked.
      // Therefore takerGives is also not completely filled so fillWants: false will also not be completely filled here.
      fillWants: true,
      takerWants: 3000000000000000001,
      takerGives: 420000000000000001,
      restingOrder: false,
      pivotId: 0,
      expiryDate: 0 //NA
    });
    vm.expectRevert("mgvOrder/partialFill");
    mgo.take{value: 0.1 ether}(buyOrder);
  }

  function test_partial_filled_with_no_resting_order_returns_provision() public {
    uint balBefore = $(this).balance;
    IOrderLogic.TakerOrder memory buyOrder = IOrderLogic.TakerOrder({
      outbound_tkn: base,
      inbound_tkn: quote,
      fillOrKill: false,
      fillWants: true,
      takerWants: 2 ether,
      takerGives: 0.26 ether,
      restingOrder: false,
      pivotId: 0,
      expiryDate: 0 //NA
    });
    IOrderLogic.TakerOrderResult memory res = mgo.take{value: 0.1 ether}(buyOrder);
    assertEq(res.takerGot, reader.minusFee($(base), $(quote), 1 ether), "Incorrect taker got");
    assertEq(balBefore, $(this).balance, "Take function did not return funds");
  }

  function test_partial_filled_with_no_resting_order_returns_bounty() public {
    uint balBefore = $(this).balance;
    ask_maker.shouldRevert(true);

    IOrderLogic.TakerOrder memory buyOrder = IOrderLogic.TakerOrder({
      outbound_tkn: base,
      inbound_tkn: quote,
      fillOrKill: false,
      fillWants: true,
      takerGives: 0.26 ether,
      takerWants: 2 ether,
      restingOrder: false,
      pivotId: 0,
      expiryDate: 0 //NA
    });
    IOrderLogic.TakerOrderResult memory res = mgo.take{value: 0.1 ether}(buyOrder);
    assertTrue(res.bounty > 0, "Bounty should not be zero");
    assertEq(balBefore + res.bounty, $(this).balance, "Take function did not return bounty");
  }

  function test_filled_resting_buy_order_ignores_resting_option() public {
    uint balQuoteBefore = quote.balanceOf($(this));
    uint balBaseBefore = base.balanceOf($(this));

    IOrderLogic.TakerOrder memory buyOrder = IOrderLogic.TakerOrder({
      outbound_tkn: base,
      inbound_tkn: quote,
      fillOrKill: false,
      fillWants: true,
      takerWants: 1 ether,
      takerGives: 0.26 ether,
      restingOrder: true,
      pivotId: 0,
      expiryDate: 0 //NA
    });
    IOrderLogic.TakerOrderResult memory res = mgo.take{value: 0.1 ether}(buyOrder);
    assertEq(quote.balanceOf($(this)), balQuoteBefore - res.takerGave, "incorrect quote balance");
    assertEq(base.balanceOf($(this)), balBaseBefore + res.takerGot, "incorrect base balance");
  }

  function test_filled_resting_buy_order_returns_provision() public {
    uint balWeiBefore = $(this).balance;

    IOrderLogic.TakerOrder memory buyOrder = IOrderLogic.TakerOrder({
      outbound_tkn: base,
      inbound_tkn: quote,
      fillOrKill: false,
      fillWants: true,
      takerWants: 1 ether,
      takerGives: 0.13 ether,
      restingOrder: true,
      pivotId: 0,
      expiryDate: 0 //NA
    });
    IOrderLogic.TakerOrderResult memory res = mgo.take(buyOrder);
    res; // ssh
    assertEq($(this).balance, balWeiBefore, "incorrect wei balance");
  }

  function test_resting_buy_order_is_successfully_posted() public {
    IOrderLogic.TakerOrder memory buyOrder = IOrderLogic.TakerOrder({
      outbound_tkn: base,
      inbound_tkn: quote,
      fillOrKill: false,
      fillWants: true,
      takerWants: 2 ether,
      takerGives: 0.26 ether,
      restingOrder: true,
      pivotId: 0,
      expiryDate: 0 //NA
    });
    uint bal_quote_before = mgo.router().reserveBalance(quote, $(this));
    uint bal_base_before = mgo.router().reserveBalance(quote, $(this));
    assertEq(mgv.balanceOf($(mgo)), 0, "Invalid balance on Mangrove");

    expectFrom($(mgo));
    emit OrderSummary(
      IMangrove(payable(mgv)), base, quote, $(this), true, reader.minusFee($(base), $(quote), 1 ether), 0.13 ether, 0
      );
    // TODO when checkEmit is available, get offer id after post
    IOrderLogic.TakerOrderResult memory res = mgo.take{value: 0.1 ether}(buyOrder);
    assertTrue(res.offerId > 0, "Resting offer failed to be published on mangrove");

    // checking resting order parameters
    MgvStructs.OfferPacked offer = mgv.offers($(quote), $(base), res.offerId);
    assertEq(offer.wants(), buyOrder.takerWants - (res.takerGot + res.fee), "Incorrect wants for bid resting order");
    assertEq(
      offer.gives(),
      (offer.wants() * buyOrder.takerGives) / buyOrder.takerWants,
      "Incorrect gives for bid resting order"
    );

    // checking `mgo` mappings
    assertEq(mgo.ownerOf(quote, base, res.offerId), $(this), "Invalid offer owner");
    assertEq(mgo.router().reserveBalance(quote, $(this)), bal_quote_before - res.takerGave, "Invalid quote balance");
    assertEq(mgo.router().reserveBalance(base, $(this)), bal_base_before + res.takerGot, "Invalid base balance");
  }

  function test_resting_buy_order_is_successfully_posted_after_empty_fill() public {
    IOrderLogic.TakerOrder memory buyOrder = IOrderLogic.TakerOrder({
      outbound_tkn: base,
      inbound_tkn: quote,
      fillOrKill: false,
      fillWants: true,
      takerWants: 2 ether,
      takerGives: 0.102 ether,
      restingOrder: true,
      pivotId: 0,
      expiryDate: 0 //NA
    });

    expectFrom($(mgo));
    emit OrderSummary(IMangrove(payable(mgv)), base, quote, $(this), true, 0, 0, 0);
    // TODO when checkEmit is available, get offer id after post
    IOrderLogic.TakerOrderResult memory res = mgo.take{value: 0.1 ether}(buyOrder);
    assertTrue(res.offerId > 0, "Resting offer failed to be published on mangrove");

    // checking resting order parameters
    MgvStructs.OfferPacked offer = mgv.offers($(quote), $(base), res.offerId);
    assertEq(offer.wants(), buyOrder.takerWants, "Incorrect wants for bid resting order");
    assertEq(offer.gives(), buyOrder.takerGives, "Incorrect gives for bid resting order");
  }

  function test_resting_sell_order_is_successfully_posted() public {
    IOrderLogic.TakerOrder memory sellOrder = IOrderLogic.TakerOrder({
      outbound_tkn: quote,
      inbound_tkn: base,
      fillOrKill: false,
      fillWants: false, // sell order
      takerWants: 0.2352 ether, // wants 0.24 quotes for 2 bases
      takerGives: 2 ether, // sells 2 base
      restingOrder: true,
      pivotId: 0,
      expiryDate: 0 //NA
    });
    uint bal_quote_before = mgo.router().reserveBalance(quote, $(this));
    uint bal_base_before = mgo.router().reserveBalance(quote, $(this));
    assertEq(mgv.balanceOf($(mgo)), 0, "Invalid balance on Mangrove");

    expectFrom($(mgo));
    emit OrderSummary(
      IMangrove(payable(mgv)), quote, base, $(this), false, reader.minusFee($(quote), $(base), 0.12 ether), 1 ether, 0
      );
    // TODO when checkEmit is available, get offer id after post
    IOrderLogic.TakerOrderResult memory res = mgo.take{value: 0.1 ether}(sellOrder);
    assertTrue(res.offerId > 0, "Resting offer failed to be published on mangrove");

    // checking resting order parameters
    MgvStructs.OfferPacked offer = mgv.offers($(base), $(quote), res.offerId);
    assertEq(offer.gives(), sellOrder.takerGives - res.takerGave, "Incorrect gives for ask resting order");
    assertEq(
      offer.wants(),
      (offer.gives() * sellOrder.takerWants) / sellOrder.takerGives,
      "Incorrect wants for ask resting order"
    );

    // checking `mgo` mappings
    assertEq(mgo.ownerOf(base, quote, res.offerId), $(this), "Invalid offer owner");
    assertEq(mgo.router().reserveBalance(quote, $(this)), bal_quote_before + res.takerGot, "Invalid quote balance");
    assertEq(mgo.router().reserveBalance(base, $(this)), bal_base_before - res.takerGave, "Invalid base balance");
  }

  function test_resting_sell_order_is_successfully_posted_after_empty_fill() public {
    IOrderLogic.TakerOrder memory sellOrder = IOrderLogic.TakerOrder({
      outbound_tkn: quote,
      inbound_tkn: base,
      fillOrKill: false,
      fillWants: false, // sell order
      takerWants: 1 ether,
      takerGives: 2 ether, // sells 2 base
      restingOrder: true,
      pivotId: 0,
      expiryDate: 0 //NA
    });

    expectFrom($(mgo));
    emit OrderSummary(IMangrove(payable(mgv)), quote, base, $(this), false, 0, 0, 0);
    // TODO when checkEmit is available, get offer id after post
    IOrderLogic.TakerOrderResult memory res = mgo.take{value: 0.1 ether}(sellOrder);
    assertTrue(res.offerId > 0, "Resting offer failed to be published on mangrove");

    // checking resting order parameters
    MgvStructs.OfferPacked offer = mgv.offers($(base), $(quote), res.offerId);
    assertEq(offer.gives(), sellOrder.takerGives, "Incorrect gives for ask resting order");
    assertEq(offer.wants(), sellOrder.takerWants, "Incorrect wants for ask resting order");
  }

  function resting_buy_order_for_blacklisted_reserve_reverts() private {
    IOrderLogic.TakerOrder memory buyOrder = IOrderLogic.TakerOrder({
      outbound_tkn: base,
      inbound_tkn: quote,
      fillOrKill: false,
      fillWants: true,
      takerWants: 2 ether,
      takerGives: 0.26 ether,
      restingOrder: true,
      pivotId: 0,
      expiryDate: 0 //NA
    });

    vm.expectRevert("mgvOrder/pushFailed");
    mgo.take{value: 0.1 ether}(buyOrder);
  }

  function test_resting_buy_order_for_blacklisted_reserve_for_outbound_reverts() public {
    base.blacklists($(this));
    resting_buy_order_for_blacklisted_reserve_reverts();
  }

  function test_resting_buy_order_for_blacklisted_reserve_for_inbound_reverts() public {
    // We cannot blacklist in quote as take will fail too early, use mocking instead
    // quote.blacklists($(this));
    vm.mockCall(
      address(quote), abi.encodeWithSelector(base.transferFrom.selector, $(mgo), $(this), 0.13 ether), abi.encode(false)
    );
    resting_buy_order_for_blacklisted_reserve_reverts();
  }

  function test_resting_buy_order_can_be_partially_filled() public {
    IOrderLogic.TakerOrder memory buyOrder = IOrderLogic.TakerOrder({
      outbound_tkn: base,
      inbound_tkn: quote,
      fillOrKill: false,
      fillWants: true,
      takerWants: 2 ether,
      takerGives: 0.26 ether,
      restingOrder: true,
      pivotId: 0,
      expiryDate: 0 //NA
    });
    IOrderLogic.TakerOrderResult memory res = mgo.take{value: 0.1 ether}(buyOrder);
    uint oldLocalBaseBal = base.balanceOf($(this));
    uint oldRemoteQuoteBal = mgo.router().reserveBalance(quote, $(this)); // quote balance of test runner

    (bool success, uint sell_takerGot, uint sell_takerGave,, uint fee) =
      sell_taker.takeWithInfo({offerId: res.offerId, takerWants: 0.1 ether});

    assertTrue(success, "Resting order failed");
    // offer delivers
    assertEq(sell_takerGot, reader.minusFee($(quote), $(base), 0.1 ether), "Incorrect received amount for seller taker");
    // inbound token forwarded to test runner
    assertEq(base.balanceOf($(this)), oldLocalBaseBal + sell_takerGave, "Incorrect forwarded amount to initial taker");

    assertEq(
      mgo.router().reserveBalance(quote, $(this)),
      oldRemoteQuoteBal - (sell_takerGot + fee),
      "Incorrect token balance on mgo"
    );

    // checking resting order residual
    MgvStructs.OfferPacked offer = mgv.offers($(quote), $(base), res.offerId);

    assertEq(offer.gives(), buyOrder.takerGives - res.takerGave - 0.1 ether, "Incorrect gives for bid resting order");
  }

  function test_user_can_retract_resting_offer() public {
    IOrderLogic.TakerOrder memory buyOrder = IOrderLogic.TakerOrder({
      outbound_tkn: base,
      inbound_tkn: quote,
      fillOrKill: false,
      fillWants: true,
      takerWants: 2 ether,
      takerGives: 0.26 ether,
      restingOrder: true,
      pivotId: 0,
      expiryDate: 0 //NA
    });
    IOrderLogic.TakerOrderResult memory res = mgo.take{value: 0.1 ether}(buyOrder);
    uint userWeiBalanceOld = $(this).balance;
    uint credited = mgo.retractOffer(quote, base, res.offerId, true);
    assertEq($(this).balance, userWeiBalanceOld + credited, "Incorrect provision received");
  }

  function test_failing_resting_offer_releases_uncollected_provision() public {
    IOrderLogic.TakerOrder memory buyOrder = IOrderLogic.TakerOrder({
      outbound_tkn: base,
      inbound_tkn: quote,
      fillOrKill: false,
      fillWants: true,
      takerWants: 2 ether,
      takerGives: 0.26 ether,
      restingOrder: true,
      pivotId: 0,
      expiryDate: 0 //NA
    });

    uint provision = 5 ether;
    IOrderLogic.TakerOrderResult memory res = mgo.take{value: provision}(buyOrder);
    // native token reserve for user
    uint native_reserve_before = $(this).balance;

    // removing base/quote approval to make resting offer fail when matched
    quote.approve($(mgo.router()), 0);
    base.approve($(mgo.router()), 0);

    (,,, uint bounty,) = sell_taker.takeWithInfo({offerId: res.offerId, takerWants: 1});
    assertTrue(bounty > 0, "snipe should have failed");
    // collecting released provision
    mgo.retractOffer(quote, base, res.offerId, true);
    uint native_reserve_after = $(this).balance;
    uint userReleasedProvision = native_reserve_after - native_reserve_before;
    assertTrue(userReleasedProvision > 0, "No released provision");
    // making sure approx is not too bad (UserReleasedProvision in O(provision - res.bounty))
    assertEq((provision - res.bounty) / userReleasedProvision, 1, "invalid amount of released provision");
  }

  function test_restingOrder_that_fail_to_post_release_provisions() public {
    vm.deal(address(this), 2 ether);
    uint native_balance_before = $(this).balance;
    mgv.setDensity($(quote), $(base), 0.1 ether);
    IOrderLogic.TakerOrder memory buyOrder = IOrderLogic.TakerOrder({
      outbound_tkn: base,
      inbound_tkn: quote,
      fillOrKill: false,
      fillWants: true,
      takerWants: 1.000001 ether, // residual will be below density
      takerGives: 0.13000013 ether,
      restingOrder: true,
      pivotId: 0,
      expiryDate: 0 //NA
    });
    IOrderLogic.TakerOrderResult memory res = mgo.take{value: 2 ether}(buyOrder);
    assertEq(res.takerGot + res.fee, 1 ether, "Market order failed");
    assertEq(res.offerId, 0, "Resting order should not be posted");
    assertEq($(this).balance, native_balance_before, "Provision not released");
  }

  function test_restingOrder_that_fail_to_post_revert_if_no_partialFill() public {
    mgv.setDensity($(quote), $(base), 0.1 ether);
    IOrderLogic.TakerOrder memory buyOrder = IOrderLogic.TakerOrder({
      outbound_tkn: base,
      inbound_tkn: quote,
      fillOrKill: true,
      fillWants: true,
      takerWants: 1.000001 ether, // residual will be below density
      takerGives: 0.13000013 ether,
      restingOrder: true,
      pivotId: 0,
      expiryDate: 0 //NA
    });
    vm.expectRevert("mgvOrder/partialFill");
    mgo.take{value: 2 ether}(buyOrder);
  }

  function test_restingOrder_is_correctly_owned() public {
    // post an order that will result in a resting order on the book
    IOrderLogic.TakerOrder memory buyOrder = IOrderLogic.TakerOrder({
      outbound_tkn: base,
      inbound_tkn: quote,
      fillOrKill: false,
      fillWants: true,
      takerWants: 2 ether,
      takerGives: 0.26 ether,
      restingOrder: true,
      pivotId: 0,
      expiryDate: 0 //NA
    });

    IOrderLogic.TakerOrderResult memory res = mgo.take{value: 0.1 ether}(buyOrder);
    assertTrue(res.offerId > 0, "Resting offer failed to be published on mangrove");

    uint[] memory offerIds = new uint[](1);
    offerIds[0] = res.offerId;

    address[] memory offerOwners = mgo.offerOwners(quote, base, offerIds);
    assertEq(offerOwners.length, 1);
    assertEq(offerOwners[0], $(this), "Invalid offer owner");
  }

  function test_offer_succeeds_when_time_is_not_expired() public {
    IOrderLogic.TakerOrder memory buyOrder = IOrderLogic.TakerOrder({
      outbound_tkn: base,
      inbound_tkn: quote,
      fillOrKill: false,
      fillWants: true,
      takerWants: 2 ether,
      takerGives: 0.26 ether,
      restingOrder: true,
      pivotId: 0,
      expiryDate: block.timestamp + 60 //NA
    });
    IOrderLogic.TakerOrderResult memory res = mgo.take{value: 0.1 ether}(buyOrder);
    assertTrue(res.offerId > 0, "resting order not posted");

    MgvLib.SingleOrder memory order;
    order.outbound_tkn = address(quote);
    order.inbound_tkn = address(base);
    order.offerId = res.offerId;

    vm.prank($(mgv));
    bytes32 ret = mgo.makerExecute(order);
    assertEq(ret, "mgvOffer/proceed", "logic should accept trade");
  }

  function test_offer_reneges_when_time_is_expired() public {
    IOrderLogic.TakerOrder memory buyOrder = IOrderLogic.TakerOrder({
      outbound_tkn: base,
      inbound_tkn: quote,
      fillOrKill: false,
      fillWants: true,
      takerWants: 2 ether,
      takerGives: 0.26 ether,
      restingOrder: true,
      pivotId: 0,
      expiryDate: block.timestamp + 60
    });
    IOrderLogic.TakerOrderResult memory res = mgo.take{value: 0.1 ether}(buyOrder);
    assertTrue(res.offerId > 0, "resting order not posted");

    MgvLib.SingleOrder memory order;
    order.outbound_tkn = address(quote);
    order.inbound_tkn = address(base);
    order.offerId = res.offerId;

    vm.warp(block.timestamp + 62);
    vm.expectRevert("mgvOrder/expired");
    vm.prank($(mgv));
    mgo.makerExecute(order);
  }

  function test_offer_owner_can_set_expiry() public {
    IOrderLogic.TakerOrder memory buyOrder = IOrderLogic.TakerOrder({
      outbound_tkn: base,
      inbound_tkn: quote,
      fillOrKill: false,
      fillWants: true,
      takerWants: 2 ether,
      takerGives: 0.26 ether,
      restingOrder: true,
      pivotId: 0,
      expiryDate: block.timestamp + 60
    });
    IOrderLogic.TakerOrderResult memory res = mgo.take{value: 0.1 ether}(buyOrder);
    assertTrue(res.offerId > 0, "resting order not posted");
    mgo.setExpiry(quote, base, res.offerId, block.timestamp + 70);
    assertEq(mgo.expiring(quote, base, res.offerId), block.timestamp + 70, "Incorrect timestamp");
  }

  function test_offer_only_owner_can_set_expiry() public {
    IOrderLogic.TakerOrder memory buyOrder = IOrderLogic.TakerOrder({
      outbound_tkn: base,
      inbound_tkn: quote,
      fillOrKill: false,
      fillWants: true,
      takerWants: 2 ether,
      takerGives: 0.26 ether,
      restingOrder: true,
      pivotId: 0,
      expiryDate: block.timestamp + 60
    });
    IOrderLogic.TakerOrderResult memory res = mgo.take{value: 0.1 ether}(buyOrder);
    assertTrue(res.offerId > 0, "resting order not posted");
    vm.expectRevert("Forwarder/unauthorized");
    vm.prank(freshAddress());
    mgo.setExpiry(quote, base, res.offerId, block.timestamp + 70);
  }

  function test_order_fails_when_time_is_expired() public {
    IOrderLogic.TakerOrder memory buyOrder;
    buyOrder.expiryDate = 1;
    vm.warp(2);
    vm.expectRevert("mgvOrder/expired");
    mgo.take{value: 0.1 ether}(buyOrder);
  }

<<<<<<< HEAD
=======
  function test_additional_gasreq_is_used_for_new_resting_orders() public {
    mgo.setAdditionalGasreq(10_000);
    IOrderLogic.TakerOrder memory buyOrder = IOrderLogic.TakerOrder({
      outbound_tkn: base,
      inbound_tkn: quote,
      fillOrKill: false,
      fillWants: true,
      takerWants: 2 ether,
      takerGives: 0.26 ether,
      restingOrder: true,
      pivotId: 0,
      expiryDate: 0
    });
    IOrderLogic.TakerOrderResult memory res = mgo.take{value: 0.1 ether}(buyOrder);
    MgvStructs.OfferDetailPacked offer_detail = mgv.offerDetails($(quote), $(base), res.offerId);
    assertEq(offer_detail.gasreq(), mgo.offerGasreq() + 10_000, "wrong offer gasreq");
  }

>>>>>>> 60f59ec4
  function test_underprovisioned_order_logs_properly() public {
    IOrderLogic.TakerOrder memory buyOrder = IOrderLogic.TakerOrder({
      outbound_tkn: base,
      inbound_tkn: quote,
      fillOrKill: false,
      fillWants: true,
      takerWants: 2 ether,
      takerGives: 0.26 ether,
      restingOrder: true,
      pivotId: 0,
      expiryDate: 0
    });
    deal($(quote), $(this), 0.25 ether);
    vm.expectRevert("mgvOrder/transferInFail");
    mgo.take{value: 0.1 ether}(buyOrder);
  }

  function test_caller_unable_to_receive_eth_makes_failing_resting_order_throw() public {
    TestSender buy_taker = new TestSender();
    vm.deal($(buy_taker), 1 ether);

    deal($(quote), $(buy_taker), 10 ether);
    buy_taker.refuseNative();

    vm.startPrank($(buy_taker));
    quote.approve($(mgo.router()), type(uint).max);
    vm.stopPrank();

    IOrderLogic.TakerOrder memory buyOrder = IOrderLogic.TakerOrder({
      outbound_tkn: base,
      inbound_tkn: quote,
      fillOrKill: false,
      fillWants: true,
      takerWants: 1 ether,
      takerGives: 0.13 ether,
      restingOrder: true,
      pivotId: 0,
      expiryDate: 0
    });
    /// since `buy_taker` throws on `receive()`, this should fail.
    vm.expectRevert("mgvOrder/refundFail");
    vm.prank($(buy_taker));
    // complete fill will not lead to a resting order
    mgo.take{value: 0.1 ether}(buyOrder);
  }
}<|MERGE_RESOLUTION|>--- conflicted
+++ resolved
@@ -653,27 +653,6 @@
     mgo.take{value: 0.1 ether}(buyOrder);
   }
 
-<<<<<<< HEAD
-=======
-  function test_additional_gasreq_is_used_for_new_resting_orders() public {
-    mgo.setAdditionalGasreq(10_000);
-    IOrderLogic.TakerOrder memory buyOrder = IOrderLogic.TakerOrder({
-      outbound_tkn: base,
-      inbound_tkn: quote,
-      fillOrKill: false,
-      fillWants: true,
-      takerWants: 2 ether,
-      takerGives: 0.26 ether,
-      restingOrder: true,
-      pivotId: 0,
-      expiryDate: 0
-    });
-    IOrderLogic.TakerOrderResult memory res = mgo.take{value: 0.1 ether}(buyOrder);
-    MgvStructs.OfferDetailPacked offer_detail = mgv.offerDetails($(quote), $(base), res.offerId);
-    assertEq(offer_detail.gasreq(), mgo.offerGasreq() + 10_000, "wrong offer gasreq");
-  }
-
->>>>>>> 60f59ec4
   function test_underprovisioned_order_logs_properly() public {
     IOrderLogic.TakerOrder memory buyOrder = IOrderLogic.TakerOrder({
       outbound_tkn: base,

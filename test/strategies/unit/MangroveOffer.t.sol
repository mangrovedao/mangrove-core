--- conflicted
+++ resolved
@@ -176,11 +176,7 @@
 
   function test_getFailReverts() public {
     MgvLib.SingleOrder memory order;
-<<<<<<< HEAD
     deal($(usdc), makerContract.reserve($(this)), 0);
-=======
-    deal($(usdc), makerContract.reserve(), 0);
->>>>>>> 78b49744
     order.outbound_tkn = address(usdc);
     order.wants = 10 ** 6;
     console.log(order.wants);
@@ -188,4 +184,16 @@
     vm.prank($(mgv));
     makerContract.makerExecute(order);
   }
+
+  function test_withdrawFromMangroveRevertsIfCallerCannotReceive() public {
+    // getting a contract that reverts on `receive()` call
+    TestTaker maker_ = new TestTaker(mgv, weth, usdc);
+    maker_.refuseNative();
+    vm.prank(maker);
+    makerContract.setAdmin(address(maker_));
+    mgv.fund{value: 0.1 ether}(address(makerContract));
+    vm.expectRevert("mgvOffer/withdrawFromMgvFail");
+    vm.prank(address(maker_));
+    makerContract.withdrawFromMangrove(0.1 ether, $(this));
+  }
 }
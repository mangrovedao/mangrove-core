// SPDX-License-Identifier:	AGPL-3.0
pragma solidity ^0.8.10;

import {SimpleRouter} from "src/strategies/routers/SimpleRouter.sol";
import {OfferLogicTest, console} from "mgv_test/strategies/unit/OfferLogic.t.sol";
import {
  OfferForwarder, IForwarder, IMangrove, IERC20, IMakerLogic
} from "src/strategies/offer_forwarder/OfferForwarder.sol";
import {MgvStructs, MgvLib} from "src/MgvLib.sol";

contract OfferForwarderTest is OfferLogicTest {
  IForwarder forwarder;

  function setUp() public virtual override {
    deployer = freshAddress("deployer");
    vm.deal(deployer, 10 ether);
    super.setUp();
  }

  event NewOwnedOffer(
    IMangrove mangrove, IERC20 indexed outbound_tkn, IERC20 indexed inbound_tkn, uint indexed offerId, address owner
  );

  function setupMakerContract() internal virtual override {
    vm.prank(deployer);
    forwarder = new OfferForwarder({
      mgv: IMangrove($(mgv)),
      deployer: deployer
    });
    makerContract = IMakerLogic(address(forwarder)); // to use for all non `IForwarder` specific tests.
    // reserve (which is maker here) approves contract's router
    vm.startPrank(maker);
    usdc.approve(address(makerContract.router()), type(uint).max);
    weth.approve(address(makerContract.router()), type(uint).max);
    vm.stopPrank();
  }

  function test_derivedGaspriceIsAccurateEnough(uint fund) public {
    vm.assume(fund >= makerContract.getMissingProvision(weth, usdc, type(uint).max, 0, 0));
    vm.assume(fund < 5 ether); // too high provision would yield a gasprice overflow
    uint contractOldBalance = mgv.balanceOf(address(makerContract));
    vm.prank(maker);
    uint offerId = makerContract.newOffer{value: fund}({
      outbound_tkn: weth,
      inbound_tkn: usdc,
      wants: 2000 * 10 ** 6,
      gives: 1 ether,
      gasreq: type(uint).max,
      gasprice: 0,
      pivotId: 0
    });
    uint derived_gp = mgv.offerDetails(address(weth), address(usdc), offerId).gasprice();
    uint gasbase = mgv.offerDetails(address(weth), address(usdc), offerId).offer_gasbase();
    uint gasreq = makerContract.offerGasreq();
    uint locked = derived_gp * (gasbase + gasreq) * 10 ** 9;
    uint leftover = fund - locked;
    assertEq(mgv.balanceOf(address(makerContract)), contractOldBalance + leftover, "Invalid contract balance");
    console.log("counterexample:", locked, fund, (locked * 1000) / fund);
    assertTrue((locked * 10) / fund >= 9, "rounding exceeds admissible error");
  }

  function test_updateOfferWithFundsUpdatesGasprice() public {
    vm.prank(maker);
    uint offerId = makerContract.newOffer{value: 0.1 ether}({
      outbound_tkn: weth,
      inbound_tkn: usdc,
      wants: 2000 * 10 ** 6,
      gives: 1 ether,
      gasreq: type(uint).max,
      gasprice: 0,
      pivotId: 0
    });
    uint old_gasprice = mgv.offerDetails(address(weth), address(usdc), offerId).gasprice();
    vm.prank(maker);
    makerContract.updateOffer{value: 0.2 ether}({
      outbound_tkn: weth,
      inbound_tkn: usdc,
      wants: 2000 * 10 ** 6,
      gives: 1 ether,
      gasreq: type(uint).max,
      gasprice: 0,
      pivotId: 0,
      offerId: offerId
    });
    assertTrue(
      old_gasprice < mgv.offerDetails(address(weth), address(usdc), offerId).gasprice(),
      "Gasprice not updated as expected"
    );
  }

  function test_failedOfferCreditsOwner(uint fund) public {
    vm.assume(fund >= makerContract.getMissingProvision(weth, usdc, type(uint).max, 0, 0));
    vm.assume(fund < 5 ether);
    vm.prank(maker);
    uint offerId = makerContract.newOffer{value: fund}({
      outbound_tkn: weth,
      inbound_tkn: usdc,
      wants: 2000 * 10 ** 6,
      gives: 1 ether,
      gasreq: type(uint).max,
      gasprice: 0,
      pivotId: 0
    });
    // revoking Mangrove's approvals to make `offerId` fail
    vm.prank(deployer);
    makerContract.approve(weth, address(mgv), 0);
    uint provision = makerContract.provisionOf(weth, usdc, offerId);
    console.log("provision before fail:", provision);

    // taker has approved mangrove in the setUp
    vm.startPrank(taker);
    (uint takergot,, uint bounty,) = mgv.marketOrder({
      outbound_tkn: address(weth),
      inbound_tkn: address(usdc),
      takerWants: 0.5 ether,
      takerGives: cash(usdc, 1000),
      fillWants: true
    });
    vm.stopPrank();
    assertTrue(bounty > 0 && takergot == 0, "trade should have failed");
    uint provision_after_fail = makerContract.provisionOf(weth, usdc, offerId);
    console.log("provision after fail:", provision_after_fail);
    console.log("bounty", bounty);
    // checking that approx is small in front a storage write (approx < write_cost / 10)
    uint approx_bounty = provision - provision_after_fail;
    assertTrue((approx_bounty * 10000) / bounty > 9990, "Approximation of offer owner's credit is too coarse");
    assertTrue(provision_after_fail < mgv.balanceOf(address(makerContract)), "Incorrect approx");
  }

  function test_ownership() public {
    vm.startPrank(maker);
    uint offerId = makerContract.newOffer{value: 0.1 ether}({
      outbound_tkn: weth,
      inbound_tkn: usdc,
      wants: 2000 * 10 ** 6,
      gives: 1 ether,
      gasreq: type(uint).max,
      gasprice: 0,
      pivotId: 0
    });
    assertEq(forwarder.ownerOf(weth, usdc, offerId), address(maker), "Invalid ownership relation");
  }

  function test_logging() public {
    (, MgvStructs.LocalPacked local) = mgv.config($(weth), $(usdc));
    uint next_id = local.last() + 1;
    vm.expectEmit(true, true, true, false, address(forwarder));
    emit NewOwnedOffer(IMangrove($(mgv)), weth, usdc, next_id, maker);

    vm.startPrank(maker);
    uint offerId = makerContract.newOffer{value: 0.1 ether}({
      outbound_tkn: weth,
      inbound_tkn: usdc,
      wants: 2000 * 10 ** 6,
      gives: 1 ether,
      gasreq: type(uint).max,
      gasprice: 0,
      pivotId: 0
    });
    assertEq(next_id, offerId, "Unexpected offer id");
  }

  function test_provisionTooHighReverts() public {
    vm.expectRevert("Forwarder/provisionTooHigh");

    vm.startPrank(maker);
    makerContract.newOffer{value: 10 ether}({
      outbound_tkn: weth,
      inbound_tkn: usdc,
      wants: 2000 * 10 ** 6,
      gives: 1 ether,
      gasreq: type(uint).max,
      gasprice: 0,
      pivotId: 0
    });
    vm.stopPrank();
  }

  function test_updateOfferWithNoFundsPreservesGasprice() public {
    vm.startPrank(maker);
    uint offerId = makerContract.newOffer{value: 0.1 ether}({
      outbound_tkn: weth,
      inbound_tkn: usdc,
      wants: 2000 * 10 ** 6,
      gives: 1 ether,
      gasreq: type(uint).max,
      gasprice: 0,
      pivotId: 0
    });
    vm.stopPrank();
    MgvStructs.OfferDetailPacked detail = mgv.offerDetails($(weth), $(usdc), offerId);
    uint old_gasprice = detail.gasprice();

    vm.startPrank(maker);
    makerContract.updateOffer({
      outbound_tkn: weth,
      inbound_tkn: usdc,
      wants: 2000 * 10 ** 6,
      gives: 1.1 ether,
      gasreq: type(uint).max,
      gasprice: 0,
      pivotId: 0,
      offerId: offerId
    });
    vm.stopPrank();
    detail = mgv.offerDetails($(weth), $(usdc), offerId);
    assertEq(old_gasprice, detail.gasprice(), "Gas price was changed");
  }

  function test_updateOfferWithFundsIncreasesGasprice() public {
    vm.startPrank(maker);
    uint offerId = makerContract.newOffer{value: 0.1 ether}({
      outbound_tkn: weth,
      inbound_tkn: usdc,
      wants: 2000 * 10 ** 6,
      gives: 1 ether,
      gasreq: type(uint).max,
      gasprice: 0,
      pivotId: 0
    });
    vm.stopPrank();
    MgvStructs.OfferDetailPacked detail = mgv.offerDetails($(weth), $(usdc), offerId);
    uint old_gasprice = detail.gasprice();

    vm.startPrank(maker);
    makerContract.updateOffer{value: 0.1 ether}({
      outbound_tkn: weth,
      inbound_tkn: usdc,
      wants: 2000 * 10 ** 6,
      gives: 1.1 ether,
      gasreq: type(uint).max,
      gasprice: 0,
      pivotId: 0,
      offerId: offerId
    });
    vm.stopPrank();
    detail = mgv.offerDetails($(weth), $(usdc), offerId);
    assertTrue(old_gasprice < detail.gasprice(), "Gas price was not increased");
  }

<<<<<<< HEAD
  function test_different_maker_can_post_offers() public {
    vm.startPrank(maker);
=======
  function test_putFailRevertsWithExpectedReason() public {
    MgvLib.SingleOrder memory order;
    vm.prank(maker);
>>>>>>> 78b49744
    uint offerId = makerContract.newOffer{value: 0.1 ether}({
      outbound_tkn: weth,
      inbound_tkn: usdc,
      wants: 2000 * 10 ** 6,
      gives: 1 ether,
      gasreq: type(uint).max,
      gasprice: 0,
      pivotId: 0
    });
<<<<<<< HEAD
    vm.stopPrank();
    address new_maker = freshAddress("New maker");
    vm.deal(new_maker, 1 ether);
    vm.prank(new_maker);
    uint offerId_ = makerContract.newOffer{value: 0.1 ether}({
      outbound_tkn: weth,
      inbound_tkn: usdc,
      wants: 2000 * 10 ** 6,
      gives: 1 ether,
      gasreq: type(uint).max,
      gasprice: 0,
      pivotId: 0
    });
    assertEq(forwarder.ownerOf(weth, usdc, offerId_), new_maker, "Incorrect owner");
    assertEq(forwarder.ownerOf(weth, usdc, offerId), maker, "Incorrect owner");
  }

  function test_default_reserve_for_maker_is_maker() public {
    assertEq(makerContract.reserve(maker), maker, "Incorrect default reserve");
=======

    vm.startPrank(maker);
    usdc.approve($(makerContract.router()), 0);
    vm.stopPrank();

    order.inbound_tkn = address(usdc);
    order.outbound_tkn = address(weth);
    order.gives = 10 ** 6;
    order.offerId = offerId;
    vm.expectRevert("mgvOffer/abort/putFailed");
    vm.prank($(mgv));
    makerContract.makerExecute(order);
>>>>>>> 78b49744
  }
}<|MERGE_RESOLUTION|>--- conflicted
+++ resolved
@@ -221,7 +221,6 @@
     vm.stopPrank();
     MgvStructs.OfferDetailPacked detail = mgv.offerDetails($(weth), $(usdc), offerId);
     uint old_gasprice = detail.gasprice();
-
     vm.startPrank(maker);
     makerContract.updateOffer{value: 0.1 ether}({
       outbound_tkn: weth,
@@ -238,24 +237,17 @@
     assertTrue(old_gasprice < detail.gasprice(), "Gas price was not increased");
   }
 
-<<<<<<< HEAD
   function test_different_maker_can_post_offers() public {
     vm.startPrank(maker);
-=======
-  function test_putFailRevertsWithExpectedReason() public {
-    MgvLib.SingleOrder memory order;
-    vm.prank(maker);
->>>>>>> 78b49744
-    uint offerId = makerContract.newOffer{value: 0.1 ether}({
-      outbound_tkn: weth,
-      inbound_tkn: usdc,
-      wants: 2000 * 10 ** 6,
-      gives: 1 ether,
-      gasreq: type(uint).max,
-      gasprice: 0,
-      pivotId: 0
-    });
-<<<<<<< HEAD
+    uint offerId = makerContract.newOffer{value: 0.1 ether}({
+      outbound_tkn: weth,
+      inbound_tkn: usdc,
+      wants: 2000 * 10 ** 6,
+      gives: 1 ether,
+      gasreq: type(uint).max,
+      gasprice: 0,
+      pivotId: 0
+    });
     vm.stopPrank();
     address new_maker = freshAddress("New maker");
     vm.deal(new_maker, 1 ether);
@@ -275,7 +267,20 @@
 
   function test_default_reserve_for_maker_is_maker() public {
     assertEq(makerContract.reserve(maker), maker, "Incorrect default reserve");
-=======
+  }
+
+  function test_putFailRevertsWithExpectedReason() public {
+    MgvLib.SingleOrder memory order;
+    vm.prank(maker);
+    uint offerId = makerContract.newOffer{value: 0.1 ether}({
+      outbound_tkn: weth,
+      inbound_tkn: usdc,
+      wants: 2000 * 10 ** 6,
+      gives: 1 ether,
+      gasreq: type(uint).max,
+      gasprice: 0,
+      pivotId: 0
+    });
 
     vm.startPrank(maker);
     usdc.approve($(makerContract.router()), 0);
@@ -288,6 +293,5 @@
     vm.expectRevert("mgvOffer/abort/putFailed");
     vm.prank($(mgv));
     makerContract.makerExecute(order);
->>>>>>> 78b49744
   }
 }